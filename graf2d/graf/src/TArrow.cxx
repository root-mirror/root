--- conflicted
+++ resolved
@@ -183,21 +183,14 @@
    Int_t ix2 = (Int_t)(iw*x2p);
    Int_t iy2 = (Int_t)(ih*y2p);
    if (ix1==ix2||iy1==iy2) return; 
-<<<<<<< HEAD
-
-=======
    
->>>>>>> 03edf295
    // Option and attributes
    TString opt = option;
    opt.ToLower();
    TAttLine::Modify();
    TAttFill::Modify();
 
-<<<<<<< HEAD
-=======
-
->>>>>>> 03edf295
+
    Double_t wndc  = TMath::Min(1.,(Double_t)iw/(Double_t)ih);
    Double_t hndc  = TMath::Min(1.,(Double_t)ih/(Double_t)iw);
    Double_t rh    = hndc/(Double_t)ih;
