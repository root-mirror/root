// @(#)root/postscript:$Id: TPDF.cxx,v 1.0
// Author: Olivier Couet

/*************************************************************************
 * Copyright (C) 1995-2000, Rene Brun and Fons Rademakers.               *
 * All rights reserved.                                                  *
 *                                                                       *
 * For the licensing terms see $ROOTSYS/LICENSE.                         *
 * For the list of contributors see $ROOTSYS/README/CREDITS.             *
 *************************************************************************/

/** \class TPDF
\ingroup PS

\brief Interface to PDF.

Like PostScript, PDF is a vector graphics output format allowing a very high
graphics output quality. The functionalities provided by this class are very
similar to those provided by `TPostScript`.

Compare to PostScript output, the PDF files are usually smaller because some
parts of them can be compressed.

PDF also allows to define table of contents. This facility can be used in ROOT.
The following example shows how to proceed:
~~~ {.cpp}
{
   TCanvas* canvas = new TCanvas("canvas");
   TH1F* histo = new TH1F("histo","test 1",10,0.,10.);
   histo->SetFillColor(2);
   histo->Fill(2.);
   histo->Draw();
   canvas->Print("plots.pdf(","Title:One bin filled");
   histo->Fill(4.);
   histo->Draw();
   canvas->Print("plots.pdf","Title:Two bins filled");
   histo->Fill(6.);
   histo->Draw();
   canvas->Print("plots.pdf","Title:Three bins filled");
   histo->Fill(8.);
   histo->Draw();
   canvas->Print("plots.pdf","Title:Four bins filled");
   histo->Fill(8.);
   histo->Draw();
   canvas->Print("plots.pdf)","Title:The fourth bin content is 2");
}
~~~
Each character string following the keyword "Title:" makes a new entry in
the table of contents.
*/

#ifdef WIN32
#pragma optimize("",off)
#endif

#include <stdlib.h>
#include <string.h>
#include <ctype.h>

#include "Riostream.h"
#include "TROOT.h"
#include "TColor.h"
#include "TVirtualPad.h"
#include "TPoints.h"
#include "TPDF.h"
#include "TStyle.h"
#include "TMath.h"
#include "TStorage.h"
#include "TText.h"
#include "zlib.h"
#include "TObjString.h"
#include "TClass.h"
#include "TObjArray.h"

// To scale fonts to the same size as the old TT version
const Float_t kScale = 0.93376068;

// Objects numbers
const Int_t kObjRoot             =  1; // Root object
const Int_t kObjInfo             =  2; // Info object
const Int_t kObjOutlines         =  3; // Outlines object
const Int_t kObjPages            =  4; // Pages object (pages index)
const Int_t kObjPageResources    =  5; // Pages Resources object
const Int_t kObjContents         =  6; // Table of content
const Int_t kObjFont             =  7; // First Font object (14 in total)
const Int_t kObjColorSpace       = 22; // ColorSpace object
const Int_t kObjPatternResourses = 23; // Pattern Resources object
const Int_t kObjPatternList      = 24; // Pattern list object
const Int_t kObjTransList        = 25; // List of transparencies
const Int_t kObjPattern          = 26; // First pattern object (25 in total)
const Int_t kObjFirstPage        = 51; // First page object

// Number of fonts
const Int_t kNumberOfFonts = 15;

Int_t TPDF::fgLineJoin = 0;

ClassImp(TPDF);

////////////////////////////////////////////////////////////////////////////////
/// Default PDF constructor

TPDF::TPDF() : TVirtualPS()
{
   fStream          = 0;
   fCompress        = kFALSE;
   fPageNotEmpty    = kFALSE;
   gVirtualPS       = this;
   fRed             = 0.;
   fGreen           = 0.;
   fBlue            = 0.;
   fAlpha           = 1.;
   fXsize           = 0.;
   fYsize           = 0.;
   fType            = 0;
   fPageFormat      = 0;
   fPageOrientation = 0;
   fStartStream     = 0;
   fLineScale       = 0.;
   fObjPosSize      = 0;
   fObjPos          = 0;
   fNbObj           = 0;
   fNbPage          = 0;
   fRange           = kFALSE;
   SetTitle("PDF");
}

////////////////////////////////////////////////////////////////////////////////
/// Initialize the PDF interface
///
///  - fname : PDF file name
///  - wtype : PDF workstation type. Not used in the PDF driver. But as TPDF
///            inherits from TVirtualPS it should be kept. Anyway it is not
///            necessary to specify this parameter at creation time because it
///            has a default value (which is ignore in the PDF case).

TPDF::TPDF(const char *fname, Int_t wtype) : TVirtualPS(fname, wtype)
{
   fStream          = 0;
   fCompress        = kFALSE;
   fPageNotEmpty    = kFALSE;
   fRed             = 0.;
   fGreen           = 0.;
   fBlue            = 0.;
   fAlpha           = 1.;
   fXsize           = 0.;
   fYsize           = 0.;
   fType            = 0;
   fPageFormat      = 0;
   fPageOrientation = 0;
   fStartStream     = 0;
   fLineScale       = 0.;
   fObjPosSize      = 0;
   fNbObj           = 0;
   fNbPage          = 0;
   fRange           = kFALSE;
   SetTitle("PDF");
   Open(fname, wtype);
}

////////////////////////////////////////////////////////////////////////////////
/// Default PDF destructor

TPDF::~TPDF()
{
   Close();

   if (fObjPos) delete [] fObjPos;
}

////////////////////////////////////////////////////////////////////////////////
/// Begin the Cell Array painting

void TPDF::CellArrayBegin(Int_t, Int_t, Double_t, Double_t, Double_t,
                          Double_t)
{
   Warning("TPDF::CellArrayBegin", "not yet implemented");
}

////////////////////////////////////////////////////////////////////////////////
/// Paint the Cell Array

void TPDF::CellArrayFill(Int_t, Int_t, Int_t)
{
   Warning("TPDF::CellArrayFill", "not yet implemented");
}

////////////////////////////////////////////////////////////////////////////////
/// End the Cell Array painting

void TPDF::CellArrayEnd()
{
   Warning("TPDF::CellArrayEnd", "not yet implemented");
}

////////////////////////////////////////////////////////////////////////////////
/// Close a PDF file

void TPDF::Close(Option_t *)
{
   Int_t i;

   if (!gVirtualPS) return;
   if (!fStream) return;
   if (gPad) gPad->Update();

   // Close the currently opened page
   WriteCompressedBuffer();
   PrintStr("endstream@");
   Int_t streamLength = fNByte-fStartStream-10;
   PrintStr("endobj@");
   NewObject(4*(fNbPage-1)+kObjFirstPage+2);
   WriteInteger(streamLength, 0);
   PrintStr("@");
   PrintStr("endobj@");
   NewObject(4*(fNbPage-1)+kObjFirstPage+3);
   PrintStr("<<@");
   if (!strstr(GetTitle(),"PDF")) {
      PrintStr("/Title (");
      PrintStr(GetTitle());
      PrintStr(")@");
   } else {
      PrintStr("/Title (Page");
      WriteInteger(fNbPage);
      PrintStr(")@");
   }
   PrintStr("/Dest [");
   WriteInteger(4*(fNbPage-1)+kObjFirstPage);
   PrintStr(" 0 R /XYZ null null 0]@");
   PrintStr("/Parent");
   WriteInteger(kObjContents);
   PrintStr(" 0 R");
   PrintStr("@");
   if (fNbPage > 1) {
      PrintStr("/Prev");
      WriteInteger(4*(fNbPage-2)+kObjFirstPage+3);
      PrintStr(" 0 R");
      PrintStr("@");
   }
   PrintStr(">>@");

   NewObject(kObjOutlines);
   PrintStr("<<@");
   PrintStr("/Type /Outlines@");
   PrintStr("/Count");
   WriteInteger(fNbPage+1);
   PrintStr("@");
   PrintStr("/First");
   WriteInteger(kObjContents);
   PrintStr(" 0 R");
   PrintStr("@");
   PrintStr("/Last");
   WriteInteger(kObjContents);
   PrintStr(" 0 R");
   PrintStr("@");
   PrintStr(">>@");
   PrintStr("endobj@");

   NewObject(kObjContents);
   PrintStr("<<@");
   PrintStr("/Title (Contents)@");
   PrintStr("/Dest [");
   WriteInteger(kObjFirstPage);
   PrintStr(" 0 R /XYZ null null 0]@");
   PrintStr("/Count");
   WriteInteger(fNbPage);
   PrintStr("@");
   PrintStr("/Parent");
   WriteInteger(kObjOutlines);
   PrintStr(" 0 R");
   PrintStr("@");
   PrintStr("/First");
   WriteInteger(kObjFirstPage+3);
   PrintStr(" 0 R");
   PrintStr("@");
   PrintStr("/Last");
   WriteInteger(4*(fNbPage-1)+kObjFirstPage+3);
   PrintStr(" 0 R");
   PrintStr("@");
   PrintStr(">>@");

   // List of all the pages
   NewObject(kObjPages);
   PrintStr("<<@");
   PrintStr("/Type /Pages@");
   PrintStr("/Count");
   WriteInteger(fNbPage);
   PrintStr("@");
   PrintStr("/Kids [");
   for (i=1; i<=fNbPage; i++) {
      WriteInteger(4*(i-1)+kObjFirstPage);
      PrintStr(" 0 R");
   }
   PrintStr(" ]");
   PrintStr("@");
   PrintStr(">>@");
   PrintStr("endobj@");

   NewObject(kObjTransList);
   PrintStr("<<@");
   for (i=0; i<(int)fAlphas.size(); i++) {
      PrintStr(
      Form("/ca%3.2f << /Type /ExtGState /ca %3.2f >> /CA%3.2f << /Type /ExtGState /CA %3.2f >>@",
      fAlphas[i],fAlphas[i],fAlphas[i],fAlphas[i]));
   }
   PrintStr(">>@");
   PrintStr("endobj@");
   if (fAlphas.size()) fAlphas.clear();

   // Cross-Reference Table
   Int_t refInd = fNByte;
   PrintStr("xref@");
   PrintStr("0");
   WriteInteger(fNbObj+1);
   PrintStr("@");
   PrintStr("0000000000 65535 f @");
   char str[21];
   for (i=0; i<fNbObj; i++) {
      snprintf(str,21,"%10.10d 00000 n @",fObjPos[i]);
      PrintStr(str);
   }

   // Trailer
   PrintStr("trailer@");
   PrintStr("<<@");
   PrintStr("/Size");
   WriteInteger(fNbObj+1);
   PrintStr("@");
   PrintStr("/Root");
   WriteInteger(kObjRoot);
   PrintStr(" 0 R");
   PrintStr("@");
   PrintStr("/Info");
   WriteInteger(kObjInfo);
   PrintStr(" 0 R@");
   PrintStr(">>@");
   PrintStr("startxref@");
   WriteInteger(refInd, 0);
   PrintStr("@");
   PrintStr("%%EOF@");

   // Close file stream
   if (fStream) { fStream->close(); delete fStream; fStream = 0;}

   gVirtualPS = 0;
}

////////////////////////////////////////////////////////////////////////////////
/// Draw a Box

void TPDF::DrawBox(Double_t x1, Double_t y1, Double_t x2, Double_t  y2)
{
   static Double_t x[4], y[4];
   Double_t ix1 = XtoPDF(x1);
   Double_t ix2 = XtoPDF(x2);
   Double_t iy1 = YtoPDF(y1);
   Double_t iy2 = YtoPDF(y2);
   Int_t fillis = fFillStyle/1000;
   Int_t fillsi = fFillStyle%1000;

   if (fillis == 3 || fillis == 2) {
      if (fillsi > 99) {
         x[0] = x1;   y[0] = y1;
         x[1] = x2;   y[1] = y1;
         x[2] = x2;   y[2] = y2;
         x[3] = x1;   y[3] = y2;
         return;
      }
      if (fillsi > 0 && fillsi < 26) {
         x[0] = x1;   y[0] = y1;
         x[1] = x2;   y[1] = y1;
         x[2] = x2;   y[2] = y2;
         x[3] = x1;   y[3] = y2;
         DrawPS(-4, &x[0], &y[0]);
      }
      if (fillsi == -3) {
         SetColor(5);
         if (fAlpha == 1) PrintFast(15," q 0.4 w [] 0 d");
         WriteReal(ix1);
         WriteReal(iy1);
         WriteReal(ix2 - ix1);
         WriteReal(iy2 - iy1);
         if (fAlpha == 1) PrintFast(8," re b* Q");
         else             PrintFast(6," re f*");
      }
   }
   if (fillis == 1) {
      SetColor(fFillColor);
      if (fAlpha == 1) PrintFast(15," q 0.4 w [] 0 d");
      WriteReal(ix1);
      WriteReal(iy1);
      WriteReal(ix2 - ix1);
      WriteReal(iy2 - iy1);
      if (fAlpha == 1) PrintFast(8," re b* Q");
      else             PrintFast(6," re f*");
   }
   if (fillis == 0) {
      if (fLineWidth<=0) return;
      SetColor(fLineColor);
      WriteReal(ix1);
      WriteReal(iy1);
      WriteReal(ix2 - ix1);
      WriteReal(iy2 - iy1);
      PrintFast(5," re S");
   }
}

////////////////////////////////////////////////////////////////////////////////
/// Draw a Frame around a box
///
///  - mode = -1  box looks as it is behind the screen
///  - mode =  1  box looks as it is in front of the screen
///  - border is the border size in already precomputed PDF units
///  - dark  is the color for the dark part of the frame
///  - light is the color for the light part of the frame

void TPDF::DrawFrame(Double_t xl, Double_t yl, Double_t xt, Double_t  yt,
                            Int_t mode, Int_t border, Int_t dark, Int_t light)
{
   static Double_t xps[7], yps[7];
   Int_t i;

   // Draw top&left part of the box
   if (mode == -1) SetColor(dark);
   else            SetColor(light);
   xps[0] = XtoPDF(xl);          yps[0] = YtoPDF(yl);
   xps[1] = xps[0] + border;     yps[1] = yps[0] + border;
   xps[2] = xps[1];              yps[2] = YtoPDF(yt) - border;
   xps[3] = XtoPDF(xt) - border; yps[3] = yps[2];
   xps[4] = XtoPDF(xt);          yps[4] = YtoPDF(yt);
   xps[5] = xps[0];              yps[5] = yps[4];
   xps[6] = xps[0];              yps[6] = yps[0];

   MoveTo(xps[0], yps[0]);
   for (i=1;i<7;i++) LineTo(xps[i], yps[i]);
   PrintFast(3," f*");

   // Draw bottom&right part of the box
   if (mode == -1) SetColor(light);
   else            SetColor(dark);
   xps[0] = XtoPDF(xl);          yps[0] = YtoPDF(yl);
   xps[1] = xps[0] + border;     yps[1] = yps[0] + border;
   xps[2] = XtoPDF(xt) - border; yps[2] = yps[1];
   xps[3] = xps[2];              yps[3] = YtoPDF(yt) - border;
   xps[4] = XtoPDF(xt);          yps[4] = YtoPDF(yt);
   xps[5] = xps[4];              yps[5] = yps[0];
   xps[6] = xps[0];              yps[6] = yps[0];

   MoveTo(xps[0], yps[0]);
   for (i=1;i<7;i++) LineTo(xps[i], yps[i]);
   PrintFast(3," f*");
}

////////////////////////////////////////////////////////////////////////////////
/// Draw Fill area with hatch styles

void TPDF::DrawHatch(Float_t, Float_t, Int_t, Float_t *, Float_t *)
{
   Warning("DrawHatch", "hatch fill style not yet implemented");
}

////////////////////////////////////////////////////////////////////////////////
/// Draw Fill area with hatch styles

void TPDF::DrawHatch(Float_t, Float_t, Int_t, Double_t *, Double_t *)
{
   Warning("DrawHatch", "hatch fill style not yet implemented");
}

////////////////////////////////////////////////////////////////////////////////
/// Draw a PolyLine
///
///  Draw a polyline through  the points xy.
///
///  - If NN=1 moves only to point x,y.
///  - If NN=0 the x,y are  written  in the PDF file
///       according to the current transformation.
///  - If NN>0 the line is clipped as a line.
///  - If NN<0 the line is clipped as a fill area.

void TPDF::DrawPolyLine(Int_t nn, TPoints *xy)
{
   Int_t  n;

   Style_t linestylesav = fLineStyle;
   Width_t linewidthsav = fLineWidth;

   if (nn > 0) {
      if (fLineWidth<=0) return;
      n = nn;
      SetLineStyle(fLineStyle);
      SetLineWidth(fLineWidth);
      SetColor(Int_t(fLineColor));
   } else {
      n = -nn;
      SetLineStyle(1);
      SetLineWidth(1);
      SetColor(Int_t(fLineColor));
   }

   WriteReal(XtoPDF(xy[0].GetX()));
   WriteReal(YtoPDF(xy[0].GetY()));
   if (n <= 1) {
      if (n == 0) return;
      PrintFast(2," m");
      return;
   }

   PrintFast(2," m");

   for (Int_t i=1;i<n;i++) LineTo(XtoPDF(xy[i].GetX()), YtoPDF(xy[i].GetY()));

   if (nn > 0) {
      if (xy[0].GetX() == xy[n-1].GetX() && xy[0].GetY() == xy[n-1].GetY()) PrintFast(3," cl");
      PrintFast(2," S");
   } else {
      PrintFast(3," f*");
   }

   SetLineStyle(linestylesav);
   SetLineWidth(linewidthsav);
}

////////////////////////////////////////////////////////////////////////////////
/// Draw a PolyLine in NDC space
///
///  Draw a polyline through the points xy.
///
///  - If NN=1 moves only to point x,y.
///  - If NN=0 the x,y are  written in the PDF file
///       according to the current transformation.
///  - If NN>0 the line is clipped as a line.
///  - If NN<0 the line is clipped as a fill area.

void TPDF::DrawPolyLineNDC(Int_t nn, TPoints *xy)
{
   Int_t  n;

   Style_t linestylesav = fLineStyle;
   Width_t linewidthsav = fLineWidth;

   if (nn > 0) {
      if (fLineWidth<=0) return;
      n = nn;
      SetLineStyle(fLineStyle);
      SetLineWidth(fLineWidth);
      SetColor(Int_t(fLineColor));
   } else {
      n = -nn;
      SetLineStyle(1);
      SetLineWidth(1);
      SetColor(Int_t(fLineColor));
   }

   WriteReal(UtoPDF(xy[0].GetX()));
   WriteReal(VtoPDF(xy[0].GetY()));
   if (n <= 1) {
      if (n == 0) return;
      PrintFast(2," m");
      return;
   }

   PrintFast(2," m");

   for (Int_t i=1;i<n;i++) LineTo(UtoPDF(xy[i].GetX()), VtoPDF(xy[i].GetY()));

   if (nn > 0) {
      if (xy[0].GetX() == xy[n-1].GetX() && xy[0].GetY() == xy[n-1].GetY()) PrintFast(3," cl");
      PrintFast(2," S");
   } else {
      PrintFast(3," f*");
   }

   SetLineStyle(linestylesav);
   SetLineWidth(linewidthsav);
}

////////////////////////////////////////////////////////////////////////////////
/// Draw markers at the n WC points xw, yw

void TPDF::DrawPolyMarker(Int_t n, Float_t *xw, Float_t *yw)
{
   fMarkerStyle = TMath::Abs(fMarkerStyle);
   Style_t linestylesav = fLineStyle;
   Width_t linewidthsav = fLineWidth;
   SetLineStyle(1);
   SetLineWidth(TMath::Max(1, Int_t(GetMarkerLineWidth())));
   SetColor(Int_t(fMarkerColor));
   Int_t ms = GetMarkerStyleBase();

   if (ms == 4)
      ms = 24;
   else if (ms >= 6 && ms <= 8)
      ms = 20;
   else if (ms >= 9 && ms <= 19)
      ms = 1;

   // Define the marker size
<<<<<<< HEAD
   Float_t msize  = fMarkerSize - TMath::Floor(GetMarkerLineWidth()/2.)/4.*fLineScale;
   if (fMarkerStyle == 1) {
=======
   Float_t msize  = fMarkerSize;
   if (fMarkerStyle == 1 || (fMarkerStyle >= 9 && fMarkerStyle <= 19)) {
>>>>>>> f26c383e
     msize = 1.;
   } else if (fMarkerStyle == 6) {
     msize = 1.;
   } else if (fMarkerStyle == 7) {
     msize = 1.5;
   } else {
      const Int_t kBASEMARKER = 8;
      Float_t sbase = msize*kBASEMARKER;
      Float_t s2x = sbase / Float_t(gPad->GetWw() * gPad->GetAbsWNDC());
      msize = this->UtoPDF(s2x) - this->UtoPDF(0);
   }

   Double_t m  = msize;
   Double_t m2 = m/2;
   Double_t m3 = m/3;
   Double_t m4 = m2*1.333333333333;
   Double_t m6 = m/6;
   Double_t m0 = m/10.;
   Double_t m8 = m/4;
   Double_t m9 = m/8;

   // Draw the marker according to the type
   Double_t ix,iy;
   for (Int_t i=0;i<n;i++) {
      ix = XtoPDF(xw[i]);
      iy = YtoPDF(yw[i]);
      // Dot (.)
      if (ms == 1) {
         MoveTo(ix-1, iy);
         LineTo(ix  , iy);
      // Plus (+)
      } else if (ms == 2) {
         MoveTo(ix-m2, iy);
         LineTo(ix+m2, iy);
         MoveTo(ix   , iy-m2);
         LineTo(ix   , iy+m2);
      // X shape (X)
      } else if (ms == 5) {
         MoveTo(ix-m2*0.707, iy-m2*0.707);
         LineTo(ix+m2*0.707, iy+m2*0.707);
         MoveTo(ix-m2*0.707, iy+m2*0.707);
         LineTo(ix+m2*0.707, iy-m2*0.707);
      // Asterisk shape (*)
      } else if (ms == 3 || ms == 31) {
         MoveTo(ix-m2, iy);
         LineTo(ix+m2, iy);
         MoveTo(ix   , iy-m2);
         LineTo(ix   , iy+m2);
         MoveTo(ix-m2*0.707, iy-m2*0.707);
         LineTo(ix+m2*0.707, iy+m2*0.707);
         MoveTo(ix-m2*0.707, iy+m2*0.707);
         LineTo(ix+m2*0.707, iy-m2*0.707);
      // Circle
      } else if (ms == 24 || ms == 20) {
         MoveTo(ix-m2, iy);
         WriteReal(ix-m2); WriteReal(iy+m4);
         WriteReal(ix+m2); WriteReal(iy+m4);
         WriteReal(ix+m2); WriteReal(iy)   ; PrintFast(2," c");
         WriteReal(ix+m2); WriteReal(iy-m4);
         WriteReal(ix-m2); WriteReal(iy-m4);
         WriteReal(ix-m2); WriteReal(iy)   ; PrintFast(4," c h");
      // Square
      } else if (ms == 25 || ms == 21) {
         WriteReal(ix-m2); WriteReal(iy-m2);
         WriteReal(m)    ; WriteReal(m)    ; PrintFast(3," re");
      // Down triangle
      } else if (ms == 23 || ms == 32) {
         MoveTo(ix   , iy-m2);
         LineTo(ix+m2, iy+m2);
         LineTo(ix-m2, iy+m2);
         PrintFast(2," h");
      // Up triangle
      } else if (ms == 26 || ms == 22) {
         MoveTo(ix-m2, iy-m2);
         LineTo(ix+m2, iy-m2);
         LineTo(ix   , iy+m2);
         PrintFast(2," h");
      } else if (ms == 27 || ms == 33) {
         MoveTo(ix   , iy-m2);
         LineTo(ix+m3, iy);
         LineTo(ix   , iy+m2);
         LineTo(ix-m3, iy)   ;
         PrintFast(2," h");
      } else if (ms == 28 || ms == 34) {
         MoveTo(ix-m6, iy-m6);
         LineTo(ix-m6, iy-m2);
         LineTo(ix+m6, iy-m2);
         LineTo(ix+m6, iy-m6);
         LineTo(ix+m2, iy-m6);
         LineTo(ix+m2, iy+m6);
         LineTo(ix+m6, iy+m6);
         LineTo(ix+m6, iy+m2);
         LineTo(ix-m6, iy+m2);
         LineTo(ix-m6, iy+m6);
         LineTo(ix-m2, iy+m6);
         LineTo(ix-m2, iy-m6);
         PrintFast(2," h");
      } else if (ms == 29 || ms == 30) {
         MoveTo(ix           , iy+m2);
         LineTo(ix+0.112255*m, iy+0.15451*m);
         LineTo(ix+0.47552*m , iy+0.15451*m);
         LineTo(ix+0.181635*m, iy-0.05902*m);
         LineTo(ix+0.29389*m , iy-0.40451*m);
         LineTo(ix           , iy-0.19098*m);
         LineTo(ix-0.29389*m , iy-0.40451*m);
         LineTo(ix-0.181635*m, iy-0.05902*m);
         LineTo(ix-0.47552*m , iy+0.15451*m);
         LineTo(ix-0.112255*m, iy+0.15451*m);
         PrintFast(2," h");
      } else if (ms == 35 ) {
      // diamond with cross
         MoveTo(ix-m2, iy   );
         LineTo(ix   , iy-m2);
         LineTo(ix+m2, iy   );
         LineTo(ix   , iy+m2);
         LineTo(ix-m2, iy   );
         LineTo(ix+m2, iy   );
         LineTo(ix   , iy+m2);
         LineTo(ix   , iy-m2);
         PrintFast(2," h");
      } else if (ms == 36 ) {
      // square with diagonal cross
         MoveTo(ix-m2, iy-m2);
         LineTo(ix+m2, iy-m2);
         LineTo(ix+m2, iy+m2);
         LineTo(ix-m2, iy+m2);
         LineTo(ix-m2, iy-m2);
         LineTo(ix+m2, iy+m2);
         LineTo(ix-m2, iy+m2);
         LineTo(ix+m2, iy-m2);
         PrintFast(2," h");
      } else if (ms == 37 || ms == 39 ) {
      // square with cross
         MoveTo(ix   , iy   );
         LineTo(ix-m8, iy+m2);
         LineTo(ix-m2, iy   );
         LineTo(ix   , iy   );
         LineTo(ix-m8, iy-m2);
         LineTo(ix+m8, iy-m2);
         LineTo(ix   , iy   );
         LineTo(ix+m2, iy   );
         LineTo(ix+m8, iy+m2);
         LineTo(ix   , iy   );
         PrintFast(2," h");
      } else if (ms == 38 ) {
      // + shaped marker with octagon
         MoveTo(ix-m2, iy   );
         LineTo(ix-m2, iy-m8);
         LineTo(ix-m8, iy-m2);
         LineTo(ix+m8, iy-m2);
         LineTo(ix+m2, iy-m8);
         LineTo(ix+m2, iy+m8);
         LineTo(ix+m8, iy+m2);
         LineTo(ix-m8, iy+m2);
         LineTo(ix-m2, iy+m8);
         LineTo(ix-m2, iy   );
         LineTo(ix+m2, iy   );
         LineTo(ix   , iy   );
         LineTo(ix   , iy-m2);
         LineTo(ix   , iy+m2);
         LineTo(ix   , iy);
         PrintFast(2," h");
      } else if (ms == 40 || ms == 41 ) {
       // four triangles X
         MoveTo(ix   , iy   );
         LineTo(ix+m8, iy+m2);
         LineTo(ix+m2, iy+m8);
         LineTo(ix   , iy   );
         LineTo(ix+m2, iy-m8);
         LineTo(ix+m8, iy-m2);
         LineTo(ix   , iy   );
         LineTo(ix-m8, iy-m2);
         LineTo(ix-m2, iy-m8);
         LineTo(ix   , iy   );
         LineTo(ix-m2, iy+m8);
         LineTo(ix-m8, iy+m2);
         LineTo(ix   , iy   );
         PrintFast(2," h");
      } else if (ms == 42 || ms == 43 ) {
      // double diamonds
         MoveTo(ix   , iy+m2);
         LineTo(ix-m9, iy+m9);
         LineTo(ix-m2, iy   );
         LineTo(ix-m9, iy-m9);
         LineTo(ix   , iy-m2);
         LineTo(ix+m9, iy-m9);
         LineTo(ix+m2, iy   );
         LineTo(ix+m9, iy+m9);
         LineTo(ix   , iy+m2);
         PrintFast(2," h");
      } else if (ms == 44 ) {
      // open four triangles plus
         MoveTo(ix   , iy   );
         LineTo(ix+m8, iy+m2);
         LineTo(ix-m8, iy+m2);
         LineTo(ix+m8, iy-m2);
         LineTo(ix-m8, iy-m2);
         LineTo(ix   , iy   );
         LineTo(ix+m2, iy+m8);
         LineTo(ix+m2, iy-m8);
         LineTo(ix-m2, iy+m8);
         LineTo(ix-m2, iy-m8);
         LineTo(ix   , iy   );
         PrintFast(2," h");
      } else if (ms == 45 ) {
      // filled four triangles plus
         MoveTo(ix+m0, iy+m0);
         LineTo(ix+m8, iy+m2);
         LineTo(ix-m8, iy+m2);
         LineTo(ix-m0, iy+m0);
         LineTo(ix-m2, iy+m8);
         LineTo(ix-m2, iy-m8);
         LineTo(ix-m0, iy-m0);
         LineTo(ix-m8, iy-m2);
         LineTo(ix+m8, iy-m2);
         LineTo(ix+m0, iy-m0);
         LineTo(ix+m2, iy-m8);
         LineTo(ix+m2, iy+m8);
         LineTo(ix+m0, iy+m0);
         PrintFast(2," h");
      } else if (ms == 46 || ms == 47 ) {
      // four triangles X
         MoveTo(ix   , iy+m8);
         LineTo(ix-m8, iy+m2);
         LineTo(ix-m2, iy+m8);
         LineTo(ix-m8, iy   );
         LineTo(ix-m2, iy-m8);
         LineTo(ix-m8, iy-m2);
         LineTo(ix   , iy-m8);
         LineTo(ix+m8, iy-m2);
         LineTo(ix+m2, iy-m8);
         LineTo(ix+m8, iy   );
         LineTo(ix+m2, iy+m8);
         LineTo(ix+m8, iy+m2);
         LineTo(ix   , iy+m8);
         PrintFast(2," h");
      } else if (ms == 48 ) {
      // four filled squares X
         MoveTo(ix   , iy+m8*1.01);
         LineTo(ix-m8, iy+m2);
         LineTo(ix-m2, iy+m8);
         LineTo(ix-m8, iy   );
         LineTo(ix-m2, iy-m8);
         LineTo(ix-m8, iy-m2);
         LineTo(ix   , iy-m8);
         LineTo(ix+m8, iy-m2);
         LineTo(ix+m2, iy-m8);
         LineTo(ix+m8, iy   );
         LineTo(ix+m2, iy+m8);
         LineTo(ix+m8, iy+m2);
         LineTo(ix   , iy+m8*0.99);
         LineTo(ix+m8*0.99, iy   );
         LineTo(ix   , iy-m8*0.99);
         LineTo(ix-m8*0.99, iy   );
         LineTo(ix   , iy+m8*0.99);
         PrintFast(2," h");
      } else if (ms == 49 ) {
      // four filled squares plus
         MoveTo(ix-m6, iy-m6*1.01);
         LineTo(ix-m6, iy-m2);
         LineTo(ix+m6, iy-m2);
         LineTo(ix+m6, iy-m6);
         LineTo(ix+m2, iy-m6);
         LineTo(ix+m2, iy+m6);
         LineTo(ix+m6, iy+m6);
         LineTo(ix+m6, iy+m2);
         LineTo(ix-m6, iy+m2);
         LineTo(ix-m6, iy+m6);
         LineTo(ix-m2, iy+m6);
         LineTo(ix-m2, iy-m6);
         LineTo(ix-m6, iy-m6*0.99);
         LineTo(ix-m6, iy+m6);
         LineTo(ix+m6, iy+m6);
         LineTo(ix+m6, iy-m6);
         PrintFast(2," h");
      } else {
         MoveTo(ix-m6, iy-m6);
         LineTo(ix-m6, iy-m2);
      }

      if ((ms > 19 && ms < 24) || ms == 29 || ms == 33 || ms == 34 ||
          ms == 39 || ms == 41 || ms == 43 || ms == 45 ||
          ms == 47 || ms == 48 || ms == 49) {
         PrintFast(2," f");
      } else {
         PrintFast(2," S");
      }
   }

   SetLineStyle(linestylesav);
   SetLineWidth(linewidthsav);
}

////////////////////////////////////////////////////////////////////////////////
/// Draw markers at the n WC points xw, yw

void TPDF::DrawPolyMarker(Int_t n, Double_t *xw, Double_t *yw)
{
   fMarkerStyle = TMath::Abs(fMarkerStyle);
   Style_t linestylesav = fLineStyle;
   Width_t linewidthsav = fLineWidth;
   SetLineStyle(1);
   SetLineWidth(TMath::Max(1, Int_t(GetMarkerLineWidth())));
   SetColor(Int_t(fMarkerColor));
   Int_t ms = GetMarkerStyleBase();

   if (ms == 4)
      ms = 24;
   else if (ms >= 6 && ms <= 8)
      ms = 20;
   else if (ms >= 9 && ms <= 19)
      ms = 1;

   // Define the marker size
<<<<<<< HEAD
   Float_t msize  = fMarkerSize - TMath::Floor(GetMarkerLineWidth()/2.)/4.*fLineScale;
   if (fMarkerStyle == 1) {
=======
   Float_t msize  = fMarkerSize;
   if (fMarkerStyle == 1 || (fMarkerStyle >= 9 && fMarkerStyle <= 19)) {
>>>>>>> f26c383e
     msize = 1.;
   } else if (fMarkerStyle == 6) {
     msize = 1.5;
   } else if (fMarkerStyle == 7) {
     msize = 3.;
   } else {
      const Int_t kBASEMARKER = 8;
      Float_t sbase = msize*kBASEMARKER;
      Float_t s2x = sbase / Float_t(gPad->GetWw() * gPad->GetAbsWNDC());
      msize = this->UtoPDF(s2x) - this->UtoPDF(0);
   }

   Double_t m  = msize;
   Double_t m2 = m/2;
   Double_t m3 = m/3;
   Double_t m4 = m2*1.333333333333;
   Double_t m6 = m/6;
   Double_t m8 = m/4;
   Double_t m9 = m/8;

   // Draw the marker according to the type
   Double_t ix,iy;
   for (Int_t i=0;i<n;i++) {
      ix = XtoPDF(xw[i]);
      iy = YtoPDF(yw[i]);
      // Dot (.)
      if (ms == 1) {
         MoveTo(ix-1, iy);
         LineTo(ix  , iy);
      // Plus (+)
      } else if (ms == 2) {
         MoveTo(ix-m2, iy);
         LineTo(ix+m2, iy);
         MoveTo(ix   , iy-m2);
         LineTo(ix   , iy+m2);
      // X shape (X)
      } else if (ms == 5) {
         MoveTo(ix-m2*0.707, iy-m2*0.707);
         LineTo(ix+m2*0.707, iy+m2*0.707);
         MoveTo(ix-m2*0.707, iy+m2*0.707);
         LineTo(ix+m2*0.707, iy-m2*0.707);
      // Asterisk shape (*)
      } else if (ms == 3 || ms == 31) {
         MoveTo(ix-m2, iy);
         LineTo(ix+m2, iy);
         MoveTo(ix   , iy-m2);
         LineTo(ix   , iy+m2);
         MoveTo(ix-m2*0.707, iy-m2*0.707);
         LineTo(ix+m2*0.707, iy+m2*0.707);
         MoveTo(ix-m2*0.707, iy+m2*0.707);
         LineTo(ix+m2*0.707, iy-m2*0.707);
      // Circle
      } else if (ms == 24 || ms == 20) {
         MoveTo(ix-m2, iy);
         WriteReal(ix-m2); WriteReal(iy+m4);
         WriteReal(ix+m2); WriteReal(iy+m4);
         WriteReal(ix+m2); WriteReal(iy)   ; PrintFast(2," c");
         WriteReal(ix+m2); WriteReal(iy-m4);
         WriteReal(ix-m2); WriteReal(iy-m4);
         WriteReal(ix-m2); WriteReal(iy)   ; PrintFast(4," c h");
      // Square
      } else if (ms == 25 || ms == 21) {
         WriteReal(ix-m2); WriteReal(iy-m2);
         WriteReal(m)    ; WriteReal(m)    ; PrintFast(3," re");
      // Down triangle
      } else if (ms == 23 || ms == 32) {
         MoveTo(ix   , iy-m2);
         LineTo(ix+m2, iy+m2);
         LineTo(ix-m2, iy+m2);
         PrintFast(2," h");
      // Up triangle
      } else if (ms == 26 || ms == 22) {
         MoveTo(ix-m2, iy-m2);
         LineTo(ix+m2, iy-m2);
         LineTo(ix   , iy+m2);
         PrintFast(2," h");
      } else if (ms == 27 || ms == 33) {
         MoveTo(ix   , iy-m2);
         LineTo(ix+m3, iy);
         LineTo(ix   , iy+m2);
         LineTo(ix-m3, iy)   ;
         PrintFast(2," h");
      } else if (ms == 28 || ms == 34) {
         MoveTo(ix-m6, iy-m6);
         LineTo(ix-m6, iy-m2);
         LineTo(ix+m6, iy-m2);
         LineTo(ix+m6, iy-m6);
         LineTo(ix+m2, iy-m6);
         LineTo(ix+m2, iy+m6);
         LineTo(ix+m6, iy+m6);
         LineTo(ix+m6, iy+m2);
         LineTo(ix-m6, iy+m2);
         LineTo(ix-m6, iy+m6);
         LineTo(ix-m2, iy+m6);
         LineTo(ix-m2, iy-m6);
         PrintFast(2," h");
      } else if (ms == 29 || ms == 30) {
         MoveTo(ix           , iy-m2);
         LineTo(ix-0.112255*m, iy-0.15451*m);
         LineTo(ix-0.47552*m , iy-0.15451*m);
         LineTo(ix-0.181635*m, iy+0.05902*m);
         LineTo(ix-0.29389*m , iy+0.40451*m);
         LineTo(ix           , iy+0.19098*m);
         LineTo(ix+0.29389*m , iy+0.40451*m);
         LineTo(ix+0.181635*m, iy+0.05902*m);
         LineTo(ix+0.47552*m , iy-0.15451*m);
         LineTo(ix+0.112255*m, iy-0.15451*m);
         PrintFast(2," h");
      } else if (ms == 35 ) {
         MoveTo(ix-m2, iy   );
         LineTo(ix   , iy-m2);
         LineTo(ix+m2, iy   );
         LineTo(ix   , iy+m2);
         LineTo(ix-m2, iy   );
         LineTo(ix+m2, iy   );
         LineTo(ix   , iy+m2);
         LineTo(ix   , iy-m2);
         PrintFast(2," h");
      } else if (ms == 36 ) {
         MoveTo(ix-m2, iy-m2);
         LineTo(ix+m2, iy-m2);
         LineTo(ix+m2, iy+m2);
         LineTo(ix-m2, iy+m2);
         LineTo(ix-m2, iy-m2);
         LineTo(ix+m2, iy+m2);
         LineTo(ix-m2, iy+m2);
         LineTo(ix+m2, iy-m2);
         PrintFast(2," h");
      } else if (ms == 37 || ms == 39 ) {
         MoveTo(ix   , iy   );
         LineTo(ix-m8, iy+m2);
         LineTo(ix-m2, iy   );
         LineTo(ix   , iy   );
         LineTo(ix-m8, iy-m2);
         LineTo(ix+m8, iy-m2);
         LineTo(ix   , iy   );
         LineTo(ix+m2, iy   );
         LineTo(ix+m8, iy+m2);
         LineTo(ix   , iy   );
         PrintFast(2," h");
      } else if (ms == 38 ) {
         MoveTo(ix-m2, iy   );
         LineTo(ix-m2, iy-m8);
         LineTo(ix-m8, iy-m2);
         LineTo(ix+m8, iy-m2);
         LineTo(ix+m2, iy-m8);
         LineTo(ix+m2, iy+m8);
         LineTo(ix+m8, iy+m2);
         LineTo(ix-m8, iy+m2);
         LineTo(ix-m2, iy+m8);
         LineTo(ix-m2, iy   );
         LineTo(ix+m2, iy   );
         LineTo(ix   , iy   );
         LineTo(ix   , iy-m2);
         LineTo(ix   , iy+m2);
         LineTo(ix   , iy   );
         PrintFast(2," h");
      } else if (ms == 40 || ms == 41 ) {
         MoveTo(ix   , iy   );
         LineTo(ix+m8, iy+m2);
         LineTo(ix+m2, iy+m8);
         LineTo(ix   , iy   );
         LineTo(ix+m2, iy-m8);
         LineTo(ix+m8, iy-m2);
         LineTo(ix   , iy   );
         LineTo(ix-m8, iy-m2);
         LineTo(ix-m2, iy-m8);
         LineTo(ix   , iy   );
         LineTo(ix-m2, iy+m8);
         LineTo(ix-m8, iy+m2);
         LineTo(ix   , iy   );
         PrintFast(2," h");
      } else if (ms == 42 || ms == 43 ) {
         MoveTo(ix   , iy+m2);
         LineTo(ix-m9, iy+m9);
         LineTo(ix-m2, iy   );
         LineTo(ix-m9, iy-m9);
         LineTo(ix   , iy-m2);
         LineTo(ix+m9, iy-m9);
         LineTo(ix+m2, iy   );
         LineTo(ix+m9, iy+m9);
         LineTo(ix   , iy+m2);
         PrintFast(2," h");
      } else if (ms == 44 ) {
         MoveTo(ix   , iy   );
         LineTo(ix+m8, iy+m2);
         LineTo(ix-m8, iy+m2);
         LineTo(ix+m8, iy-m2);
         LineTo(ix-m8, iy-m2);
         LineTo(ix   , iy   );
         LineTo(ix+m2, iy+m8);
         LineTo(ix+m2, iy-m8);
         LineTo(ix-m2, iy+m8);
         LineTo(ix-m2, iy-m8);
         LineTo(ix   , iy   );
         PrintFast(2," h");
      } else if (ms == 45 ) {
         MoveTo(ix+m6/2., iy+m6/2.);
         LineTo(ix+m8, iy+m2);
         LineTo(ix-m8, iy+m2);
         LineTo(ix-m6/2., iy+m6/2.);
         LineTo(ix-m2, iy+m8);
         LineTo(ix-m2, iy-m8);
         LineTo(ix-m6/2., iy-m6/2.);
         LineTo(ix-m8, iy-m2);
         LineTo(ix+m8, iy-m2);
         LineTo(ix+m6/2., iy-m6/2.);
         LineTo(ix+m2, iy-m8);
         LineTo(ix+m2, iy+m8);
         LineTo(ix+m6/2., iy+m6/2.);
         PrintFast(2," h");
      } else if (ms == 46 || ms == 47 ) {
         MoveTo(ix   , iy+m8);
         LineTo(ix-m8, iy+m2);
         LineTo(ix-m2, iy+m8);
         LineTo(ix-m8, iy   );
         LineTo(ix-m2, iy-m8);
         LineTo(ix-m8, iy-m2);
         LineTo(ix   , iy-m8);
         LineTo(ix+m8, iy-m2);
         LineTo(ix+m2, iy-m8);
         LineTo(ix+m8, iy   );
         LineTo(ix+m2, iy+m8);
         LineTo(ix+m8, iy+m2);
         LineTo(ix   , iy+m8);
         PrintFast(2," h");
      } else if (ms == 48 ) {
         MoveTo(ix   , iy+m8*1.005);
         LineTo(ix-m8, iy+m2);
         LineTo(ix-m2, iy+m8);
         LineTo(ix-m8, iy   );
         LineTo(ix-m2, iy-m8);
         LineTo(ix-m8, iy-m2);
         LineTo(ix   , iy-m8);
         LineTo(ix+m8, iy-m2);
         LineTo(ix+m2, iy-m8);
         LineTo(ix+m8, iy   );
         LineTo(ix+m2, iy+m8);
         LineTo(ix+m8, iy+m2);
         LineTo(ix   , iy+m8*0.995);
         LineTo(ix+m8*0.995, iy   );
         LineTo(ix   , iy-m8*0.995);
         LineTo(ix-m8*0.995, iy   );
         LineTo(ix   , iy+m8*0.995);
         PrintFast(2," h");
      } else if (ms == 49 ) {
         MoveTo(ix-m6, iy-m6*1.01);
         LineTo(ix-m6, iy-m2);
         LineTo(ix+m6, iy-m2);
         LineTo(ix+m6, iy-m6);
         LineTo(ix+m2, iy-m6);
         LineTo(ix+m2, iy+m6);
         LineTo(ix+m6, iy+m6);
         LineTo(ix+m6, iy+m2);
         LineTo(ix-m6, iy+m2);
         LineTo(ix-m6, iy+m6);
         LineTo(ix-m2, iy+m6);
         LineTo(ix-m2, iy-m6);
         LineTo(ix-m6, iy-m6*0.99);
         LineTo(ix-m6, iy+m6);
         LineTo(ix+m6, iy+m6);
         LineTo(ix+m6, iy-m6);
         MoveTo(ix-m6, iy-m6*1.01);
         PrintFast(2," h");
      } else {
         MoveTo(ix-1, iy);
         LineTo(ix  , iy);
      }
      if ((ms > 19 && ms < 24) || ms == 29 || ms == 33 || ms == 34 ||
          ms == 39 || ms == 41 || ms == 43 || ms == 45 ||
          ms == 47 || ms == 48 || ms == 49) {
         PrintFast(2," f");
      } else {
         PrintFast(2," S");
      }
   }

   SetLineStyle(linestylesav);
   SetLineWidth(linewidthsav);
}

////////////////////////////////////////////////////////////////////////////////
/// Draw a PolyLine
///
///  Draw a polyline through the points xw,yw.
///
///  - If nn=1 moves only to point xw,yw.
///  - If nn=0 the XW(1) and YW(1) are  written  in the PDF file
///            according to the current NT.
///  - If nn>0 the line is clipped as a line.
///  - If nn<0 the line is clipped as a fill area.

void TPDF::DrawPS(Int_t nn, Float_t *xw, Float_t *yw)
{
   static Float_t dyhatch[24] = {.0075,.0075,.0075,.0075,.0075,.0075,.0075,.0075,
                                 .01  ,.01  ,.01  ,.01  ,.01  ,.01  ,.01  ,.01  ,
                                 .015 ,.015 ,.015 ,.015 ,.015 ,.015 ,.015 ,.015};
   static Float_t anglehatch[24] = {180, 90,135, 45,150, 30,120, 60,
                                    180, 90,135, 45,150, 30,120, 60,
                                    180, 90,135, 45,150, 30,120, 60};
   Int_t  n = 0, fais = 0 , fasi = 0;

   Style_t linestylesav = fLineStyle;
   Width_t linewidthsav = fLineWidth;

   if (nn > 0) {
      if (fLineWidth<=0) return;
      n = nn;
      SetLineStyle(fLineStyle);
      SetLineWidth(fLineWidth);
      SetColor(Int_t(fLineColor));
   }
   if (nn < 0) {
      n = -nn;
      SetLineStyle(1);
      SetLineWidth(1);
      SetColor(Int_t(fFillColor));
      fais = fFillStyle/1000;
      fasi = fFillStyle%1000;
      if (fais == 3 || fais == 2) {
         if (fasi > 100 && fasi <125) {
            DrawHatch(dyhatch[fasi-101],anglehatch[fasi-101], n, xw, yw);
            SetLineStyle(linestylesav);
            SetLineWidth(linewidthsav);
            return;
         }
         if (fasi > 0 && fasi < 26) {
            SetFillPatterns(fasi, Int_t(fFillColor));
         }
      }
   }

   WriteReal(XtoPDF(xw[0]));
   WriteReal(YtoPDF(yw[0]));
   if (n <= 1) {
      if (n == 0) return;
      PrintFast(2," m");
      return;
   }

   PrintFast(2," m");

   for (Int_t i=1;i<n;i++) LineTo(XtoPDF(xw[i]), YtoPDF(yw[i]));

   if (nn > 0) {
      if (xw[0] == xw[n-1] && yw[0] == yw[n-1]) PrintFast(2," h");
      PrintFast(2," S");
   } else {
      if (fais == 0) {PrintFast(2," s"); return;}
      if (fais == 3 || fais == 2) {
         if (fasi > 0 && fasi < 26) {
            PrintFast(3," f*");
            fRed   = -1;
            fGreen = -1;
            fBlue  = -1;
            fAlpha = -1.;
         }
         SetLineStyle(linestylesav);
         SetLineWidth(linewidthsav);
         return;
      }
      PrintFast(3," f*");
   }

   SetLineStyle(linestylesav);
   SetLineWidth(linewidthsav);
}

////////////////////////////////////////////////////////////////////////////////
/// Draw a PolyLine
///
/// Draw a polyline through  the points xw,yw.
///
///  - If nn=1 moves only to point xw,yw.
///  - If nn=0 the xw(1) and YW(1) are  written  in the PDF file
///            according to the current NT.
///  - If nn>0 the line is clipped as a line.
///  - If nn<0 the line is clipped as a fill area.

void TPDF::DrawPS(Int_t nn, Double_t *xw, Double_t *yw)
{
   static Float_t dyhatch[24] = {.0075,.0075,.0075,.0075,.0075,.0075,.0075,.0075,
                                 .01  ,.01  ,.01  ,.01  ,.01  ,.01  ,.01  ,.01  ,
                                 .015 ,.015 ,.015 ,.015 ,.015 ,.015 ,.015 ,.015};
   static Float_t anglehatch[24] = {180, 90,135, 45,150, 30,120, 60,
                                    180, 90,135, 45,150, 30,120, 60,
                                    180, 90,135, 45,150, 30,120, 60};
   Int_t  n = 0, fais = 0, fasi = 0;

   Style_t linestylesav = fLineStyle;
   Width_t linewidthsav = fLineWidth;

   if (nn > 0) {
      if (fLineWidth<=0) return;
      n = nn;
      SetLineStyle(fLineStyle);
      SetLineWidth(fLineWidth);
      SetColor(Int_t(fLineColor));
   }
   if (nn < 0) {
      n = -nn;
      SetLineStyle(1);
      SetLineWidth(1);
      SetColor(Int_t(fFillColor));
      fais = fFillStyle/1000;
      fasi = fFillStyle%1000;
      if (fais == 3 || fais == 2) {
         if (fasi > 100 && fasi <125) {
            DrawHatch(dyhatch[fasi-101],anglehatch[fasi-101], n, xw, yw);
            SetLineStyle(linestylesav);
            SetLineWidth(linewidthsav);
            return;
         }
         if (fasi > 0 && fasi < 26) {
            SetFillPatterns(fasi, Int_t(fFillColor));
         }
      }
   }

   WriteReal(XtoPDF(xw[0]));
   WriteReal(YtoPDF(yw[0]));
   if (n <= 1) {
      if (n == 0) return;
      PrintFast(2," m");
      return;
   }

   PrintFast(2," m");

   for (Int_t i=1;i<n;i++) LineTo(XtoPDF(xw[i]), YtoPDF(yw[i]));

   if (nn > 0) {
      if (xw[0] == xw[n-1] && yw[0] == yw[n-1]) PrintFast(2," h");
      PrintFast(2," S");
   } else {
      if (fais == 0) {PrintFast(2," s"); return;}
      if (fais == 3 || fais == 2) {
         if (fasi > 0 && fasi < 26) {
            PrintFast(3," f*");
            fRed   = -1;
            fGreen = -1;
            fBlue  = -1;
            fAlpha = -1.;
         }
         SetLineStyle(linestylesav);
         SetLineWidth(linewidthsav);
         return;
      }
      PrintFast(3," f*");
   }

   SetLineStyle(linestylesav);
   SetLineWidth(linewidthsav);
}

////////////////////////////////////////////////////////////////////////////////
/// Font encoding

void TPDF::FontEncode()
{
   static const char *sdtfonts[] = {
   "/Times-Italic"         , "/Times-Bold"         , "/Times-BoldItalic",
   "/Helvetica"            , "/Helvetica-Oblique"  , "/Helvetica-Bold"  ,
   "/Helvetica-BoldOblique", "/Courier"            , "/Courier-Oblique" ,
   "/Courier-Bold"         , "/Courier-BoldOblique", "/Symbol"          ,
   "/Times-Roman"          , "/ZapfDingbats"       , "/Symbol"};

   for (Int_t i=0; i<kNumberOfFonts; i++) {
      NewObject(kObjFont+i);
      PrintStr("<<@");
      PrintStr("/Type /Font@");
      PrintStr("/Subtype /Type1@");
      PrintStr("/Name /F");
      WriteInteger(i+1,0);
      PrintStr("@");
      PrintStr("/BaseFont ");
      PrintStr(sdtfonts[i]);
      PrintStr("@");
      if (i!=11 && i!=13 && i!=14) {
         PrintStr("/Encoding /WinAnsiEncoding");
         PrintStr("@");
      }
      PrintStr(">>@");
      PrintStr("endobj@");
   }
}

////////////////////////////////////////////////////////////////////////////////
/// Draw a line to a new position

void TPDF::LineTo(Double_t x, Double_t y)
{
   WriteReal(x);
   WriteReal(y);
   PrintFast(2," l");
}

////////////////////////////////////////////////////////////////////////////////
/// Move to a new position

void TPDF::MoveTo(Double_t x, Double_t y)
{
   WriteReal(x);
   WriteReal(y);
   PrintFast(2," m");
}

////////////////////////////////////////////////////////////////////////////////
/// Create a new object in the PDF file

void TPDF::NewObject(Int_t n)
{
   if (!fObjPos || n >= fObjPosSize) {
      Int_t newN = TMath::Max(2*fObjPosSize,n+1);
      Int_t *saveo = new Int_t [newN];
      if (fObjPos && fObjPosSize) {
         memcpy(saveo,fObjPos,fObjPosSize*sizeof(Int_t));
         memset(&saveo[fObjPosSize],0,(newN-fObjPosSize)*sizeof(Int_t));
         delete [] fObjPos;
      }
      fObjPos     = saveo;
      fObjPosSize = newN;
   }
   fObjPos[n-1] = fNByte;
   fNbObj       = TMath::Max(fNbObj,n);
   WriteInteger(n, 0);
   PrintStr(" 0 obj");
   PrintStr("@");
}

////////////////////////////////////////////////////////////////////////////////
/// Start a new PDF page.

void TPDF::NewPage()
{
   if (!fPageNotEmpty) return;

   // Compute pad conversion coefficients
   if (gPad) {
      Double_t ww   = gPad->GetWw();
      Double_t wh   = gPad->GetWh();
      fYsize        = fXsize*wh/ww;
   } else {
      fYsize = 27;
   }

   fNbPage++;

   if (fNbPage>1) {
      // Close the currently opened page
      WriteCompressedBuffer();
      PrintStr("endstream@");
      Int_t streamLength = fNByte-fStartStream-10;
      PrintStr("endobj@");
      NewObject(4*(fNbPage-2)+kObjFirstPage+2);
      WriteInteger(streamLength, 0);
      PrintStr("@");
      PrintStr("endobj@");
      NewObject(4*(fNbPage-2)+kObjFirstPage+3);
      PrintStr("<<@");
      if (!strstr(GetTitle(),"PDF")) {
         PrintStr("/Title (");
         PrintStr(GetTitle());
         PrintStr(")@");
      } else {
         PrintStr("/Title (Page");
         WriteInteger(fNbPage-1);
         PrintStr(")@");
      }
      PrintStr("/Dest [");
      WriteInteger(4*(fNbPage-2)+kObjFirstPage);
      PrintStr(" 0 R /XYZ null null 0]@");
      PrintStr("/Parent");
      WriteInteger(kObjContents);
      PrintStr(" 0 R");
      PrintStr("@");
      PrintStr("/Next");
      WriteInteger(4*(fNbPage-1)+kObjFirstPage+3);
      PrintStr(" 0 R");
      PrintStr("@");
      if (fNbPage>2) {
         PrintStr("/Prev");
         WriteInteger(4*(fNbPage-3)+kObjFirstPage+3);
         PrintStr(" 0 R");
         PrintStr("@");
      }
      PrintStr(">>@");
   }

   // Start a new page
   NewObject(4*(fNbPage-1)+kObjFirstPage);
   PrintStr("<<@");
   PrintStr("/Type /Page@");
   PrintStr("@");
   PrintStr("/Parent");
   WriteInteger(kObjPages);
   PrintStr(" 0 R");
   PrintStr("@");

   Double_t xlow=0, ylow=0, xup=1, yup=1;
   if (gPad) {
      xlow = gPad->GetAbsXlowNDC();
      xup  = xlow + gPad->GetAbsWNDC();
      ylow = gPad->GetAbsYlowNDC();
      yup  = ylow + gPad->GetAbsHNDC();
   }

   PrintStr("/MediaBox [");
   Double_t width, height;
   switch (fPageFormat) {
      case 100 :
         width  = 8.5*2.54;
         height = 11.*2.54;
         break;
      case 200 :
         width  = 8.5*2.54;
         height = 14.*2.54;
         break;
      case 300 :
         width  = 11.*2.54;
         height = 17.*2.54;
         break;
      default  :
         width  = 21.0*TMath::Power(TMath::Sqrt(2.), 4-fPageFormat);
         height = 29.7*TMath::Power(TMath::Sqrt(2.), 4-fPageFormat);
   };
   WriteReal(CMtoPDF(fXsize*xlow));
   WriteReal(CMtoPDF(fYsize*ylow));
   WriteReal(CMtoPDF(width));
   WriteReal(CMtoPDF(height));
   PrintStr("]");
   PrintStr("@");

   Double_t xmargin = CMtoPDF(0.7);
   Double_t ymargin = 0;
   if (fPageOrientation == 1) ymargin = CMtoPDF(TMath::Sqrt(2.)*0.7);
   if (fPageOrientation == 2) ymargin = CMtoPDF(height)-CMtoPDF(0.7);

   PrintStr("/CropBox [");
   if (fPageOrientation == 1) {
      WriteReal(xmargin);
      WriteReal(ymargin);
      WriteReal(xmargin+CMtoPDF(fXsize*xup));
      WriteReal(ymargin+CMtoPDF(fYsize*yup));
   }
   if (fPageOrientation == 2) {
      WriteReal(xmargin);
      WriteReal(CMtoPDF(height)-CMtoPDF(fXsize*xup)-xmargin);
      WriteReal(xmargin+CMtoPDF(fYsize*yup));
      WriteReal(CMtoPDF(height)-xmargin);
   }
   PrintStr("]");
   PrintStr("@");

   if (fPageOrientation == 1) PrintStr("/Rotate 0@");
   if (fPageOrientation == 2) PrintStr("/Rotate 90@");

   PrintStr("/Resources");
   WriteInteger(kObjPageResources);
   PrintStr(" 0 R");
   PrintStr("@");

   PrintStr("/Contents");
   WriteInteger(4*(fNbPage-1)+kObjFirstPage+1);
   PrintStr(" 0 R@");
   PrintStr(">>@");
   PrintStr("endobj@");

   NewObject(4*(fNbPage-1)+kObjFirstPage+1);
   PrintStr("<<@");
   PrintStr("/Length");
   WriteInteger(4*(fNbPage-1)+kObjFirstPage+2);
   PrintStr(" 0 R@");
   PrintStr("/Filter [/FlateDecode]@");
   PrintStr(">>@");
   PrintStr("stream@");
   fStartStream = fNByte;
   fCompress = kTRUE;

   // Force the line width definition next time TPDF::SetLineWidth will be called.
   fLineWidth = -1;

   // Force the color definition next time TPDF::SetColor will be called.
   fRed   = -1;
   fGreen = -1;
   fBlue  = -1;
   fAlpha = -1.;

   PrintStr("1 0 0 1");
   if (fPageOrientation == 2) {
      ymargin = CMtoPDF(height)-CMtoPDF(fXsize*xup)-xmargin;
      xmargin = xmargin+CMtoPDF(fYsize*yup);
   }
   WriteReal(xmargin);
   WriteReal(ymargin);
   PrintStr(" cm");
   if (fPageOrientation == 2) PrintStr(" 0 1 -1 0 0 0 cm");
   if (fgLineJoin) {
      WriteInteger(fgLineJoin);
      PrintFast(2," j");
   }
}

////////////////////////////////////////////////////////////////////////////////
/// Deactivate an already open PDF file

void TPDF::Off()
{
   gVirtualPS = 0;
}

////////////////////////////////////////////////////////////////////////////////
/// Activate an already open PDF file

void TPDF::On()
{
   // fType is used to know if the PDF file is open. Unlike TPostScript, TPDF
   // has no "workstation type".

   if (!fType) {
      Error("On", "no PDF file open");
      Off();
      return;
   }
   gVirtualPS = this;
}

////////////////////////////////////////////////////////////////////////////////
/// Open a PDF file

void TPDF::Open(const char *fname, Int_t wtype)
{
   Int_t i;

   if (fStream) {
      Warning("Open", "PDF file already open");
      return;
   }

   fLenBuffer = 0;
   fRed       = -1;
   fGreen     = -1;
   fBlue      = -1;
   fAlpha     = -1.;
   fType      = abs(wtype);
   SetLineJoin(gStyle->GetJoinLinePS());
   SetLineScale(gStyle->GetLineScalePS()/4.);
   gStyle->GetPaperSize(fXsize, fYsize);
   Float_t xrange, yrange;
   if (gPad) {
      Double_t ww = gPad->GetWw();
      Double_t wh = gPad->GetWh();
      if (fType == 113) {
         ww *= gPad->GetWNDC();
         wh *= gPad->GetHNDC();
      }
      Double_t ratio = wh/ww;
      xrange = fXsize;
      yrange = fXsize*ratio;
      if (yrange > fYsize) { yrange = fYsize; xrange = yrange/ratio;}
      fXsize = xrange; fYsize = yrange;
   }

   // Open OS file
   fStream = new std::ofstream();
#ifdef R__WIN32
      fStream->open(fname, std::ofstream::out | std::ofstream::binary);
#else
      fStream->open(fname, std::ofstream::out);
#endif
   if (fStream == 0 || !fStream->good()) {
      printf("ERROR in TPDF::Open: Cannot open file:%s\n",fname);
      if (fStream == 0) return;
   }

   gVirtualPS = this;

   for (i=0; i<fSizBuffer; i++) fBuffer[i] = ' ';

   // The page orientation is last digit of PDF workstation type
   //  orientation = 1 for portrait
   //  orientation = 2 for landscape
   fPageOrientation = fType%10;
   if (fPageOrientation < 1 || fPageOrientation > 2) {
      Error("Open", "Invalid page orientation %d", fPageOrientation);
      return;
   }

   // format = 0-99 is the European page format (A4,A3 ...)
   // format = 100 is the US format  8.5x11.0 inch
   // format = 200 is the US format  8.5x14.0 inch
   // format = 300 is the US format 11.0x17.0 inch
   fPageFormat = fType/1000;
   if (fPageFormat == 0)  fPageFormat = 4;
   if (fPageFormat == 99) fPageFormat = 0;

   fRange = kFALSE;

   // Set a default range
   Range(fXsize, fYsize);

   fObjPos = 0;
   fObjPosSize = 0;
   fNbObj = 0;
   fNbPage = 0;

   PrintStr("%PDF-1.4@");
   PrintStr("%\342\343\317\323");
   PrintStr("@");

   NewObject(kObjRoot);
   PrintStr("<<@");
   PrintStr("/Type /Catalog@");
   PrintStr("/Pages");
   WriteInteger(kObjPages);
   PrintStr(" 0 R@");
   PrintStr("/Outlines");
   WriteInteger(kObjOutlines);
   PrintStr(" 0 R@");
   PrintStr("/PageMode /UseOutlines@");
   PrintStr(">>@");
   PrintStr("endobj@");

   NewObject(kObjInfo);
   PrintStr("<<@");
   PrintStr("/Creator (ROOT Version ");
   PrintStr(gROOT->GetVersion());
   PrintStr(")");
   PrintStr("@");
   PrintStr("/CreationDate (");
   TDatime t;
   char str[17];
   snprintf(str,17,"D:%4.4d%2.2d%2.2d%2.2d%2.2d%2.2d",
                t.GetYear()  , t.GetMonth(),
                t.GetDay()   , t.GetHour(),
                t.GetMinute(), t.GetSecond());
   PrintStr(str);
   PrintStr(")");
   PrintStr("@");
   PrintStr("/Title (");
   if (strlen(GetName())<=80) PrintStr(GetName());
   PrintStr(")");
   PrintStr("@");
   PrintStr("/Keywords (ROOT)@");
   PrintStr(">>@");
   PrintStr("endobj@");

   NewObject(kObjPageResources);
   PrintStr("<<@");
   PrintStr("/ProcSet [/PDF /Text]@");

   PrintStr("/Font@");
   PrintStr("<<@");
   for (i=0; i<kNumberOfFonts; i++) {
      PrintStr(" /F");
      WriteInteger(i+1,0);
      WriteInteger(kObjFont+i);
      PrintStr(" 0 R");
   }
   PrintStr("@");
   PrintStr(">>@");

   PrintStr("/ExtGState");
   WriteInteger(kObjTransList);
   PrintStr(" 0 R @");
   if (fAlphas.size()) fAlphas.clear();

   PrintStr("/ColorSpace << /Cs8");
   WriteInteger(kObjColorSpace);
   PrintStr(" 0 R >>");
   PrintStr("@");
   PrintStr("/Pattern");
   WriteInteger(kObjPatternList);
   PrintStr(" 0 R");
   PrintStr("@");
   PrintStr(">>@");
   PrintStr("endobj@");

   FontEncode();
   PatternEncode();

   NewPage();
   fPageNotEmpty = kFALSE;
}

////////////////////////////////////////////////////////////////////////////////
/// Patterns encoding

void TPDF::PatternEncode()
{
   Int_t patternNb = kObjPattern;

   NewObject(kObjColorSpace);
   if (gStyle->GetColorModelPS()) {
      PrintStr("[/Pattern /DeviceCMYK]@");
   } else {
      PrintStr("[/Pattern /DeviceRGB]@");
   }
   PrintStr("endobj@");
   NewObject(kObjPatternResourses);
   PrintStr("<</ProcSet[/PDF]>>@");
   PrintStr("endobj@");

   NewObject(kObjPatternList);
   PrintStr("<<@");
   PrintStr(" /P01");
   WriteInteger(patternNb++);
   PrintStr(" 0 R");
   PrintStr(" /P02");
   WriteInteger(patternNb++);
   PrintStr(" 0 R");
   PrintStr(" /P03");
   WriteInteger(patternNb++);
   PrintStr(" 0 R");
   PrintStr(" /P04");
   WriteInteger(patternNb++);
   PrintStr(" 0 R");
   PrintStr(" /P05");
   WriteInteger(patternNb++);
   PrintStr(" 0 R");
   PrintStr(" /P06");
   WriteInteger(patternNb++);
   PrintStr(" 0 R");
   PrintStr(" /P07");
   WriteInteger(patternNb++);
   PrintStr(" 0 R");
   PrintStr(" /P08");
   WriteInteger(patternNb++);
   PrintStr(" 0 R");
   PrintStr(" /P09");
   WriteInteger(patternNb++);
   PrintStr(" 0 R");
   PrintStr(" /P10");
   WriteInteger(patternNb++);
   PrintStr(" 0 R");
   PrintStr(" /P11");
   WriteInteger(patternNb++);
   PrintStr(" 0 R");
   PrintStr(" /P12");
   WriteInteger(patternNb++);
   PrintStr(" 0 R");
   PrintStr(" /P13");
   WriteInteger(patternNb++);
   PrintStr(" 0 R");
   PrintStr(" /P14");
   WriteInteger(patternNb++);
   PrintStr(" 0 R");
   PrintStr(" /P15");
   WriteInteger(patternNb++);
   PrintStr(" 0 R");
   PrintStr(" /P16");
   WriteInteger(patternNb++);
   PrintStr(" 0 R");
   PrintStr(" /P17");
   WriteInteger(patternNb++);
   PrintStr(" 0 R");
   PrintStr(" /P18");
   WriteInteger(patternNb++);
   PrintStr(" 0 R");
   PrintStr(" /P19");
   WriteInteger(patternNb++);
   PrintStr(" 0 R");
   PrintStr(" /P20");
   WriteInteger(patternNb++);
   PrintStr(" 0 R");
   PrintStr(" /P21");
   WriteInteger(patternNb++);
   PrintStr(" 0 R");
   PrintStr(" /P22");
   WriteInteger(patternNb++);
   PrintStr(" 0 R");
   PrintStr(" /P23");
   WriteInteger(patternNb++);
   PrintStr(" 0 R");
   PrintStr(" /P24");
   WriteInteger(patternNb++);
   PrintStr(" 0 R");
   PrintStr(" /P25");
   WriteInteger(patternNb++);
   PrintStr(" 0 R@");
   PrintStr(">>@");
   PrintStr("endobj@");

   patternNb = kObjPattern;

   // P01
   NewObject(patternNb++);
   PrintStr("<</Type/Pattern/Matrix[1 0 0 1 20 28]/PatternType 1/Resources");
   WriteInteger(kObjPatternResourses);
   PrintStr(" 0 R/PaintType 2/TilingType 1/BBox[0 0 98 4]/XStep 98/YStep 4/Length 91/Filter/FlateDecode>>");
   PrintStr("@");
   fStream->write("stream",6); fNByte += 6;
   fStream->write("\r\nH\211*\3442T\310T\3402P0P04\200\340\242T\256p\205<\240\220\027P0K\301P\241\034(\254\340\253\020m\250\020k\240\220\302e\244`\242\220\313ei\t\244r\200\272\215A\034\v \225\003\2241\202\310\030\201e\f!2\206@N0W \027@\200\001\0|c\024\357\n", 93);
   fNByte += 93;
   PrintStr("endstream@");
   PrintStr("endobj@");

   // P02
   NewObject(patternNb++);
   PrintStr("<</Type/Pattern/Matrix[0.75 0 0 0.75 20 28]/PatternType 1/Resources");
   WriteInteger(kObjPatternResourses);
   PrintStr(" 0 R/PaintType 2/TilingType 1/BBox[0 0 96 4]/XStep 96/YStep 4/Length 92/Filter/FlateDecode>>@");
   PrintStr("@");
   fStream->write("stream",6); fNByte += 6;
   fStream->write("\r\nH\211$\2121\n\2000\024C\367\234\"G\370\277\025\321+\b\016\342\340P\334tP\252\240\213\3277\332!\204\274\227\v\316\2150\032\335J\356\025\023O\241Np\247\363\021f\317\344\214\234\215\v\002+\036h\033U\326/~\243Ve\231PL\370\215\027\343\032#\006\274\002\f\0\242`\025:\n", 94);
   fNByte += 94;
   PrintStr("endstream@");
   PrintStr("endobj@");

   // P03
   NewObject(patternNb++);
   PrintStr("<</Type/Pattern/Matrix[0.5 0 0 0.5 20 28]/PatternType 1/Resources");
   WriteInteger(kObjPatternResourses);
   PrintStr(" 0 R/PaintType 2/TilingType 1/BBox[0 0 96 16]/XStep 96/YStep 16/Length 93/Filter/FlateDecode>>@");
   PrintStr("@");
   fStream->write("stream",6); fNByte += 6;
   fStream->write("\r\nH\211$\2121\n\2000\024C\367\234\"G\370\261(\366\n\202\20388\210\233\016J\025t\361\372\376\332!\204\274\227\033\342N\030\215\262\222g\303\304\313Q\347\360\240\370:f\317Y\f\\\214+**\360Dls'\177\306\274\032\257\344\256.\252\376\215\212\221\217\021\003>\001\006\0\317\243\025\254\n", 95);
   fNByte += 95;
   PrintStr("endstream@");
   PrintStr("endobj@");

   // P04
   NewObject(patternNb++);
   PrintStr("<</Type/Pattern/Matrix[0.06 0 0 0.06 20 28]/PatternType 1/Resources");
   WriteInteger(kObjPatternResourses);
   PrintStr(" 0 R/PaintType 2/TilingType 1/BBox[0 0 100 100]/XStep 100/YStep 100/Length 63/Filter/FlateDecode>>");
   PrintStr("@");
   fStream->write("stream",6); fNByte += 6;
   fStream->write("\r\nH\211*\3442T\310T\3402P0P04\200\340\242T\256p\205<\240\220\027P0K\301D\241\034(\254\340\253\020\035k\240\220\002V\231\313\005S\233\303\025\314\025\310\005\020`\0\344\270\r\274\n", 65);
   fNByte += 65;
   PrintStr("endstream@");
   PrintStr("endobj@");

   // P05
   NewObject(patternNb++);
   PrintStr("<</Type/Pattern/Matrix[0.06 0 0 0.06 20 28]/PatternType 1/Resources");
   WriteInteger(kObjPatternResourses);
   PrintStr(" 0 R/PaintType 2/TilingType 1/BBox[0 0 100 100]/XStep 100/YStep 100/Length 66/Filter/FlateDecode>>");
   PrintStr("@");
   fStream->write("stream",6); fNByte += 6;
   fStream->write("\r\nH\211*\3442T\310T\3402P0P04\200\340\242T\256p\205<\240\220\027P0K\301D\241\034(\254\340\253\020\035k\240\220\302\005Q\223\313\005\"\r\024r\270\202\271\002\271\0\002\f\0\344\320\r\274\n", 68);
   fNByte += 68;
   PrintStr("endstream@");
   PrintStr("endobj@");

   // P06
   NewObject(patternNb++);
   PrintStr("<</Type/Pattern/Matrix[0.03 0 0 0.03 20 28]/PatternType 1/Resources");
   WriteInteger(kObjPatternResourses);
   PrintStr(" 0 R/PaintType 2/TilingType 1/BBox[0 0 100 100]/XStep 100/YStep 100/Length 66/Filter/FlateDecode>>");
   PrintStr("@");
   fStream->write("stream",6); fNByte += 6;
   fStream->write("\r\nH\211*\3442T\310T\3402P0P04\200\340\242T\256p\205<\240\220\027P0K\301D\241\034(\254\340\253\020\035k\240\220\302e\nR\232\v\242@js\270\202\271\002\271\0\002\f\0\345X\r\305\n", 68);
   fNByte += 68;
   PrintStr("endstream@");
   PrintStr("endobj@");

   // P07
   NewObject(patternNb++);
   PrintStr("<</Type/Pattern/Matrix[0.03 0 0 0.03 20 28]/PatternType 1/Resources");
   WriteInteger(kObjPatternResourses);
   PrintStr(" 0 R/PaintType 2/TilingType 1/BBox[0 0 100 100]/XStep 100/YStep 100/Length 68/Filter/FlateDecode>>");
   PrintStr("@");
   fStream->write("stream",6); fNByte += 6;
   fStream->write("\r\nH\211*\3442T\310T\3402P0P04\200\340\242T\256p\205<\240\220\027P0K\301D\241\034(\254\340\253\020\035k\240\220\002\02465P\310\345\002)\0042r\270\202\271\002\271\0\002\f\0\345=\r\305\n", 70);
   fNByte += 70;
   PrintStr("endstream@");
   PrintStr("endobj@");

   // P08
   NewObject(patternNb++);
   PrintStr("<</Type/Pattern/Matrix[0.06 0 0 0.06 20 28]/PatternType 1/Resources");
   WriteInteger(kObjPatternResourses);
   PrintStr(" 0 R/PaintType 2/TilingType 1/BBox[0 0 101 101]/XStep 100/YStep 100/Length 139/Filter/FlateDecode>>");
   PrintStr("@");
   fStream->write("stream",6); fNByte += 6;
   fStream->write("\r\nH\211D\217\261\016\3020\fDw\177\305\315L6Q\225|\003\022C\305\300Puk+\201\032$\272\360\373\330\265\323\016\271\330\367\234\344\"x\201\030\214\252\232\030+%\353VZ.jd\367\205\003x\241({]\311\324]\323|\342\006\033J\201:\306\325\230Jg\226J\261\275D\257#\337=\220\260\354k\233\351\211\217Z75\337\020\374\324\306\035\303\310\230\342x=\303\371\275\307o\332s\331\223\224\240G\330\a\365\364\027`\0\nX1}\n",141);
   fNByte += 141;
   PrintStr("endstream@");
   PrintStr("endobj@");

   // P09
   NewObject(patternNb++);
   PrintStr("<</Type/Pattern/Matrix[0.06 0 0 0.06 20 28]/PatternType 1/Resources");
   WriteInteger(kObjPatternResourses);
   PrintStr(" 0 R/PaintType 2/TilingType 1/BBox[0 0 100 100]/XStep 100/YStep 100/Length 108/Filter/FlateDecode>>");
   PrintStr("@");
   fStream->write("stream",6); fNByte += 6;
   fStream->write("\r\nH\211*\3442T\310T\3402P0P04\200\340\242T\256p\205<\240\220\027P0K\301D\241\034(\254\340\253\020\035k\240\220\002\02465P\310\005RFFz&\020\002,d\240\220\314en\256g\0065\b,\001b\230\202$\240\232\214@\362\246`\2169H\336\024\2426\231\v&\200,\n\326\030\314\025\310\005\020`\0\f@\036\227\n", 110);
   fNByte += 110;
   PrintStr("endstream@");
   PrintStr("endobj@");

   // P10
   NewObject(patternNb++);
   PrintStr("<</Type/Pattern/Matrix[0.06 0 0 0.06 20 28]/PatternType 1/Resources");
   WriteInteger(kObjPatternResourses);
   PrintStr(" 0 R/PaintType 2/TilingType 1/BBox[0 0 100 100]/XStep 100/YStep 100/Length 93/Filter/FlateDecode>>");
   PrintStr("@");
   fStream->write("stream",6); fNByte += 6;
   fStream->write("\r\nH\211*\3442T\310T\3402P0P04\200\340\242T\256p\205<\240\220\027P0K\301D\241\034(\254\340\253\020\035k\240\220\002\02465P\310\345\002)\0042r\200\332\r\241\\C \017dN.\027L\312\0\302\205\2535\205j6\205X\224\303\025\314\025\310\005\020`\0\2127\031\t\n", 95);
   fNByte += 95;
   PrintStr("endstream@");
   PrintStr("endobj@");

   // P11
   NewObject(patternNb++);
   PrintStr("<</Type/Pattern/Matrix[0.125 0 0 0.125 20 28]/PatternType 1/Resources");
   WriteInteger(kObjPatternResourses);
   PrintStr(" 0 R/PaintType 2/TilingType 1/BBox[0 0 100 100]/XStep 100/YStep 100/Length 164/Filter/FlateDecode>>");
   PrintStr("@");
   fStream->write("stream",6); fNByte += 6;
   fStream->write("\r\nH\211\\\2171\016\3020\fEw\237\342\037\301ip\223^\001\211\001u`@l0\200(\022,\\\037;v\204\332\241\211\336\373\337V\363\246\204;\210\301H\354\337\347F'\274T\355U>\220\360U\215\003\316\027\306\2655\027=\a\306\223\304I\002m\332\330\356&\030\325\333fZ\275F\337\205\235\265O\270\032\004\331\214\336\305\270\004\227`\357i\256\223\342;]\344\255(!\372\356\205j\030\377K\335\220\344\377\210\274\306\022\330\337T{\214,\212;\301\3508\006\346\206\021O=\216|\212|\246#\375\004\030\0\216FF\207\n", 166);
   fNByte += 166;
   PrintStr("endstream@");
   PrintStr("endobj@");

   // P12
   NewObject(patternNb++);
   PrintStr("<</Type/Pattern/Matrix[0.125 0 0 0.125 20 28]/PatternType 1/Resources");
   WriteInteger(kObjPatternResourses);
   PrintStr(" 0 R/PaintType 2/TilingType 1/BBox[0 0 100 100]/XStep 100/YStep 100/Length 226/Filter/FlateDecode>>");
   PrintStr("@");
   fStream->write("stream",6); fNByte += 6;
   fStream->write("\r\nH\211<P;n\3030\f\335y\n\236 \220DK\242\256P\240C\321\241C\221\311\311\220\242\016\220.\275~D\221/\203I\342}\370(?(\363\215)q\342\234\374\373\273\322\027\337'\3646\301\037\316\374?a~\347\357s\342\313\2045\361A9\237\322fc\231\200\236F\263\301\334;\211\017\207\rN\311\252S\\\227{\247\006w\207\244\303\255p+(\205\333\360e/v\356a\315\317\360\272\320b|w\276\203o\340k\b\004\027\v$b\226\235,\242\254t(\024\nu\305Vm\313\021\375\327\272\257\227fuf\226ju\356\222x\030\024\313\261S\215\377\341\274,\203\254\253Z\\\262A\262\205eD\350\210\320\201\225\212\320\036\241\355\025\372JE,\2266\344\366\310U\344\016HFx>\351\203\236\002\f\0d}e\216\n", 228);
   fNByte += 228;
   PrintStr("endstream@");
   PrintStr("endobj@");

   // P13
   NewObject(patternNb++);
   PrintStr("<</Type/Pattern/Matrix[0.06 0 0 0.06 20 28]/PatternType 1/Resources");
   WriteInteger(kObjPatternResourses);
   PrintStr(" 0 R/PaintType 2/TilingType 1/BBox[0 0 100 100]/XStep 100/YStep 100/Length 69/Filter/FlateDecode>>");
   PrintStr("@");
   fStream->write("stream",6); fNByte += 6;
   fStream->write("\r\nH\211*\3442T\310T\3402P0P04\200\340\242T\256p\205<\240\220\027P0K\301D\241\034(\254\340\253\020\035k\240\220\002V\231\313\005S\233\303\005\241!\" ~0W \027@\200\001\0\331\227\020\253\n", 71);
   fNByte += 71;
   PrintStr("endstream@");
   PrintStr("endobj@");

   // P14
   NewObject(patternNb++);
   PrintStr("<</Type/Pattern/Matrix[0.15 0 0 0.15 20 28]/PatternType 1/Resources");
   WriteInteger(kObjPatternResourses);
   PrintStr(" 0 R/PaintType 2/TilingType 1/BBox[0 0 100 100]/XStep 80/YStep 80/Length 114/Filter/FlateDecode>>");
   PrintStr("@");
   fStream->write("stream",6); fNByte += 6;
   fStream->write("\r\nH\2114\214=\n\2000\f\205\367\234\342\035!-\241\364\f\202\20388\210\233\016J+\350\342\365M\3723\224\327\367}I\036r8A\f\206\343\372\336\203\026\334\212\006\205\027\004\237b\214X7\306\256\33032\331\240~\022y[\315\026\206\222\372\330}\264\036\253\217\335\353\240\030\b%\223\245o=X\227\346\245\355K\341\345@\3613M\364\v0\0\207o\"\261\n", 116);
   fNByte += 116;
   PrintStr("endstream@");
   PrintStr("endobj@");

   // P15
   NewObject(patternNb++);
   PrintStr("<</Type/Pattern/Matrix[0.102 0 0 0.102 20 28]/PatternType 1/Resources");
   WriteInteger(kObjPatternResourses);
   PrintStr(" 0 R/PaintType 2/TilingType 1/BBox[0 0 60 60]/XStep 60/YStep 60/Length 218/Filter/FlateDecode>>");
   PrintStr("@");
   fStream->write("stream",6); fNByte += 6;
   fStream->write("\r\nH\211<\2211\016\3020\fEw\237\302'@\211c\267w@b@\f\f\210\2510\200(\022,\\\037\347\307\256Z\325\221\375\337\377\225\363\241\312\017\246\302\205'\274\337;\235\371\355\215\275\267\236\\\371\307\265\360\201/\327\3027o\233\361J\262\233\247~\362g\336\211zur!A]{\035}\031S\343\006p\241\226dKI\v\326\202\265\3153\331)X)\335fE\205M\235\373\327\r*\374\026\252\022\216u\223\200\361I\211\177\031\022\001#``\342GI\211\004c\221gi\246\231\247\221\247\231\247\233$XM3\315<\215<\315<K\211e\036#\215a4\366\344\035lm\214Z\314b\211Xj\337K\\\201$\332\325\v\365\2659\204\362\242\274'\v\221\r\321\211\216\364\027`\0\212'_\215\n", 220);
   fNByte += 220;
   PrintStr("endstream@");
   PrintStr("endobj@");

   // P16
   NewObject(patternNb++);
   PrintStr("<</Type/Pattern/Matrix[0.1 0 0 0.05 20 28]/PatternType 1/Resources");
   WriteInteger(kObjPatternResourses);
   PrintStr(" 0 R/PaintType 2/TilingType 1/BBox[0 0 100 100]/XStep 100/YStep 100/Length 123/Filter/FlateDecode>>");
   PrintStr("@");
   fStream->write("stream",6); fNByte += 6;
   fStream->write("\r\nH\211*\3442T\310T\3402P0P04\200\340\242T\256p\205<\240\220\027P0K\301D\241\034(\254\340\253\020\035k\240\220\302ej\240\0D\271 \332\314X\317B\301\330\002H\230\233*\030\231\202\310d.CC=#\020\v*\rV\235\214\254\v\210r@\264\261\031P\241\031H5D\253\021H\267\005\3104 \v\344\016\260\002\020\003lB0W \027@\200\001\0hU \305\n", 125);
   fNByte += 125;
   PrintStr("endstream@");
   PrintStr("endobj@");

   // P17
   NewObject(patternNb++);
   PrintStr("<</Type/Pattern/Matrix[0.06 0 0 0.06 20 28]/PatternType 1/Resources");
   WriteInteger(kObjPatternResourses);
   PrintStr(" 0 R/PaintType 2/TilingType 1/BBox[0 0 100 100]/XStep 100/YStep 100/Length 66/Filter/FlateDecode>>");
   PrintStr("@");
   fStream->write("stream",6); fNByte += 6;
   fStream->write("\r\nH\211*\3442T\310T\3402P0P04\200\340\242T\256p\205<\240\220\027P0K\301D\241\034(\254\340\253\020md\242\020k\240\220\002V\234\313\005S\236\303\025\314\025\310\005\020`\0\r\351\016B\n", 68);
   fNByte += 68;
   PrintStr("endstream@");
   PrintStr("endobj@");

   // P18
   NewObject(patternNb++);
   PrintStr("<</Type/Pattern/Matrix[0.06 0 0 0.06 20 28]/PatternType 1/Resources");
   WriteInteger(kObjPatternResourses);
   PrintStr(" 0 R/PaintType 2/TilingType 1/BBox[0 0 100 100]/XStep 100/YStep 100/Length 69/Filter/FlateDecode>>");
   PrintStr("@");
   fStream->write("stream",6); fNByte += 6;
   fStream->write("\r\nH\211*\3442T\310T\3402P0P04\200\340\242T\256p\205<\240\220\027P0K\301D\241\034(\254\340\253\020md\242\020k\240\220\302\005Q\226\313\005\"\r\024r\270\202\271\002\271\0\002\f\0\016\001\016B\n", 71);
   fNByte += 71;
   PrintStr("endstream@");
   PrintStr("endobj@");

   // P19
   NewObject(patternNb++);
   PrintStr("<</Type/Pattern/Matrix[0.117 0 0 0.117 20 28]/PatternType 1/Resources");
   WriteInteger(kObjPatternResourses);
   PrintStr(" 0 R/PaintType 2/TilingType 1/BBox[0 0 100 100]/XStep 100/YStep 100/Length 149/Filter/FlateDecode>>");
   PrintStr("@");
   fStream->write("stream",6); fNByte += 6;
   fStream->write("\r\nH\211L\216;\016\302@\fD{\237bN\020\331+6a\257\200D\201((P\252@\001R\220\240\341\372\370\263\216(\326\266f\336\330\373&\301\003\304`\b\307\373\334\351\202\227J\a\025\237\020|U\306\021\327\231q\243\306\250\214\325\372T\006\336\367\032\262\326\205\3124\264b\243$\"n.\244=\314\250!\2139\033\327\022i=\323\317\2518\332T}\347.\202\346W\373\372j\315\221\344\266\213=\237\241\344\034\361\264!\236w\344\177\271o8\323\211~\002\f\0\366\3026\233\n", 151);
   fNByte += 151;
   PrintStr("endstream@");
   PrintStr("endobj@");

   // P20
   NewObject(patternNb++);
   PrintStr("<</Type/Pattern/Matrix[0.05 0 0 0.1 20 28]/PatternType 1/Resources");
   WriteInteger(kObjPatternResourses);
   PrintStr(" 0 R/PaintType 2/TilingType 1/BBox[0 0 100 100]/XStep 100/YStep 100/Length 122/Filter/FlateDecode>>");
   PrintStr("@");
   fStream->write("stream",6); fNByte += 6;
   fStream->write("\r\nH\211<L;\016\2030\f\335}\212w\002\344$M\2323 1 \006\006\304\224vhU\220`\341\372<\aT\311\366\263\336o\023\207\017D\241pz\355\376\226\021+\251\226\344\027\017\034\244\321a\232\025/\211\n\316r\343ORh\262}\317\210\344\032o\310)\302\2233\245\252[m\274\332\313\277!$\332\371\371\210`N\242\267$\217\263\246\252W\257\245\006\351\345\024`\0o\347 \305\n", 124);
   fNByte += 124;
   PrintStr("endstream@");
   PrintStr("endobj@");

   // P21
   NewObject(patternNb++);
   PrintStr("<</Type/Pattern/Matrix[0.125 0 0 0.125 20 28]/PatternType 1/Resources");
   WriteInteger(kObjPatternResourses);
   PrintStr(" 0 R/PaintType 2/TilingType 1/BBox[0 0 101 101]/XStep 100/YStep 100/Length 117/Filter/FlateDecode>>");
   PrintStr("@");
   fStream->write("stream",6); fNByte += 6;
   fStream->write("\r\nH\211D\2151\n\2000\fE\367\234\342\037!)\224\336Ap\020\a\aq\323A\251\202.^\337$-\025\022^\372\033^n\022\354 \006CX\274\237\215&\\\032u\032\036\020\274\032\243\307\2740V]\027\234\024\242\"\033\2642En\324\312\224bc\262\\\230\377\301\332WM\224\212(U\221\375\265\301\025\016?\350\317P\215\221\033\213o\244\201>\001\006\0\031I'f\n", 119);
   fNByte += 119;
   PrintStr("endstream@");
   PrintStr("endobj@");

   // P22
   NewObject(patternNb++);
   PrintStr("<</Type/Pattern/Matrix[0.125 0 0 0.125 20 28]/PatternType 1/Resources");
   WriteInteger(kObjPatternResourses);
   PrintStr(" 0 R/PaintType 2/TilingType 1/BBox[0 0 101 101]/XStep 100/YStep 100/Length 118/Filter/FlateDecode>>");
   PrintStr("@");
   fStream->write("stream",6); fNByte += 6;
   fStream->write("\r\nH\211<\215=\n\204P\f\204\373\234b\216\220<\b\357\016\302\026ba!vZ(\273\v\332x}\223\274\237\"|\223a\230\271Hp\200\030\fa\211\273w\232\3617k0\363\204\3401\033\037,+c#\3170~\2244\304\327EV\243r\247\272oOcr\337\323]H\t\226\252\334\252r\255\362\257\213(\t\304\250\326\315T\267\032\275q\242\221^\001\006\0\272\367(&\n", 120);
   fNByte += 120;
   PrintStr("endstream@");
   PrintStr("endobj@");

   // P23
   NewObject(patternNb++);
   PrintStr("<</Type/Pattern/Matrix[0.06 0 0 0.06 20 28]/PatternType 1/Resources");
   WriteInteger(kObjPatternResourses);
   PrintStr(" 0 R/PaintType 2/TilingType 1/BBox[0 0 100 100]/XStep 100/YStep 100/Length 169/Filter/FlateDecode>>");
   PrintStr("@");
   fStream->write("stream",6); fNByte += 6;
   fStream->write("\r\nH\211<\220\273\n\0021\020E\373\371\212[[M\326\331\354\344\027\004\v\261\260\020;\025\224D\320\306\337w\036\254p\363\230\223\341$\344M\005\017\020\203Q8\307\347F'\274\f\355\f>Q\3605\214=\316\005\v.\214kt\217\230;)\324\366\245Fa\213e\320v\212r\022X\006\211Fi\3242\250J\224\302\020\367h\212\254I\\\325R\225o\03143\346U\235@a\t[\202Za\tA\202E`\351~O\002\235`\351~S\202\306h.m\253\264)\232K\217t\310\017q\354\a\353\247\364\377C\356\033\372\t0\0\bm:\375\n", 171);
   fNByte += 171;
   PrintStr("endstream@");
   PrintStr("endobj@");

   // P24
   NewObject(patternNb++);
   PrintStr("<</Type/Pattern/Matrix[0.125 0 0 0.125 20 28]/PatternType 1/Resources");
   WriteInteger(kObjPatternResourses);
   PrintStr(" 0 R/PaintType 2/TilingType 1/BBox[0 0 100 100]/XStep 100/YStep 100/Length 280/Filter/FlateDecode>>");
   PrintStr("@");
   fStream->write("stream",6); fNByte += 6;
   fStream->write("\r\nH\211DQ9N\004A\f\314\373\025\216\211\326\343v\037_@\"@\004\004\210\f\220@\003\022$|\177\335\345j\220v\345\251\303\343*\215\312\273\024\275\\d\375?\361dM\3162\306\337\214\337Y\336n\240m\217\036\301y\343\\<,i\250\0038F\035)\347l\322\026o\377\023\353|[\254\177\343\005;\315\317ky\224\257\240n\203\374\020\225\337\240\345N\236T\272<_\344\245\304^\3238\030\tc\236E\233xO\034\363\204>\251\317\324\233\023{\352\235\376\336S\357Fl\251\017\372\207\247>xoh&_\366Ud\331\253\314D\023\332\241\211\016\205\246\235\326\236*\275\307\204z8!s\031\335\306\\\306C\306\\\225\376\312\\\225\307\252\246\356\364\273Q\347\271:\371\341l\177\311e\210\3571\211\251#\374\302H\037:\342c\241\323\2617\320 \034\250\0\302\323a{\005%\302a\373(Zx\313\026\213@\215p\324}\026=\274e\217E8s\326}\026M\036\312}\271\n0\0\215\263\207\016\n", 282);
   fNByte += 282;
   PrintStr("endstream@");
   PrintStr("endobj@");

   // P25
   NewObject(patternNb++);
   PrintStr("<</Type/Pattern/Matrix[0.125 0 0 0.125 20 28]/PatternType 1/Resources");
   WriteInteger(kObjPatternResourses);
   PrintStr(" 0 R/PaintType 2/TilingType 1/BBox[0 0 101 101]/XStep 100/YStep 100/Length 54/Filter/FlateDecode>>");
   PrintStr("@");
   fStream->write("stream",6); fNByte += 6;
   fStream->write("\r\nH\2112T\310T\3402P0P\310\34526P\0\242\034.s\004m\016\242\r\r\f\024@\030\302\002\321iZP\305`M\346\310\212\201R\0\001\006\0\206\322\017\200\n", 56);
   fNByte += 56;
   PrintStr("endstream@");
   PrintStr("endobj@");
}

////////////////////////////////////////////////////////////////////////////////
/// Output the string str in the output buffer

void TPDF::PrintStr(const char *str)
{
   Int_t len = strlen(str);
   if (len == 0) return;
   fPageNotEmpty = kTRUE;

   if (fCompress) {
      if (fLenBuffer+len >= fSizBuffer) {
         fBuffer  = TStorage::ReAllocChar(fBuffer, 2*fSizBuffer, fSizBuffer);
         fSizBuffer = 2*fSizBuffer;
      }
      strcpy(fBuffer + fLenBuffer, str);
      fLenBuffer += len;
      return;
   }

   TVirtualPS::PrintStr(str);
}

////////////////////////////////////////////////////////////////////////////////
/// Fast version of Print

void TPDF::PrintFast(Int_t len, const char *str)
{
   fPageNotEmpty = kTRUE;
   if (fCompress) {
      if (fLenBuffer+len >= fSizBuffer) {
         fBuffer  = TStorage::ReAllocChar(fBuffer, 2*fSizBuffer, fSizBuffer);
         fSizBuffer = 2*fSizBuffer;
      }
      strcpy(fBuffer + fLenBuffer, str);
      fLenBuffer += len;
      return;
   }

   TVirtualPS::PrintFast(len, str);
}

////////////////////////////////////////////////////////////////////////////////
/// Set the range for the paper in centimetres

void TPDF::Range(Float_t xsize, Float_t ysize)
{
   Float_t xps, yps, xncm, yncm, dxwn, dywn, xwkwn, ywkwn, xymax;

   fXsize = xsize;
   fYsize = ysize;

   xps = xsize;
   yps = ysize;

   if (xsize <= xps && ysize < yps) {
      if ( xps > yps) xymax = xps;
      else            xymax = yps;
      xncm  = xsize/xymax;
      yncm  = ysize/xymax;
      dxwn  = ((xps/xymax)-xncm)/2;
      dywn  = ((yps/xymax)-yncm)/2;
   } else {
      if (xps/yps < 1) xwkwn = xps/yps;
      else             xwkwn = 1;
      if (yps/xps < 1) ywkwn = yps/xps;
      else             ywkwn = 1;

      if (xsize < ysize)  {
         xncm = ywkwn*xsize/ysize;
         yncm = ywkwn;
         dxwn = (xwkwn-xncm)/2;
         dywn = 0;
         if (dxwn < 0) {
            xncm = xwkwn;
            dxwn = 0;
            yncm = xwkwn*ysize/xsize;
            dywn = (ywkwn-yncm)/2;
         }
      } else {
         xncm = xwkwn;
         yncm = xwkwn*ysize/xsize;
         dxwn = 0;
         dywn = (ywkwn-yncm)/2;
         if (dywn < 0) {
            yncm = ywkwn;
            dywn = 0;
            xncm = ywkwn*xsize/ysize;
            dxwn = (xwkwn-xncm)/2;
         }
      }
   }
   fRange = kTRUE;
}

////////////////////////////////////////////////////////////////////////////////
/// Set the alpha channel value.

void TPDF::SetAlpha(Float_t a)
{
   if (a == fAlpha) return;
   fAlpha = a;
   if (fAlpha  <= 0.000001) fAlpha  = 0;

   Bool_t known = kFALSE;
   for (int i=0; i<(int)fAlphas.size(); i++) {
      if (fAlpha == fAlphas[i]) {
         known = kTRUE;
         break;
      }
   }
   if (!known) fAlphas.push_back(fAlpha);
   PrintStr(Form(" /ca%3.2f gs /CA%3.2f gs",fAlpha,fAlpha));
}

////////////////////////////////////////////////////////////////////////////////
/// Set color with its color index.

void TPDF::SetColor(Int_t color)
{
   if (color < 0) color = 0;
   TColor *col = gROOT->GetColor(color);

   if (col) {
      SetColor(col->GetRed(), col->GetGreen(), col->GetBlue());
      SetAlpha(col->GetAlpha());
   } else {
      SetColor(1., 1., 1.);
      SetAlpha(1.);
   }
}

////////////////////////////////////////////////////////////////////////////////
/// Set color with its R G B components:
///
///  - r: % of red in [0,1]
///  - g: % of green in [0,1]
///  - b: % of blue in [0,1]

void TPDF::SetColor(Float_t r, Float_t g, Float_t b)
{
   if (r == fRed && g == fGreen && b == fBlue) return;

   fRed   = r;
   fGreen = g;
   fBlue  = b;
   if (fRed   <= 0.000001) fRed   = 0;
   if (fGreen <= 0.000001) fGreen = 0;
   if (fBlue  <= 0.000001) fBlue  = 0;

   if (gStyle->GetColorModelPS()) {
      Double_t colCyan, colMagenta, colYellow;
      Double_t colBlack = TMath::Min(TMath::Min(1-fRed,1-fGreen),1-fBlue);
      if (colBlack==1) {
         colCyan    = 0;
         colMagenta = 0;
         colYellow  = 0;
      } else {
         colCyan    = (1-fRed-colBlack)/(1-colBlack);
         colMagenta = (1-fGreen-colBlack)/(1-colBlack);
         colYellow  = (1-fBlue-colBlack)/(1-colBlack);
      }
      if (colCyan    <= 0.000001) colCyan    = 0;
      if (colMagenta <= 0.000001) colMagenta = 0;
      if (colYellow  <= 0.000001) colYellow  = 0;
      if (colBlack   <= 0.000001) colBlack   = 0;
      WriteReal(colCyan);
      WriteReal(colMagenta);
      WriteReal(colYellow);
      WriteReal(colBlack);
      PrintFast(2," K");
      WriteReal(colCyan);
      WriteReal(colMagenta);
      WriteReal(colYellow);
      WriteReal(colBlack);
      PrintFast(2," k");
   } else {
      WriteReal(fRed);
      WriteReal(fGreen);
      WriteReal(fBlue);
      PrintFast(3," RG");
      WriteReal(fRed);
      WriteReal(fGreen);
      WriteReal(fBlue);
      PrintFast(3," rg");
   }
}

////////////////////////////////////////////////////////////////////////////////
/// Set color index for fill areas

void TPDF::SetFillColor( Color_t cindex )
{
   fFillColor = cindex;
   if (gStyle->GetFillColor() <= 0) cindex = 0;
}

////////////////////////////////////////////////////////////////////////////////
/// Set the fill patterns (1 to 25) for fill areas

void TPDF::SetFillPatterns(Int_t ipat, Int_t color)
{
   char cpat[10];
   TColor *col = gROOT->GetColor(color);
   if (!col) return;
   PrintStr(" /Cs8 cs");
   Double_t colRed   = col->GetRed();
   Double_t colGreen = col->GetGreen();
   Double_t colBlue  = col->GetBlue();
   if (gStyle->GetColorModelPS()) {
      Double_t colBlack = TMath::Min(TMath::Min(1-colRed,1-colGreen),1-colBlue);
      if (colBlack==1) {
         WriteReal(0);
         WriteReal(0);
         WriteReal(0);
         WriteReal(colBlack);
      } else {
         Double_t colCyan    = (1-colRed-colBlack)/(1-colBlack);
         Double_t colMagenta = (1-colGreen-colBlack)/(1-colBlack);
         Double_t colYellow  = (1-colBlue-colBlack)/(1-colBlack);
         WriteReal(colCyan);
         WriteReal(colMagenta);
         WriteReal(colYellow);
         WriteReal(colBlack);
      }
   } else {
      WriteReal(colRed);
      WriteReal(colGreen);
      WriteReal(colBlue);
   }
   snprintf(cpat,10," /P%2.2d scn", ipat);
   PrintStr(cpat);
}

////////////////////////////////////////////////////////////////////////////////
/// Set color index for lines

void TPDF::SetLineColor( Color_t cindex )
{
   fLineColor = cindex;
}

////////////////////////////////////////////////////////////////////////////////
/// Set the value of the global parameter TPDF::fgLineJoin.
/// This parameter determines the appearance of joining lines in a PDF
/// output.
/// It takes one argument which may be:
///   - 0 (miter join)
///   - 1 (round join)
///   - 2 (bevel join)
/// The default value is 0 (miter join).
///
/// \image html postscript_1.png
///
/// To change the line join behaviour just do:
/// ~~~ {.cpp}
/// gStyle->SetJoinLinePS(2); // Set the PDF line join to bevel.
/// ~~~

void TPDF::SetLineJoin( Int_t linejoin )
{
   fgLineJoin = linejoin;
}

////////////////////////////////////////////////////////////////////////////////
/// Change the line style
///
///  - linestyle = 2 dashed
///  - linestyle = 3 dotted
///  - linestyle = 4 dash-dotted
///  - linestyle = else solid (1 in is used most of the time)

void TPDF::SetLineStyle(Style_t linestyle)
{
   if ( linestyle == fLineStyle) return;
   fLineStyle = linestyle;
   TString st = (TString)gStyle->GetLineStyleString(linestyle);
   PrintFast(2," [");
   TObjArray *tokens = st.Tokenize(" ");
   for (Int_t j = 0; j<tokens->GetEntries(); j++) {
      Int_t it;
      sscanf(((TObjString*)tokens->At(j))->GetName(), "%d", &it);
      WriteInteger((Int_t)(it/4));
   }
   delete tokens;
   PrintFast(5,"] 0 d");
}

////////////////////////////////////////////////////////////////////////////////
/// Change the line width

void TPDF::SetLineWidth(Width_t linewidth)
{
   if (linewidth == fLineWidth) return;
   fLineWidth = linewidth;
   if (fLineWidth!=0) {
      WriteReal(fLineScale*fLineWidth);
      PrintFast(2," w");
   }
}

////////////////////////////////////////////////////////////////////////////////
/// Set color index for markers.

void TPDF::SetMarkerColor( Color_t cindex )
{
   fMarkerColor = cindex;
}

////////////////////////////////////////////////////////////////////////////////
/// Set color index for text

void TPDF::SetTextColor( Color_t cindex )
{
   fTextColor = cindex;
}

////////////////////////////////////////////////////////////////////////////////
/// Draw text
///
///  - xx: x position of the text
///  - yy: y position of the text
///  - chars: text to be drawn

void TPDF::Text(Double_t xx, Double_t yy, const char *chars)
{
   if (fTextSize <= 0) return;

   const Double_t kDEGRAD = TMath::Pi()/180.;
   char str[8];
   Double_t x = xx;
   Double_t y = yy;

   // Font and text size
   Int_t font = abs(fTextFont)/10;
   if (font > kNumberOfFonts || font < 1) font = 1;

   Double_t wh = (Double_t)gPad->XtoPixel(gPad->GetX2());
   Double_t hh = (Double_t)gPad->YtoPixel(gPad->GetY1());
   Float_t tsize, ftsize;
   if (wh < hh) {
      tsize = fTextSize*wh;
      Int_t sizeTTF = (Int_t)(tsize*kScale+0.5); // TTF size
      ftsize = (sizeTTF*fXsize*gPad->GetAbsWNDC())/wh;
   } else {
      tsize = fTextSize*hh;
      Int_t sizeTTF = (Int_t)(tsize*kScale+0.5); // TTF size
      ftsize = (sizeTTF*fYsize*gPad->GetAbsHNDC())/hh;
   }
   Double_t fontsize = 72*(ftsize)/2.54;
   if (fontsize <= 0) return;

   // Text color
   SetColor(Int_t(fTextColor));

   // Clipping
   PrintStr(" q");
   Double_t x1 = XtoPDF(gPad->GetX1());
   Double_t x2 = XtoPDF(gPad->GetX2());
   Double_t y1 = YtoPDF(gPad->GetY1());
   Double_t y2 = YtoPDF(gPad->GetY2());
   WriteReal(x1);
   WriteReal(y1);
   WriteReal(x2 - x1);
   WriteReal(y2 - y1);
   PrintStr(" re W n");

   // Start the text
   if (!fCompress) PrintStr("@");

   // Text alignment
   Float_t tsizex = gPad->AbsPixeltoX(Int_t(tsize))-gPad->AbsPixeltoX(0);
   Float_t tsizey = gPad->AbsPixeltoY(0)-gPad->AbsPixeltoY(Int_t(tsize));
   Int_t txalh = fTextAlign/10;
   if (txalh < 1) txalh = 1; else if (txalh > 3) txalh = 3;
   Int_t txalv = fTextAlign%10;
   if (txalv < 1) txalv = 1; else if (txalv > 3) txalv = 3;
   if (txalv == 3) {
      y -= 0.8*tsizey*TMath::Cos(kDEGRAD*fTextAngle);
      x += 0.8*tsizex*TMath::Sin(kDEGRAD*fTextAngle);
   } else if (txalv == 2) {
      y -= 0.4*tsizey*TMath::Cos(kDEGRAD*fTextAngle);
      x += 0.4*tsizex*TMath::Sin(kDEGRAD*fTextAngle);
   }

   if (txalh > 1) {
      TText t;
      UInt_t w=0, h;
      t.SetTextSize(fTextSize);
      t.SetTextFont(fTextFont);
      t.GetTextExtent(w, h, chars);
      Double_t twx = gPad->AbsPixeltoX(w)-gPad->AbsPixeltoX(0);
      Double_t twy = gPad->AbsPixeltoY(0)-gPad->AbsPixeltoY(w);
      if (txalh == 2) {
         x = x-(twx/2)*TMath::Cos(kDEGRAD*fTextAngle);
         y = y-(twy/2)*TMath::Sin(kDEGRAD*fTextAngle);
      }
      if (txalh == 3) {
         x = x-twx*TMath::Cos(kDEGRAD*fTextAngle);
         y = y-twy*TMath::Sin(kDEGRAD*fTextAngle);
      }
   }

   // Text angle
   if (fTextAngle == 0) {
      PrintStr(" 1 0 0 1");
      WriteReal(XtoPDF(x));
      WriteReal(YtoPDF(y));
   } else if (fTextAngle == 90) {
      PrintStr(" 0 1 -1 0");
      WriteReal(XtoPDF(x));
      WriteReal(YtoPDF(y));
   } else if (fTextAngle == 270) {
      PrintStr(" 0 -1 1 0");
      WriteReal(XtoPDF(x));
      WriteReal(YtoPDF(y));
   } else {
      WriteReal(TMath::Cos(kDEGRAD*fTextAngle));
      WriteReal(TMath::Sin(kDEGRAD*fTextAngle));
      WriteReal(-TMath::Sin(kDEGRAD*fTextAngle));
      WriteReal(TMath::Cos(kDEGRAD*fTextAngle));
      WriteReal(XtoPDF(x));
      WriteReal(YtoPDF(y));
   }
   PrintStr(" cm");

   // Symbol Italic tan(15) = .26794
   if (font == 15) PrintStr(" 1 0 0.26794 1 0 0 cm");

   PrintStr(" BT");

   snprintf(str,8," /F%d",font);
   PrintStr(str);
   WriteReal(fontsize);
   PrintStr(" Tf");

   const Int_t len=strlen(chars);

   // Calculate the individual character placements.
   // Otherwise, if a string is printed in one line the kerning is not
   // performed. In order to measure the precise character positions we need to
   // trick FreeType into rendering high-resolution characters otherwise it will
   // stick to the screen pixel grid which is far worse than we can achieve on
   // print.
   const Float_t scale = 16.0;
   // Save current text attributes.
   TText saveAttText;
   saveAttText.TAttText::operator=(*this);
   TText t;
   t.SetTextSize(fTextSize * scale);
   t.SetTextFont(fTextFont);
   UInt_t wa1=0, wa0=0;
   t.GetTextAdvance(wa0, chars, kFALSE);
   t.GetTextAdvance(wa1, chars);
   t.TAttText::Modify();
   Bool_t kerning;
   if (wa0-wa1 != 0) kerning = kTRUE;
   else              kerning = kFALSE;
   Int_t *charDeltas = 0;
   if (kerning) {
        charDeltas = new Int_t[len];
        for (Int_t i = 0;i < len;i++) {
            UInt_t ww=0;
            t.GetTextAdvance(ww, chars + i);
            charDeltas[i] = wa1 - ww;
        }
        for (Int_t i = len - 1;i > 0;i--) {
            charDeltas[i] -= charDeltas[i-1];
        }
        char tmp[2];
        tmp[1] = 0;
        for (Int_t i = 1;i < len;i++) {
            tmp[0] = chars[i-1];
            UInt_t width=0;
            t.GetTextAdvance(width, &tmp[0], kFALSE);
            Double_t wwl = gPad->AbsPixeltoX(width - charDeltas[i]) - gPad->AbsPixeltoX(0);
            wwl -= 0.5*(gPad->AbsPixeltoX(1) - gPad->AbsPixeltoX(0)); // half a pixel ~ rounding error
            charDeltas[i] = (Int_t)((1000.0/Float_t(fontsize))*(XtoPDF(wwl) - XtoPDF(0))/scale);
        }
   }
   // Restore text attributes.
   saveAttText.TAttText::Modify();

   // Output the text. Escape some characters if needed
   if (kerning) PrintStr(" [");
   else         PrintStr(" (");

   for (Int_t i=0; i<len;i++) {
      if (chars[i]!='\n') {
         if (kerning) PrintStr("(");
         if (chars[i]=='(' || chars[i]==')') {
            snprintf(str,8,"\\%c",chars[i]);
         } else {
            snprintf(str,8,"%c",chars[i]);
         }
         PrintStr(str);
         if (kerning) {
            PrintStr(") ");
            if (i < len-1) {
               WriteInteger(charDeltas[i+1]);
            }
         }
      }
   }

   if (kerning) PrintStr("] TJ ET Q");
   else         PrintStr(") Tj ET Q");
   if (!fCompress) PrintStr("@");
   if (kerning) delete [] charDeltas;
}

////////////////////////////////////////////////////////////////////////////////
/// Write a string of characters
///
/// This method writes the string chars into a PDF file
/// at position xx,yy in world coordinates.

void TPDF::Text(Double_t, Double_t, const wchar_t *)
{
}

////////////////////////////////////////////////////////////////////////////////
/// Write a string of characters in NDC

void TPDF::TextNDC(Double_t u, Double_t v, const char *chars)
{
   Double_t x = gPad->GetX1() + u*(gPad->GetX2() - gPad->GetX1());
   Double_t y = gPad->GetY1() + v*(gPad->GetY2() - gPad->GetY1());
   Text(x, y, chars);
}

////////////////////////////////////////////////////////////////////////////////
/// Write a string of characters in NDC

void TPDF::TextNDC(Double_t u, Double_t v, const wchar_t *chars)
{
   Double_t x = gPad->GetX1() + u*(gPad->GetX2() - gPad->GetX1());
   Double_t y = gPad->GetY1() + v*(gPad->GetY2() - gPad->GetY1());
   Text(x, y, chars);
}

////////////////////////////////////////////////////////////////////////////////
/// Convert U from NDC coordinate to PDF

Double_t TPDF::UtoPDF(Double_t u)
{
   Double_t cm = fXsize*(gPad->GetAbsXlowNDC() + u*gPad->GetAbsWNDC());
   return 72*cm/2.54;
}

////////////////////////////////////////////////////////////////////////////////
/// Convert V from NDC coordinate to PDF

Double_t TPDF::VtoPDF(Double_t v)
{
   Double_t cm = fYsize*(gPad->GetAbsYlowNDC() + v*gPad->GetAbsHNDC());
   return 72*cm/2.54;
}

////////////////////////////////////////////////////////////////////////////////
/// Convert X from world coordinate to PDF

Double_t TPDF::XtoPDF(Double_t x)
{
   Double_t u = (x - gPad->GetX1())/(gPad->GetX2() - gPad->GetX1());
   return  UtoPDF(u);
}

////////////////////////////////////////////////////////////////////////////////
/// Convert Y from world coordinate to PDF

Double_t TPDF::YtoPDF(Double_t y)
{
   Double_t v = (y - gPad->GetY1())/(gPad->GetY2() - gPad->GetY1());
   return  VtoPDF(v);
}

////////////////////////////////////////////////////////////////////////////////
/// Write the buffer in a compressed way

void TPDF::WriteCompressedBuffer()
{
   z_stream stream;
   int err;
   char *out = new char[2*fLenBuffer];

   stream.next_in   = (Bytef*)fBuffer;
   stream.avail_in  = (uInt)fLenBuffer;
   stream.next_out  = (Bytef*)out;
   stream.avail_out = (uInt)2*fLenBuffer;
   stream.zalloc    = (alloc_func)0;
   stream.zfree     = (free_func)0;
   stream.opaque    = (voidpf)0;

   err = deflateInit(&stream, Z_DEFAULT_COMPRESSION);
   if (err != Z_OK) {
      Error("WriteCompressedBuffer", "error in deflateInit (zlib)");
      return;
   }

   err = deflate(&stream, Z_FINISH);
   if (err != Z_STREAM_END) {
      deflateEnd(&stream);
      Error("WriteCompressedBuffer", "error in deflate (zlib)");
      return;
   }

   err = deflateEnd(&stream);

   fStream->write(out, stream.total_out);

   fNByte += stream.total_out;
   fStream->write("\n",1); fNByte++;
   fLenBuffer = 0;
   delete [] out;
   fCompress = kFALSE;
}

////////////////////////////////////////////////////////////////////////////////
/// Write a Real number to the file.
/// This method overwrites TVirtualPS::WriteReal. Some PDF reader like
/// Acrobat do not work when a PDF file contains reals with exponent. This
/// method writes the real number "z" using the format "%f" instead of the
/// format "%g" when writing it with "%g" generates a number with exponent.

void TPDF::WriteReal(Float_t z, Bool_t space)
{
   char str[15];
   if (space) {
      snprintf(str,15," %g", z);
      if (strstr(str,"e") || strstr(str,"E")) snprintf(str,15," %10.8f", z);
   } else {
      snprintf(str,15,"%g", z);
      if (strstr(str,"e") || strstr(str,"E")) snprintf(str,15,"%10.8f", z);
   }
   PrintStr(str);
}<|MERGE_RESOLUTION|>--- conflicted
+++ resolved
@@ -596,13 +596,8 @@
       ms = 1;
 
    // Define the marker size
-<<<<<<< HEAD
    Float_t msize  = fMarkerSize - TMath::Floor(GetMarkerLineWidth()/2.)/4.*fLineScale;
-   if (fMarkerStyle == 1) {
-=======
-   Float_t msize  = fMarkerSize;
    if (fMarkerStyle == 1 || (fMarkerStyle >= 9 && fMarkerStyle <= 19)) {
->>>>>>> f26c383e
      msize = 1.;
    } else if (fMarkerStyle == 6) {
      msize = 1.;
@@ -917,13 +912,8 @@
       ms = 1;
 
    // Define the marker size
-<<<<<<< HEAD
    Float_t msize  = fMarkerSize - TMath::Floor(GetMarkerLineWidth()/2.)/4.*fLineScale;
-   if (fMarkerStyle == 1) {
-=======
-   Float_t msize  = fMarkerSize;
    if (fMarkerStyle == 1 || (fMarkerStyle >= 9 && fMarkerStyle <= 19)) {
->>>>>>> f26c383e
      msize = 1.;
    } else if (fMarkerStyle == 6) {
      msize = 1.5;
