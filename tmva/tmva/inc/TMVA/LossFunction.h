--- conflicted
+++ resolved
@@ -35,12 +35,6 @@
 #include <vector>
 #include <map>
 #include "TMVA/Event.h"
-<<<<<<< HEAD
-=======
-
-#ifndef ROOT_TMVA_Types
->>>>>>> 74ffa400
-#include "TMVA/Types.h"
 
 // multithreading only if the compilation flag is turned on
 #ifdef R__USE_IMT
