// @(#)root/tmva $Id$
// Author: Peter Speckmayer

/**********************************************************************************
 * Project: TMVA - a Root-integrated toolkit for multivariate data analysis       *
 * Package: TMVA                                                                  *
 * Class  : MethodDNN                                                             *
 * Web    : http://tmva.sourceforge.net                                           *
 *                                                                                *
 * Description:                                                                   *
 *      A neural network implementation                                           *
 *                                                                                *
 * Authors (alphabetical):                                                        *
 *      Simon Pfreundschuh    <s.pfreundschuh@gmail.com> - CERN, Switzerland      *
 *      Peter Speckmayer      <peter.speckmayer@gmx.ch>  - CERN, Switzerland      *
 *                                                                                *
 * Copyright (c) 2005-2015:                                                       *
 *      CERN, Switzerland                                                         *
 *      U. of Victoria, Canada                                                    *
 *      MPI-K Heidelberg, Germany                                                 *
 *      U. of Bonn, Germany                                                       *
 *                                                                                *
 * Redistribution and use in source and binary forms, with or without             *
 * modification, are permitted according to the terms listed in LICENSE           *
 * (http://tmva.sourceforge.net/LICENSE)                                          *
 **********************************************************************************/

//______________________________________________________________________________
//
// Deep Neural Network Implementation
//______________________________________________________________________________

#include "TString.h"
#include "TTree.h"
#include "TFile.h"
#include "TFormula.h"

#include "TMVA/ClassifierFactory.h"
#include "TMVA/MethodDNN.h"
#include "TMVA/Timer.h"
#include "TMVA/Types.h"
#include "TMVA/Tools.h"
#include "TMVA/Config.h"
#include "TMVA/Ranking.h"

#include "TMVA/DNN/Net.h"
#include "TMVA/DNN/Architectures/Reference.h"

#include "TMVA/NeuralNet.h"
#include "TMVA/Monitoring.h"

#include <algorithm>
#include <iostream>
#include <string>
#include <iomanip>

REGISTER_METHOD(DNN)

ClassImp(TMVA::MethodDNN)

using TMVA::DNN::EActivationFunction;
using TMVA::DNN::ELossFunction;
using TMVA::DNN::EInitialization;
using TMVA::DNN::EOutputFunction;

namespace TMVA
{

//______________________________________________________________________________
TMVA::MethodDNN::MethodDNN(const TString& jobName,
                           const TString& methodTitle,
                           DataSetInfo& theData,
                           const TString& theOption)
   : MethodBase( jobName, Types::kDNN, methodTitle, theData, theOption)
   , fResume (false)
{
   // standard constructor
}

//______________________________________________________________________________
TMVA::MethodDNN::MethodDNN(DataSetInfo& theData,
                           const TString& theWeightFile)
   : MethodBase( Types::kDNN, theData, theWeightFile), fResume (false)
{
   // constructor from a weight file
}

//______________________________________________________________________________
TMVA::MethodDNN::~MethodDNN()
{
   // destructor
   // nothing to be done
}

//______________________________________________________________________________
Bool_t TMVA::MethodDNN::HasAnalysisType(Types::EAnalysisType type,
                                        UInt_t numberClasses,
                                        UInt_t /*numberTargets*/ )
{
   // MLP can handle classification with 2 classes and regression with
   // one regression-target
   if (type == Types::kClassification && numberClasses == 2 ) return kTRUE;
   if (type == Types::kMulticlass ) return kTRUE;
   if (type == Types::kRegression ) return kTRUE;

   return kFALSE;
}

//______________________________________________________________________________
void TMVA::MethodDNN::Init()
{
   // default initializations
}

//______________________________________________________________________________
void TMVA::MethodDNN::DeclareOptions()
{
   // Options to be set in the option string:
   //
   // LearningRate    <float>      DNN learning rate parameter.
   // DecayRate       <float>      Decay rate for learning parameter.
   // TestRate        <int>        Period of validation set error computation.
   // BatchSize       <int>        Number of event per batch.

   DeclareOptionRef(fLayoutString="SOFTSIGN|(N+100)*2,LINEAR",
                                  "Layout",
                                  "Layou of the network.");

   DeclareOptionRef(fErrorStrategy="CROSSENTROPY",
                    "ErrorStrategy",
                    "Loss function: Mean squared error (regression)"
                    " or cross entropy (binary classifcation).");
   AddPreDefVal(TString("CROSSENTROPY"));
   AddPreDefVal(TString("SUMOFSQUARES"));

   DeclareOptionRef(fWeightInitializationString="XAVIER",
                    "WeightInitialization",
                    "Weight initialization strategy");
   AddPreDefVal(TString("XAVIER"));
   AddPreDefVal(TString("XAVIERUNIFORM"));

   DeclareOptionRef(fArchitectureString="STANDARD",
                    "Architecture",
                    "Which architecture to perfrom the training on.");
   AddPreDefVal(TString("STANDARD"));
   AddPreDefVal(TString("CPU"));
   AddPreDefVal(TString("GPU"));
   AddPreDefVal(TString("OPENCL"));

   DeclareOptionRef(
       fTrainingStrategyString = "LearningRate=1e-1,"
                                 "Momentum=0.3,"
                                 "Repetitions=3,"
                                 "ConvergenceSteps=50,"
                                 "BatchSize=30,"
                                 "TestRepetitions=7,"
                                 "WeightDecay=0.0,"
                                 "Renormalize=L2,"
                                 "DropConfig=0.0,"
                                 "DropRepetitions=5|LearningRate=1e-4,"
                                 "Momentum=0.3,"
                                 "Repetitions=3,"
                                 "ConvergenceSteps=50,"
                                 "BatchSize=20,"
                                 "TestRepetitions=7,"
                                 "WeightDecay=0.001,"
                                 "Renormalize=L2,"
                                 "DropConfig=0.0+0.5+0.5,"
                                 "DropRepetitions=5,"
                                 "Multithreading=True",
                                 "TrainingStrategy",
                                 "Defines the training strategies.");
}

//______________________________________________________________________________
auto TMVA::MethodDNN::ParseLayoutString(TString layoutString)
    -> LayoutVector_t
{
   // parse layout specification string and return a vector, each entry
   // containing the number of neurons to go in each successive layer
   LayoutVector_t layout;
   const TString layerDelimiter(",");
   const TString subDelimiter("|");

   const size_t inputSize = GetNvar();

   TObjArray* layerStrings = layoutString.Tokenize(layerDelimiter);
   TIter       nextLayer (layerStrings);
   TObjString* layerString = (TObjString*)nextLayer ();

   for (; layerString != nullptr; layerString = (TObjString*) nextLayer()) {
      int numNodes = 0;
<<<<<<< HEAD
      EActivationFunction activationFunction = EActivationFunction::TANH;
=======
      EActivationFunction activationFunction = EActivationFunction::kTanh;
>>>>>>> 25fa154b

      TObjArray* subStrings = layerString->GetString().Tokenize(subDelimiter);
      TIter nextToken (subStrings);
      TObjString* token = (TObjString *) nextToken();
      int idxToken = 0;
      for (; token != nullptr; token = (TObjString *) nextToken()) {
         switch (idxToken)
         {
         case 0:
         {
            TString strActFnc (token->GetString ());
            if (strActFnc == "RELU") {
<<<<<<< HEAD
                activationFunction = DNN::EActivationFunction::RELU;
            } else if (strActFnc == "TANH") {
                activationFunction = DNN::EActivationFunction::TANH;
            } else if (strActFnc == "SYMMRELU") {
                activationFunction = DNN::EActivationFunction::SYMMRELU;
            } else if (strActFnc == "SOFTSIGN") {
                activationFunction = DNN::EActivationFunction::SOFTSIGN;
            } else if (strActFnc == "SIGMOID") {
                activationFunction = DNN::EActivationFunction::SIGMOID;
            } else if (strActFnc == "LINEAR") {
                activationFunction = DNN::EActivationFunction::IDENTITY;
            } else if (strActFnc == "GAUSS") {
                activationFunction = DNN::EActivationFunction::GAUSS;
=======
                activationFunction = DNN::EActivationFunction::kRelu;
            } else if (strActFnc == "TANH") {
                activationFunction = DNN::EActivationFunction::kTanh;
            } else if (strActFnc == "SYMMRELU") {
                activationFunction = DNN::EActivationFunction::kSymmRelu;
            } else if (strActFnc == "SOFTSIGN") {
                activationFunction = DNN::EActivationFunction::kSoftSign;
            } else if (strActFnc == "SIGMOID") {
                activationFunction = DNN::EActivationFunction::kSigmoid;
            } else if (strActFnc == "LINEAR") {
                activationFunction = DNN::EActivationFunction::kIdentity;
            } else if (strActFnc == "GAUSS") {
                activationFunction = DNN::EActivationFunction::kGauss;
>>>>>>> 25fa154b
            }
         }
         break;
         case 1: // number of nodes
         {
            TString strNumNodes (token->GetString ());
            TString strN ("x");
            strNumNodes.ReplaceAll ("N", strN);
            strNumNodes.ReplaceAll ("n", strN);
            TFormula fml ("tmp",strNumNodes);
            numNodes = fml.Eval (inputSize);
         }
         break;
         }
         ++idxToken;
      }
      layout.push_back(std::make_pair(numNodes, activationFunction));
      }
   return layout;
}

// parse key value pairs in blocks -> return vector of blocks with map of key value pairs
//______________________________________________________________________________
auto TMVA::MethodDNN::ParseKeyValueString(TString parseString,
                                          TString blockDelim,
                                          TString tokenDelim)
    -> KeyValueVector_t
{
   KeyValueVector_t blockKeyValues;
   const TString keyValueDelim ("=");

   TObjArray* blockStrings = parseString.Tokenize (blockDelim);
   TIter nextBlock (blockStrings);
   TObjString* blockString = (TObjString *) nextBlock();

   for (; blockString != nullptr; blockString = (TObjString *) nextBlock())
   {
      blockKeyValues.push_back (std::map<TString,TString>());
      std::map<TString,TString>& currentBlock = blockKeyValues.back ();

      TObjArray* subStrings = blockString->GetString ().Tokenize (tokenDelim);
      TIter nextToken (subStrings);
      TObjString* token = (TObjString*)nextToken ();

      for (; token != nullptr; token = (TObjString *)nextToken())
      {
         TString strKeyValue (token->GetString ());
         int delimPos = strKeyValue.First (keyValueDelim.Data ());
         if (delimPos <= 0)
             continue;

         TString strKey = TString (strKeyValue (0, delimPos));
         strKey.ToUpper();
         TString strValue = TString (strKeyValue (delimPos+1, strKeyValue.Length ()));

         strKey.Strip (TString::kBoth, ' ');
         strValue.Strip (TString::kBoth, ' ');

         currentBlock.insert (std::make_pair (strKey, strValue));
      }
   }
   return blockKeyValues;
}

//______________________________________________________________________________
TString fetchValue (const std::map<TString, TString>& keyValueMap, TString key)
{
   key.ToUpper ();
   std::map<TString, TString>::const_iterator it = keyValueMap.find (key);
   if (it == keyValueMap.end()) {
      return TString ("");
   }
   return it->second;
}

//______________________________________________________________________________
template <typename T>
T fetchValue(const std::map<TString,TString>& keyValueMap,
              TString key,
              T defaultValue);

//______________________________________________________________________________
template <>
int fetchValue(const std::map<TString,TString>& keyValueMap,
               TString key,
               int defaultValue)
{
   TString value (fetchValue (keyValueMap, key));
   if (value == "") {
      return defaultValue;
   }
   return value.Atoi ();
}

//______________________________________________________________________________
template <>
double fetchValue (const std::map<TString,TString>& keyValueMap,
                   TString key, double defaultValue)
{
   TString value (fetchValue (keyValueMap, key));
   if (value == "") {
      return defaultValue;
   }
   return value.Atof ();
}

//______________________________________________________________________________
template <>
TString fetchValue (const std::map<TString,TString>& keyValueMap,
                    TString key, TString defaultValue)
{
   TString value (fetchValue (keyValueMap, key));
   if (value == "") {
      return defaultValue;
   }
   return value;
}

//______________________________________________________________________________
template <>
bool fetchValue (const std::map<TString,TString>& keyValueMap,
                 TString key, bool defaultValue)
{
   TString value (fetchValue (keyValueMap, key));
   if (value == "") {
      return defaultValue;
   }
   value.ToUpper ();
   if (value == "TRUE" || value == "T" || value == "1") {
      return true;
   }
   return false;
}

//______________________________________________________________________________
template <>
std::vector<double> fetchValue(const std::map<TString, TString> & keyValueMap,
                               TString key,
                               std::vector<double> defaultValue)
{
   TString parseString (fetchValue (keyValueMap, key));
   if (parseString == "") {
      return defaultValue;
   }
   parseString.ToUpper ();
   std::vector<double> values;

   const TString tokenDelim ("+");
   TObjArray* tokenStrings = parseString.Tokenize (tokenDelim);
   TIter nextToken (tokenStrings);
   TObjString* tokenString = (TObjString*)nextToken ();
   for (; tokenString != NULL; tokenString = (TObjString*)nextToken ()) {
      std::stringstream sstr;
      double currentValue;
      sstr << tokenString->GetString ().Data ();
      sstr >> currentValue;
      values.push_back (currentValue);
   }
   return values;
}

//______________________________________________________________________________
void TMVA::MethodDNN::ProcessOptions()
{
   if (IgnoreEventsWithNegWeightsInTraining()) {
      Log() << kINFO
            << "Will ignore negative events in training!"
            << Endl;
   }

   //
   // Set network structure.
   //

   fLayout = TMVA::MethodDNN::ParseLayoutString (fLayoutString);
   size_t inputSize = GetNVariables ();
   size_t outputSize = (GetNTargets() == 0) ? 1 : GetNTargets();

   fNet.SetBatchSize(1);
   fNet.SetInputWidth(inputSize);

   auto itLayout    = std::begin (fLayout);
   auto itLayoutEnd = std::end (fLayout)-1;
   for ( ; itLayout != itLayoutEnd; ++itLayout) {
      fNet.AddLayer((*itLayout).first, (*itLayout).second);
   }
<<<<<<< HEAD
   fNet.AddLayer(outputSize, EActivationFunction::IDENTITY);
=======
   fNet.AddLayer(outputSize, EActivationFunction::kIdentity);
>>>>>>> 25fa154b

   //
   // Loss function and output.
   //

<<<<<<< HEAD
   fOutputFunction = EOutputFunction::SIGMOID;
   if (fAnalysisType == Types::kClassification)
   {
      if (fErrorStrategy == "SUMOFSQUARES") {
         fNet.SetLossFunction(ELossFunction::MEANSQUAREDERROR);
      }
      if (fErrorStrategy == "CROSSENTROPY") {
         fNet.SetLossFunction(ELossFunction::CROSSENTROPY);
      }
      fOutputFunction = EOutputFunction::SIGMOID;
   } else if (fAnalysisType == Types::kRegression) {
      Log () << kWARNING << "For regression only SUMOFSQUARES is a valid "
             << " neural net error function. Setting error function to "
             << " SUMOFSQUARES now." << Endl;
      fNet.SetLossFunction(ELossFunction::MEANSQUAREDERROR);
      fOutputFunction = EOutputFunction::IDENTITY;
   } else if (fAnalysisType == Types::kMulticlass) {
      if (fErrorStrategy == "SUMOFSQUARES") {
         fNet.SetLossFunction(ELossFunction::MEANSQUAREDERROR);
      }
      if (fErrorStrategy == "CROSSENTROPY") {
         fNet.SetLossFunction(ELossFunction::CROSSENTROPY);
=======
   fOutputFunction = EOutputFunction::kSigmoid;
   if (fAnalysisType == Types::kClassification)
   {
      if (fErrorStrategy == "SUMOFSQUARES") {
         fNet.SetLossFunction(ELossFunction::kMeanSquaredError);
      }
      if (fErrorStrategy == "CROSSENTROPY") {
         fNet.SetLossFunction(ELossFunction::kCrossEntropy);
      }
      fOutputFunction = EOutputFunction::kSigmoid;
   } else if (fAnalysisType == Types::kRegression) {
      if (fErrorStrategy != "SUMOFSQUARES") {
         Log () << kWARNING << "For regression only SUMOFSQUARES is a valid "
                << " neural net error function. Setting error function to "
                << " SUMOFSQUARES now." << Endl;
      }
      fNet.SetLossFunction(ELossFunction::kMeanSquaredError);
      fOutputFunction = EOutputFunction::kIdentity;
   } else if (fAnalysisType == Types::kMulticlass) {
      if (fErrorStrategy == "SUMOFSQUARES") {
         fNet.SetLossFunction(ELossFunction::kMeanSquaredError);
      }
      if (fErrorStrategy == "CROSSENTROPY") {
         fNet.SetLossFunction(ELossFunction::kCrossEntropy);
>>>>>>> 25fa154b
      }
      if (fErrorStrategy == "MUTUALEXCLUSIVE") {
         Log () << kFatal << "MUTUALEXCLUSIVE not yet implemented." << Endl;
      }
<<<<<<< HEAD
      fOutputFunction = EOutputFunction::SIGMOID;
=======
      fOutputFunction = EOutputFunction::kSigmoid;
>>>>>>> 25fa154b
   }

   //
   // Initialization
   //

   if (fWeightInitializationString == "XAVIER") {
<<<<<<< HEAD
      fWeightInitialization = DNN::EInitialization::GAUSS;
   }
   else if (fWeightInitializationString == "XAVIERUNIFORM") {
      fWeightInitialization = DNN::EInitialization::UNIFORM;
   }
   else {
      fWeightInitialization = DNN::EInitialization::GAUSS;
=======
      fWeightInitialization = DNN::EInitialization::kGauss;
   }
   else if (fWeightInitializationString == "XAVIERUNIFORM") {
      fWeightInitialization = DNN::EInitialization::kUniform;
   }
   else {
      fWeightInitialization = DNN::EInitialization::kGauss;
>>>>>>> 25fa154b
   }

   //
   // Training settings.
   //

   KeyValueVector_t strategyKeyValues = ParseKeyValueString(fTrainingStrategyString,
                                                            TString ("|"),
                                                            TString (","));
   for (auto& block : strategyKeyValues) {
      TTrainingSettings settings;

      settings.convergenceSteps = fetchValue(block, "ConvergenceSteps", 100);
      settings.batchSize        = fetchValue(block, "BatchSize", 30);
      settings.testInterval     = fetchValue(block, "TestRepetitions", 7);
      settings.weightDecay      = fetchValue(block, "WeightDecay", 0.0);
      settings.learningRate         = fetchValue(block, "LearningRate", 1e-5);
      settings.momentum             = fetchValue(block, "Momentum", 0.3);
      settings.dropoutProbabilities = fetchValue(block, "DropConfig",
                                                 std::vector<Double_t>());

      TString regularization = fetchValue(block, "Regularization",
                                          TString ("NONE"));
      if (regularization == "L1") {
<<<<<<< HEAD
         settings.regularization = DNN::ERegularization::L1;
      } else if (regularization == "L2") {
         settings.regularization = DNN::ERegularization::L2;
=======
         settings.regularization = DNN::ERegularization::kL1;
      } else if (regularization == "L2") {
         settings.regularization = DNN::ERegularization::kL2;
>>>>>>> 25fa154b
      }

      TString strMultithreading = fetchValue(block, "Multithreading",
                                             TString ("True"));
      if (strMultithreading.BeginsWith ("T")) {
         settings.multithreading = true;
      } else {
         settings.multithreading = false;
      }

      fTrainingSettings.push_back(settings);
   }
}

//______________________________________________________________________________
void TMVA::MethodDNN::Train()
{
   if (fArchitectureString == "GPU") {
       TrainGpu();
       return;
   } else if (fArchitectureString == "OpenCL") {
<<<<<<< HEAD
      TrainOpenCL();
      return;
   } else if (fArchitectureString == "CPU") {
      TrainCpu();
=======
      Log() << kFATAL << "OpenCL backend not yes supported." << Endl;
      return;
   } else if (fArchitectureString == "CPU") {
      TrainCpu<Double_t>();
>>>>>>> 25fa154b
      return;
   }

   Log() << kINFO << "Using Standard Implementation.";

   std::vector<Pattern> trainPattern;
   std::vector<Pattern> testPattern;

   const std::vector<TMVA::Event*>& eventCollectionTraining = GetEventCollection (Types::kTraining);
   const std::vector<TMVA::Event*>& eventCollectionTesting  = GetEventCollection (Types::kTesting);

   for (auto &event : eventCollectionTraining) {
      const std::vector<Float_t>& values = event->GetValues();
      if (fAnalysisType == Types::kClassification) {
         double outputValue = event->GetClass () == 0 ? 0.9 : 0.1;
         trainPattern.push_back(Pattern (values.begin(),
                                         values.end(),
                                         outputValue,
                                         event->GetWeight()));
         trainPattern.back().addInput(1.0);
      } else {
         const std::vector<Float_t>& targets = event->GetTargets ();
         trainPattern.push_back(Pattern(values.begin(),
                                        values.end(),
                                        targets.begin(),
                                        targets.end(),
                                        event->GetWeight ()));
         trainPattern.back ().addInput (1.0); // bias node
      }
   }

   for (auto &event : eventCollectionTesting) {
      const std::vector<Float_t>& values = event->GetValues();
      if (fAnalysisType == Types::kClassification) {
         double outputValue = event->GetClass () == 0 ? 0.9 : 0.1;
         testPattern.push_back(Pattern (values.begin(),
                                         values.end(),
                                         outputValue,
                                         event->GetWeight()));
         testPattern.back().addInput(1.0);
      } else {
         const std::vector<Float_t>& targets = event->GetTargets ();
         testPattern.push_back(Pattern(values.begin(),
                                        values.end(),
                                        targets.begin(),
                                        targets.end(),
                                        event->GetWeight ()));
         testPattern.back ().addInput (1.0); // bias node
      }
   }

   TMVA::DNN::Net      net;
   std::vector<double> weights;

   net.setInputSize(fNet.GetInputWidth() + 1);
   net.setOutputSize(fNet.GetOutputWidth() + 1);

   for (size_t i = 0; i < fNet.GetDepth(); i++) {
      EActivationFunction f = fNet.GetLayer(i).GetActivationFunction();
<<<<<<< HEAD
      EnumFunction        g;
      switch(f) {
         case EActivationFunction::IDENTITY: g = EnumFunction::LINEAR;   break;
         case EActivationFunction::RELU:     g = EnumFunction::RELU;     break;
         case EActivationFunction::SIGMOID:  g = EnumFunction::SIGMOID;  break;
         case EActivationFunction::TANH:     g = EnumFunction::TANH;     break;
         case EActivationFunction::SYMMRELU: g = EnumFunction::SYMMRELU; break;
         case EActivationFunction::SOFTSIGN: g = EnumFunction::SOFTSIGN; break;
         case EActivationFunction::GAUSS:    g = EnumFunction::GAUSS;    break;
=======
      EnumFunction        g = EnumFunction::LINEAR;
      switch(f) {
         case EActivationFunction::kIdentity: g = EnumFunction::LINEAR;   break;
         case EActivationFunction::kRelu:     g = EnumFunction::RELU;     break;
         case EActivationFunction::kSigmoid:  g = EnumFunction::SIGMOID;  break;
         case EActivationFunction::kTanh:     g = EnumFunction::TANH;     break;
         case EActivationFunction::kSymmRelu: g = EnumFunction::SYMMRELU; break;
         case EActivationFunction::kSoftSign: g = EnumFunction::SOFTSIGN; break;
         case EActivationFunction::kGauss:    g = EnumFunction::GAUSS;    break;
>>>>>>> 25fa154b
      }
      if (i < fNet.GetDepth() - 1) {
         net.addLayer(Layer(fNet.GetLayer(i).GetWidth(), g));
      } else {
<<<<<<< HEAD
         ModeOutputValues h;
         switch(fOutputFunction) {
            case EOutputFunction::IDENTITY: h = ModeOutputValues::DIRECT;  break;
            case EOutputFunction::SIGMOID:  h = ModeOutputValues::SIGMOID; break;
         }
         net.addLayer(Layer(fNet.GetLayer(i).GetWidth(), g, h));
      }
   }

   switch(fNet.GetLossFunction()) {
      case ELossFunction::MEANSQUAREDERROR:
         net.setErrorFunction(ModeErrorFunction::SUMOFSQUARES);
         break;
      case ELossFunction::CROSSENTROPY:
         net.setErrorFunction(ModeErrorFunction::CROSSENTROPY);
         break;
   }

   switch(fWeightInitialization) {
      case EInitialization::GAUSS:
          net.initializeWeights(WeightInitializationStrategy::XAVIER,
                                std::back_inserter(weights));
          break;
      case EInitialization::UNIFORM:
          net.initializeWeights(WeightInitializationStrategy::XAVIERUNIFORM,
                                std::back_inserter(weights));
          break;
   }


   int idxSetting = 0;
   for (auto s : fTrainingSettings) {

      EnumRegularization r;
      switch(s.regularization) {
         case ERegularization::NONE: r = EnumRegularization::NONE; break;
         case ERegularization::L1:   r = EnumRegularization::L1;   break;
         case ERegularization::L2:   r = EnumRegularization::L2;   break;
      }

      Settings * settings = new Settings(TString(), s.convergenceSteps, s.batchSize,
                                         s.testInterval, s.weightDecay, r,
                                         MinimizerType::fSteepest, s.learningRate,
                                         s.momentum, 1, s.multithreading);
      std::shared_ptr<Settings> ptrSettings(settings);
      ptrSettings->setMonitoring (0);
      Log() << kINFO
            << "Training with learning rate = " << ptrSettings->learningRate ()
            << ", momentum = " << ptrSettings->momentum ()
            << ", repetitions = " << ptrSettings->repetitions ()
            << Endl;

      ptrSettings->setProgressLimits ((idxSetting)*100.0/(fSettings.size ()),
                                      (idxSetting+1)*100.0/(fSettings.size ()));

      const std::vector<double>& dropConfig = ptrSettings->dropFractions ();
      if (!dropConfig.empty ()) {
         Log () << kINFO << "Drop configuration" << Endl
                << "    drop repetitions = " << ptrSettings->dropRepetitions()
                << Endl;
      }

      int idx = 0;
      for (auto f : dropConfig) {
         Log () << kINFO << "    Layer " << idx << " = " << f << Endl;
         ++idx;
      }
      Log () << kINFO << Endl;

      DNN::Steepest minimizer(ptrSettings->learningRate(),
                              ptrSettings->momentum(),
                              ptrSettings->repetitions());
      net.train(weights, trainPattern, testPattern, minimizer, *ptrSettings.get());
      ptrSettings.reset();
      Log () << kINFO << Endl;
      idxSetting++;
   }
   size_t weightIndex = 0;
   for (size_t l = 0; l < fNet.GetDepth(); l++) {
      auto & layerWeights = fNet.GetLayer(l).GetWeights();
      for (size_t j = 0; j < layerWeights.GetNcols(); j++) {
         for (size_t i = 0; i < layerWeights.GetNrows(); i++) {
            layerWeights(i,j) = weights[weightIndex];
            weightIndex++;
         }
      }
      auto & layerBiases = fNet.GetLayer(l).GetBiases();
      if (l == 0) {
         for (size_t i = 0; i < layerBiases.GetNrows(); i++) {
            layerBiases(i,0) = weights[weightIndex];
            weightIndex++;
         }
      } else {
         for (size_t i = 0; i < layerBiases.GetNrows(); i++) {
            layerBiases(i,0) = 0.0;
         }
      }
   }
}

//______________________________________________________________________________
void TMVA::MethodDNN::TrainGpu()
{

#ifdef DNNCUDA // Included only if DNNCUDA flag is set.


   size_t nTrainingSamples = GetEventCollection(Types::kTraining).size();
   size_t nTestSamples     = GetEventCollection(Types::kTesting).size();

   fNet.Initialize(fWeightInitialization);
   for (TTrainingSettings & settings : fTrainingSettings) {

      TNet<TCuda<>> net(settings.batchSize, fNet);
      net.SetWeightDecay(settings.weightDecay);
      net.SetRegularization(settings.regularization);
      net.SetDropoutProbabilities(settings.dropoutProbabilities);
      net.InitializeGradients();
      auto testNet = net.CreateClone(settings.batchSize);

      Log() << kINFO
            << "Training on GPU with learning rate = "
            << settings.learningRate
            << ", momentum = " << settings.momentum
            << ", repetitions = " << settings.testInterval
            << Endl;

      using DataLoader_t = TDataLoader<TMVAInput_t, TCuda<>>;

      size_t nThreads = 1;
      DataLoader_t trainingData(GetEventCollection(Types::kTraining),
                                nTrainingSamples,
                                net.GetBatchSize(),
                                net.GetInputWidth(),
                                net.GetOutputWidth(), nThreads);
      DataLoader_t testData(GetEventCollection(Types::kTesting),
                            nTestSamples,
                            testNet.GetBatchSize(),
                            net.GetInputWidth(),
                            net.GetOutputWidth(), nThreads);
      DNN::TGradientDescent<TCuda<>> minimizer(settings.learningRate,
                                             settings.convergenceSteps,
                                             settings.testInterval);

      net.Print();
      std::vector<TNet<TCuda<>>> nets{};
      std::vector<TBatch<TCuda<>>> batches{};
      nets.reserve(nThreads);
      for (size_t i = 0; i < nThreads; i++) {
         nets.push_back(net);
         for (size_t j = 0; j < net.GetDepth(); j++)
         {
            auto &masterLayer = net.GetLayer(j);
            auto &layer = nets.back().GetLayer(j);
            TCuda<>::Copy(layer.GetWeights(),
                          masterLayer.GetWeights());
            TCuda<>::Copy(layer.GetBiases(),
                          masterLayer.GetBiases());
         }
      }

      bool   converged = false;
      size_t stepCount = 0;
      size_t batchesInEpoch = nTrainingSamples / net.GetBatchSize();

      std::chrono::time_point<std::chrono::system_clock> start, end;
      start = std::chrono::system_clock::now();

      while (!converged)
      {
         stepCount++;
         // Perform minimization steps for a full epoch.
         trainingData.Shuffle();
         for (size_t i = 0; i < batchesInEpoch; i += nThreads) {
             batches.clear();
             for (size_t j = 0; j < nThreads; j++) {
                 batches.reserve(nThreads);
                 batches.push_back(trainingData.GetBatch());
             }
             if (settings.momentum > 0.0) {
                 minimizer.StepMomentum(net, nets, batches, settings.momentum);
             } else {
                 minimizer.Step(net, nets, batches);
             }
         }

         if ((stepCount % minimizer.GetTestInterval()) == 0) {

            Double_t testError = 0.0;
            for (auto batch : testData) {
               auto inputMatrix  = batch.GetInput();
               auto outputMatrix = batch.GetOutput();
               testError += testNet.Loss(inputMatrix, outputMatrix);
            }
            testError /= (Double_t) (nTestSamples / settings.batchSize);

            end   = std::chrono::system_clock::now();

            // Compute training and test error.
            Double_t trainingError = 0.0;
            for (auto batch : trainingData) {
               auto inputMatrix  = batch.GetInput();
               auto outputMatrix = batch.GetOutput();
               trainingError += net.Loss(inputMatrix, outputMatrix);
            }
            trainingError /= (Double_t) (nTrainingSamples / settings.batchSize);
=======
         ModeOutputValues h = ModeOutputValues::DIRECT;
         switch(fOutputFunction) {
            case EOutputFunction::kIdentity: h = ModeOutputValues::DIRECT;  break;
            case EOutputFunction::kSigmoid:  h = ModeOutputValues::SIGMOID; break;
         }
         net.addLayer(Layer(fNet.GetLayer(i).GetWidth(), g, h));
      }
   }

   switch(fNet.GetLossFunction()) {
      case ELossFunction::kMeanSquaredError:
         net.setErrorFunction(ModeErrorFunction::SUMOFSQUARES);
         break;
      case ELossFunction::kCrossEntropy:
         net.setErrorFunction(ModeErrorFunction::CROSSENTROPY);
         break;
   }

   switch(fWeightInitialization) {
      case EInitialization::kGauss:
          net.initializeWeights(WeightInitializationStrategy::XAVIER,
                                std::back_inserter(weights));
          break;
      case EInitialization::kUniform:
          net.initializeWeights(WeightInitializationStrategy::XAVIERUNIFORM,
                                std::back_inserter(weights));
          break;
      default:
          net.initializeWeights(WeightInitializationStrategy::XAVIER,
                                std::back_inserter(weights));
          break;
   }


   int idxSetting = 0;
   for (auto s : fTrainingSettings) {

      EnumRegularization r = EnumRegularization::NONE;
      switch(s.regularization) {
         case ERegularization::kNone: r = EnumRegularization::NONE; break;
         case ERegularization::kL1:   r = EnumRegularization::L1;   break;
         case ERegularization::kL2:   r = EnumRegularization::L2;   break;
      }

      Settings * settings = new Settings(TString(), s.convergenceSteps, s.batchSize,
                                         s.testInterval, s.weightDecay, r,
                                         MinimizerType::fSteepest, s.learningRate,
                                         s.momentum, 1, s.multithreading);
      std::shared_ptr<Settings> ptrSettings(settings);
      ptrSettings->setMonitoring (0);
      Log() << kINFO
            << "Training with learning rate = " << ptrSettings->learningRate ()
            << ", momentum = " << ptrSettings->momentum ()
            << ", repetitions = " << ptrSettings->repetitions ()
            << Endl;

      ptrSettings->setProgressLimits ((idxSetting)*100.0/(fSettings.size ()),
                                      (idxSetting+1)*100.0/(fSettings.size ()));

      const std::vector<double>& dropConfig = ptrSettings->dropFractions ();
      if (!dropConfig.empty ()) {
         Log () << kINFO << "Drop configuration" << Endl
                << "    drop repetitions = " << ptrSettings->dropRepetitions()
                << Endl;
      }

      int idx = 0;
      for (auto f : dropConfig) {
         Log () << kINFO << "    Layer " << idx << " = " << f << Endl;
         ++idx;
      }
      Log () << kINFO << Endl;

      DNN::Steepest minimizer(ptrSettings->learningRate(),
                              ptrSettings->momentum(),
                              ptrSettings->repetitions());
      net.train(weights, trainPattern, testPattern, minimizer, *ptrSettings.get());
      ptrSettings.reset();
      Log () << kINFO << Endl;
      idxSetting++;
   }
   size_t weightIndex = 0;
   for (size_t l = 0; l < fNet.GetDepth(); l++) {
      auto & layerWeights = fNet.GetLayer(l).GetWeights();
      for (size_t j = 0; j < layerWeights.GetNcols(); j++) {
         for (size_t i = 0; i < layerWeights.GetNrows(); i++) {
            layerWeights(i,j) = weights[weightIndex];
            weightIndex++;
         }
      }
      auto & layerBiases = fNet.GetLayer(l).GetBiases();
      if (l == 0) {
         for (size_t i = 0; i < layerBiases.GetNrows(); i++) {
            layerBiases(i,0) = weights[weightIndex];
            weightIndex++;
         }
      } else {
         for (size_t i = 0; i < layerBiases.GetNrows(); i++) {
            layerBiases(i,0) = 0.0;
         }
      }
   }
}

//______________________________________________________________________________
void TMVA::MethodDNN::TrainGpu()
{

#ifdef DNNCUDA // Included only if DNNCUDA flag is set.

   size_t nTrainingSamples = GetEventCollection(Types::kTraining).size();
   size_t nTestSamples     = GetEventCollection(Types::kTesting).size();

   Log() << kINFO << "Start of neural network training on GPU." << Endl;

   size_t trainingPhase = 1;
   fNet.Initialize(fWeightInitialization);
   for (TTrainingSettings & settings : fTrainingSettings) {

      TNet<TCuda<>> net(settings.batchSize, fNet);
      net.SetWeightDecay(settings.weightDecay);
      net.SetRegularization(settings.regularization);
      net.SetDropoutProbabilities(settings.dropoutProbabilities);
      net.InitializeGradients();
      auto testNet = net.CreateClone(settings.batchSize);

      Log() << kINFO << "Training phase " << trainingPhase << " of "
            << fTrainingSettings.size() << ":" << Endl;
      trainingPhase++;

      using DataLoader_t = TDataLoader<TMVAInput_t, TCuda<>>;

      size_t nThreads = 1;
      DataLoader_t trainingData(GetEventCollection(Types::kTraining),
                                nTrainingSamples,
                                net.GetBatchSize(),
                                net.GetInputWidth(),
                                net.GetOutputWidth(), nThreads);
      DataLoader_t testData(GetEventCollection(Types::kTesting),
                            nTestSamples,
                            testNet.GetBatchSize(),
                            net.GetInputWidth(),
                            net.GetOutputWidth(), nThreads);
      DNN::TGradientDescent<TCuda<>> minimizer(settings.learningRate,
                                             settings.convergenceSteps,
                                             settings.testInterval);

      std::vector<TNet<TCuda<>>> nets{};
      std::vector<TBatch<TCuda<>>> batches{};
      nets.reserve(nThreads);
      for (size_t i = 0; i < nThreads; i++) {
         nets.push_back(net);
         for (size_t j = 0; j < net.GetDepth(); j++)
         {
            auto &masterLayer = net.GetLayer(j);
            auto &layer = nets.back().GetLayer(j);
            TCuda<>::Copy(layer.GetWeights(),
                          masterLayer.GetWeights());
            TCuda<>::Copy(layer.GetBiases(),
                          masterLayer.GetBiases());
         }
      }

      bool   converged = false;
      size_t stepCount = 0;
      size_t batchesInEpoch = nTrainingSamples / net.GetBatchSize();

      std::chrono::time_point<std::chrono::system_clock> start, end;
      start = std::chrono::system_clock::now();
>>>>>>> 25fa154b

      Log() << std::setw(10) << "Epoch" << " | "
            << std::setw(12) << "Train Err."
            << std::setw(12) << "Test  Err."
            << std::setw(12) << "GFLOP/s"
            << std::setw(12) << "Conv. Steps" << Endl;
      std::string separator(62, '-');
      Log() << separator << Endl;

<<<<<<< HEAD
            Log() << kInfo << " Epoch " << stepCount << ": Training error = "
                  << trainingError << " // Test Error = " << testError << Endl;

            // Throughput.

            std::chrono::duration<double> elapsed_seconds = end - start;

            start = std::chrono::system_clock::now();
            double seconds = elapsed_seconds.count();
            double nFlops  = (double) (settings.testInterval * batchesInEpoch);
            nFlops *= net.GetNFlops();

            Log() << kInfo << " Performance: " << nFlops * 1e-9 / seconds
                  << " GFLOPS" << Endl;
            // Check convergence.

            converged = minimizer.HasConverged(testError);
            start = std::chrono::system_clock::now();
=======
      while (!converged)
      {
         stepCount++;

         // Perform minimization steps for a full epoch.
         trainingData.Shuffle();
         for (size_t i = 0; i < batchesInEpoch; i += nThreads) {
             batches.clear();
             for (size_t j = 0; j < nThreads; j++) {
                 batches.reserve(nThreads);
                 batches.push_back(trainingData.GetBatch());
             }
             if (settings.momentum > 0.0) {
                 minimizer.StepMomentum(net, nets, batches, settings.momentum);
             } else {
                 minimizer.Step(net, nets, batches);
             }
         }

         if ((stepCount % minimizer.GetTestInterval()) == 0) {

            // Compute test error.
            Double_t testError = 0.0;
            for (auto batch : testData) {
               auto inputMatrix  = batch.GetInput();
               auto outputMatrix = batch.GetOutput();
               testError += testNet.Loss(inputMatrix, outputMatrix);
            }
            testError /= (Double_t) (nTestSamples / settings.batchSize);

            end   = std::chrono::system_clock::now();

            // Compute training error.
            Double_t trainingError = 0.0;
            for (auto batch : trainingData) {
               auto inputMatrix  = batch.GetInput();
               auto outputMatrix = batch.GetOutput();
               trainingError += net.Loss(inputMatrix, outputMatrix);
            }
            trainingError /= (Double_t) (nTrainingSamples / settings.batchSize);

            // Compute numerical throughput.
            std::chrono::duration<double> elapsed_seconds = end - start;
            double seconds = elapsed_seconds.count();
            double nFlops  = (double) (settings.testInterval * batchesInEpoch);
            nFlops *= net.GetNFlops() * 1e-9 / seconds;

            converged = minimizer.HasConverged(testError);
            start = std::chrono::system_clock::now();

            Log() << std::setw(10) << stepCount << " | "
                  << std::setw(12) << trainingError
                  << std::setw(12) << testError
                  << std::setw(12) << nFlops / seconds
                  << std::setw(12) << minimizer.GetConvergenceCount() << Endl;
            if (converged) {
               Log() << Endl;
            }
>>>>>>> 25fa154b
         }
      }
      for (size_t l = 0; l < net.GetDepth(); l++) {
         fNet.GetLayer(l).GetWeights() = (TMatrixT<Double_t>) net.GetLayer(l).GetWeights();
         fNet.GetLayer(l).GetBiases()  = (TMatrixT<Double_t>) net.GetLayer(l).GetBiases();
      }
   }

#else // DNNCUDA flag not set.

   Log() << kFATAL << "CUDA backend not enabled. Please make sure "
                      "you have CUDA installed and it was successfully "
                      "detected by CMAKE." << Endl;
#endif // DNNCUDA
}

//______________________________________________________________________________
<<<<<<< HEAD
void TMVA::MethodDNN::TrainCpu()
{
}

//______________________________________________________________________________
void TMVA::MethodDNN::TrainOpenCL()
{
}

//______________________________________________________________________________
Double_t TMVA::MethodDNN::GetMvaValue( Double_t* /*errLower*/, Double_t* /*errUpper*/ )
{
   size_t nVariables = GetEvent()->GetNVariables();
   Matrix_t X(1, nVariables);
   Matrix_t YHat(1, 1);

   const std::vector<Float_t>& inputValues = GetEvent()->GetValues();
   for (size_t i = 0; i < nVariables; i++) {
      X(0,i) = inputValues[i];
   }

   fNet.Prediction(YHat, X, fOutputFunction);
   return YHat(0,0);
}

//______________________________________________________________________________
const std::vector<Float_t> &TMVA::MethodDNN::GetRegressionValues()
{
   size_t nVariables = GetEvent()->GetNVariables();
   Matrix_t X(1, nVariables);

   const Event *ev = GetEvent();
   const std::vector<Float_t>& inputValues = ev->GetValues();
   for (size_t i = 0; i < nVariables; i++) {
       X(0,i) = inputValues[i];
   }

   size_t nTargets = std::max(1u, ev->GetNTargets());
   Matrix_t YHat(1, nTargets);
   std::vector<Float_t> output(nTargets);
   auto net = fNet.CreateClone(1);
   net.Prediction(YHat, X, fOutputFunction);

   for (size_t i = 0; i < nTargets; i++)
       output[i] = YHat(0, i);

   if (fRegressionReturnVal == NULL) {
       fRegressionReturnVal = new std::vector<Float_t>();
   }
   fRegressionReturnVal->clear();

   Event * evT = new Event(*ev);
   for (size_t i = 0; i < nTargets; ++i) {
      evT->SetTarget(i, output[i]);
   }

   const Event* evT2 = GetTransformationHandler().InverseTransform(evT);
   for (size_t i = 0; i < nTargets; ++i) {
      fRegressionReturnVal->push_back(evT2->GetTarget(i));
   }
   delete evT;
   return *fRegressionReturnVal;
}

const std::vector<Float_t> &TMVA::MethodDNN::GetMulticlassValues()
{
   Log() << kFATAL << "ERROR: Multiclass classification not yet implemented."
         << Endl;
   return *fMulticlassReturnVal;
}
//______________________________________________________________________________
void TMVA::MethodDNN::AddWeightsXMLTo( void* parent ) const 
{
   void* nn = gTools().xmlengine().NewChild(parent, 0, "Weights");
   Int_t inputWidth = fNet.GetInputWidth();
   Int_t depth      = fNet.GetDepth();
   char  lossFunction = static_cast<char>(fNet.GetLossFunction());
   gTools().xmlengine().NewAttr(nn, 0, "InputWidth",
                                gTools().StringFromInt(inputWidth));
   gTools().xmlengine().NewAttr(nn, 0, "Depth", gTools().StringFromInt(depth));
   gTools().xmlengine().NewAttr(nn, 0, "LossFunction", TString(lossFunction));
   gTools().xmlengine().NewAttr(nn, 0, "OutputFunction",
                                TString(static_cast<char>(fOutputFunction)));

   for (Int_t i = 0; i < depth; i++) {
      const auto& layer = fNet.GetLayer(i);
      auto layerxml = gTools().xmlengine().NewChild(nn, 0, "Layer");
      char activationFunction = static_cast<char>(layer.GetActivationFunction());
      gTools().xmlengine().NewAttr(layerxml, 0, "ActivationFunction",
                                   TString (activationFunction));
      WriteMatrixXML(layerxml, "Weights", layer.GetWeights());
      WriteMatrixXML(layerxml, "Biases",  layer.GetBiases());
   }
}

//______________________________________________________________________________
void TMVA::MethodDNN::ReadWeightsFromXML(void* rootXML)
{
   auto netXML = gTools().GetChild(rootXML, "Weights");
   if (!netXML){
      netXML = rootXML;
   }

   fNet.Clear();
   fNet.SetBatchSize(1);

   size_t inputWidth, depth;
   gTools().ReadAttr(netXML, "InputWidth", inputWidth);
   gTools().ReadAttr(netXML, "Depth", depth);
   char lossFunctionChar;
   gTools().ReadAttr(netXML, "LossFunction", lossFunctionChar);
   char outputFunctionChar;
   gTools().ReadAttr(netXML, "OutputFunction", outputFunctionChar);

   fNet.SetInputWidth(inputWidth);
   fNet.SetLossFunction(static_cast<ELossFunction>(lossFunctionChar));
   fOutputFunction = static_cast<EOutputFunction>(outputFunctionChar);

   size_t previousWidth = inputWidth;
   auto layerXML = gTools().xmlengine().GetChild(netXML, "Layer");
   for (size_t i = 0; i < depth; i++) {
      TString fString;
      EActivationFunction f;

      // Read activation function.
      gTools().ReadAttr(layerXML, "ActivationFunction", fString);
      f = static_cast<EActivationFunction>(fString(0));

      // Read number of neurons.
      size_t width;
      auto matrixXML = gTools().GetChild(layerXML, "Weights");
      gTools().ReadAttr(matrixXML, "rows", width);

      fNet.AddLayer(width, f);
      TMatrixT<Double_t> weights(width, previousWidth);
      TMatrixT<Double_t> biases(width, 1);
      ReadMatrixXML(layerXML, "Weights", weights);
      ReadMatrixXML(layerXML, "Biases",  biases);
      fNet.GetLayer(i).GetWeights() = weights;
      fNet.GetLayer(i).GetBiases()  = biases;

      layerXML = gTools().GetNextChild(layerXML);
      previousWidth = width;
   }
}

//______________________________________________________________________________
void TMVA::MethodDNN::ReadWeightsFromStream( std::istream & /*istr*/)
{
}

//______________________________________________________________________________
const TMVA::Ranking* TMVA::MethodDNN::CreateRanking()
{
   fRanking = new Ranking( GetName(), "Importance" );
   for (UInt_t ivar=0; ivar<GetNvar(); ivar++) {
      fRanking->AddRank( Rank( GetInputLabel(ivar), 1.0));
   }
   return fRanking;
}

=======
template<typename AFloat>
void TMVA::MethodDNN::TrainCpu()
{

#ifdef DNNCPU // Included only if DNNCPU flag is set.

   size_t nTrainingSamples = GetEventCollection(Types::kTraining).size();
   size_t nTestSamples     = GetEventCollection(Types::kTesting).size();

   Log() << kINFO << "Start of neural network training on CPU." << Endl << Endl;

   fNet.Initialize(fWeightInitialization);

   size_t trainingPhase = 1;
   for (TTrainingSettings & settings : fTrainingSettings) {

      Log() << "Training phase " << trainingPhase << " of "
            << fTrainingSettings.size() << ":" << Endl;
      trainingPhase++;

      TNet<TCpu<AFloat>> net(settings.batchSize, fNet);
      net.SetWeightDecay(settings.weightDecay);
      net.SetRegularization(settings.regularization);
      net.SetDropoutProbabilities(settings.dropoutProbabilities);
      net.InitializeGradients();
      auto testNet = net.CreateClone(settings.batchSize);

      using DataLoader_t = TDataLoader<TMVAInput_t, TCpu<AFloat>>;

      size_t nThreads = 1;
      DataLoader_t trainingData(GetEventCollection(Types::kTraining),
                                nTrainingSamples,
                                net.GetBatchSize(),
                                net.GetInputWidth(),
                                net.GetOutputWidth(), nThreads);
      DataLoader_t testData(GetEventCollection(Types::kTesting),
                            nTestSamples,
                            testNet.GetBatchSize(),
                            net.GetInputWidth(),
                            net.GetOutputWidth(), nThreads);
      DNN::TGradientDescent<TCpu<AFloat>> minimizer(settings.learningRate,
                                               settings.convergenceSteps,
                                               settings.testInterval);

      std::vector<TNet<TCpu<AFloat>>>   nets{};
      std::vector<TBatch<TCpu<AFloat>>> batches{};
      nets.reserve(nThreads);
      for (size_t i = 0; i < nThreads; i++) {
         nets.push_back(net);
         for (size_t j = 0; j < net.GetDepth(); j++)
         {
            auto &masterLayer = net.GetLayer(j);
            auto &layer = nets.back().GetLayer(j);
            TCpu<AFloat>::Copy(layer.GetWeights(),
                          masterLayer.GetWeights());
            TCpu<AFloat>::Copy(layer.GetBiases(),
                          masterLayer.GetBiases());
         }
      }

      bool   converged = false;
      size_t stepCount = 0;
      size_t batchesInEpoch = nTrainingSamples / net.GetBatchSize();

      std::chrono::time_point<std::chrono::system_clock> start, end;
      start = std::chrono::system_clock::now();

      Log() << std::setw(10) << "Epoch" << " | "
            << std::setw(12) << "Train Err."
            << std::setw(12) << "Test  Err."
            << std::setw(12) << "GFLOP/s"
            << std::setw(12) << "Conv. Steps" << Endl;
      std::string separator(62, '-');
      Log() << separator << Endl;

      while (!converged)
      {
         stepCount++;
         // Perform minimization steps for a full epoch.
         trainingData.Shuffle();
         for (size_t i = 0; i < batchesInEpoch; i += nThreads) {
             batches.clear();
             for (size_t j = 0; j < nThreads; j++) {
                 batches.reserve(nThreads);
                 batches.push_back(trainingData.GetBatch());
             }
             if (settings.momentum > 0.0) {
                 minimizer.StepMomentum(net, nets, batches, settings.momentum);
             } else {
                 minimizer.Step(net, nets, batches);
             }
         }

         if ((stepCount % minimizer.GetTestInterval()) == 0) {

            // Compute test error.
            AFloat testError = 0.0;
            for (auto batch : testData) {
               auto inputMatrix  = batch.GetInput();
               auto outputMatrix = batch.GetOutput();
               testError += testNet.Loss(inputMatrix, outputMatrix);
            }
            testError /= (Double_t) (nTestSamples / settings.batchSize);

            end   = std::chrono::system_clock::now();

            // Compute training error.
            AFloat trainingError = 0.0;
            for (auto batch : trainingData) {
               auto inputMatrix  = batch.GetInput();
               auto outputMatrix = batch.GetOutput();
               trainingError += net.Loss(inputMatrix, outputMatrix);
            }
            trainingError /= (Double_t) (nTrainingSamples / settings.batchSize);

            // Compute numerical throughput.
            std::chrono::duration<double> elapsed_seconds = end - start;
            double seconds = elapsed_seconds.count();
            double nFlops  = (double) (settings.testInterval * batchesInEpoch);
            nFlops *= net.GetNFlops() * 1e-9 / seconds;

            converged = minimizer.HasConverged(testError);
            start = std::chrono::system_clock::now();

            Log() << std::setw(10) << stepCount << " | "
                  << std::setw(12) << trainingError
                  << std::setw(12) << testError
                  << std::setw(12) << nFlops / seconds
                  << std::setw(12) << minimizer.GetConvergenceCount() << Endl;
            if (converged) {
               Log() << Endl;
            }
         }
      }


      for (size_t l = 0; l < net.GetDepth(); l++) {
         auto & layer = fNet.GetLayer(l);
         layer.GetWeights() = (TMatrixT<Double_t>) net.GetLayer(l).GetWeights();
         layer.GetBiases()  = (TMatrixT<Double_t>) net.GetLayer(l).GetBiases();
      }
   }

#else // DNNCPU flag not set.
   Log() << kFATAL << "Multi-core CPU backend not enabled. Please make sure "
                      "you have a BLAS implementation  and tbb installed and"
                      " it was successfully detected by CMAKE." << Endl;
#endif // DNNCPU
}

//______________________________________________________________________________
Double_t TMVA::MethodDNN::GetMvaValue( Double_t* /*errLower*/, Double_t* /*errUpper*/ )
{
   size_t nVariables = GetEvent()->GetNVariables();
   Matrix_t X(1, nVariables);
   Matrix_t YHat(1, 1);

   const std::vector<Float_t>& inputValues = GetEvent()->GetValues();
   for (size_t i = 0; i < nVariables; i++) {
      X(0,i) = inputValues[i];
   }

   fNet.Prediction(YHat, X, fOutputFunction);
   return YHat(0,0);
}

//______________________________________________________________________________
const std::vector<Float_t> &TMVA::MethodDNN::GetRegressionValues()
{
   size_t nVariables = GetEvent()->GetNVariables();
   Matrix_t X(1, nVariables);

   const Event *ev = GetEvent();
   const std::vector<Float_t>& inputValues = ev->GetValues();
   for (size_t i = 0; i < nVariables; i++) {
       X(0,i) = inputValues[i];
   }

   size_t nTargets = ev->GetNTargets();
   Matrix_t YHat(1, nTargets);
   std::vector<Float_t> output(nTargets);
   auto net = fNet.CreateClone(1);
   net.Prediction(YHat, X, fOutputFunction);

   for (size_t i = 0; i < nTargets; i++)
       output[i] = YHat(0, i);

   if (fRegressionReturnVal == NULL) {
       fRegressionReturnVal = new std::vector<Float_t>();
   }
   fRegressionReturnVal->clear();

   Event * evT = new Event(*ev);
   for (size_t i = 0; i < nTargets; ++i) {
      evT->SetTarget(i, output[i]);
   }

   const Event* evT2 = GetTransformationHandler().InverseTransform(evT);
   for (size_t i = 0; i < nTargets; ++i) {
      fRegressionReturnVal->push_back(evT2->GetTarget(i));
   }
   delete evT;
   return *fRegressionReturnVal;
}

const std::vector<Float_t> &TMVA::MethodDNN::GetMulticlassValues()
{
   Log() << kFATAL << "ERROR: Multiclass classification not yet implemented."
         << Endl;
   return *fMulticlassReturnVal;
}
//______________________________________________________________________________
void TMVA::MethodDNN::AddWeightsXMLTo( void* parent ) const 
{
   void* nn = gTools().xmlengine().NewChild(parent, 0, "Weights");
   Int_t inputWidth = fNet.GetInputWidth();
   Int_t depth      = fNet.GetDepth();
   char  lossFunction = static_cast<char>(fNet.GetLossFunction());
   gTools().xmlengine().NewAttr(nn, 0, "InputWidth",
                                gTools().StringFromInt(inputWidth));
   gTools().xmlengine().NewAttr(nn, 0, "Depth", gTools().StringFromInt(depth));
   gTools().xmlengine().NewAttr(nn, 0, "LossFunction", TString(lossFunction));
   gTools().xmlengine().NewAttr(nn, 0, "OutputFunction",
                                TString(static_cast<char>(fOutputFunction)));

   for (Int_t i = 0; i < depth; i++) {
      const auto& layer = fNet.GetLayer(i);
      auto layerxml = gTools().xmlengine().NewChild(nn, 0, "Layer");
      char activationFunction = static_cast<char>(layer.GetActivationFunction());
      gTools().xmlengine().NewAttr(layerxml, 0, "ActivationFunction",
                                   TString (activationFunction));
      WriteMatrixXML(layerxml, "Weights", layer.GetWeights());
      WriteMatrixXML(layerxml, "Biases",  layer.GetBiases());
   }
}

//______________________________________________________________________________
void TMVA::MethodDNN::ReadWeightsFromXML(void* rootXML)
{
   auto netXML = gTools().GetChild(rootXML, "Weights");
   if (!netXML){
      netXML = rootXML;
   }

   fNet.Clear();
   fNet.SetBatchSize(1);

   size_t inputWidth, depth;
   gTools().ReadAttr(netXML, "InputWidth", inputWidth);
   gTools().ReadAttr(netXML, "Depth", depth);
   char lossFunctionChar;
   gTools().ReadAttr(netXML, "LossFunction", lossFunctionChar);
   char outputFunctionChar;
   gTools().ReadAttr(netXML, "OutputFunction", outputFunctionChar);

   fNet.SetInputWidth(inputWidth);
   fNet.SetLossFunction(static_cast<ELossFunction>(lossFunctionChar));
   fOutputFunction = static_cast<EOutputFunction>(outputFunctionChar);

   size_t previousWidth = inputWidth;
   auto layerXML = gTools().xmlengine().GetChild(netXML, "Layer");
   for (size_t i = 0; i < depth; i++) {
      TString fString;
      EActivationFunction f;

      // Read activation function.
      gTools().ReadAttr(layerXML, "ActivationFunction", fString);
      f = static_cast<EActivationFunction>(fString(0));

      // Read number of neurons.
      size_t width;
      auto matrixXML = gTools().GetChild(layerXML, "Weights");
      gTools().ReadAttr(matrixXML, "rows", width);

      fNet.AddLayer(width, f);
      TMatrixT<Double_t> weights(width, previousWidth);
      TMatrixT<Double_t> biases(width, 1);
      ReadMatrixXML(layerXML, "Weights", weights);
      ReadMatrixXML(layerXML, "Biases",  biases);
      fNet.GetLayer(i).GetWeights() = weights;
      fNet.GetLayer(i).GetBiases()  = biases;

      layerXML = gTools().GetNextChild(layerXML);
      previousWidth = width;
   }
}

//______________________________________________________________________________
void TMVA::MethodDNN::ReadWeightsFromStream( std::istream & /*istr*/)
{
}

//______________________________________________________________________________
const TMVA::Ranking* TMVA::MethodDNN::CreateRanking()
{
   fRanking = new Ranking( GetName(), "Importance" );
   for (UInt_t ivar=0; ivar<GetNvar(); ivar++) {
      fRanking->AddRank( Rank( GetInputLabel(ivar), 1.0));
   }
   return fRanking;
}

>>>>>>> 25fa154b
//______________________________________________________________________________
void TMVA::MethodDNN::MakeClassSpecific( std::ostream& /*fout*/,
                                         const TString& /*className*/ ) const
{
}

//______________________________________________________________________________
void TMVA::MethodDNN::GetHelpMessage() const
{
   // get help message text
   //
   // typical length of text line:
   //         "|--------------------------------------------------------------|"
   TString col    = gConfig().WriteOptionsReference() ? TString() : gTools().Color("bold");
   TString colres = gConfig().WriteOptionsReference() ? TString() : gTools().Color("reset");

   Log() << Endl;
   Log() << col << "--- Short description:" << colres << Endl;
   Log() << Endl;
   Log() << "The DNN neural network is a feedforward" << Endl;
   Log() << "multilayer perceptron impementation. The DNN has a user-" << Endl;
   Log() << "defined hidden layer architecture, where the number of input (output)" << Endl;
   Log() << "nodes is determined by the input variables (output classes, i.e., " << Endl;
   Log() << "signal and one background, regression or multiclass). " << Endl;
   Log() << Endl;
   Log() << col << "--- Performance optimisation:" << colres << Endl;
   Log() << Endl;

   const char* txt = "The DNN supports various options to improve performance in terms of training speed and \n \
reduction of overfitting: \n \
\n \
      - different training settings can be stacked. Such that the initial training  \n\
        is done with a large learning rate and a large drop out fraction whilst \n \
        in a later stage learning rate and drop out can be reduced. \n \
      - drop out  \n \
        [recommended: \n \
         initial training stage: 0.0 for the first layer, 0.5 for later layers. \n \
         later training stage: 0.1 or 0.0 for all layers \n \
         final training stage: 0.0] \n \
        Drop out is a technique where a at each training cycle a fraction of arbitrary  \n \
        nodes is disabled. This reduces co-adaptation of weights and thus reduces overfitting. \n \
      - L1 and L2 regularization are available \n \
      - Minibatches  \n \
        [recommended 10 - 150] \n \
        Arbitrary mini-batch sizes can be chosen. \n \
      - Multithreading \n \
        [recommended: True] \n \
        Multithreading can be turned on. The minibatches are distributed to the available \n \
        cores. The algorithm is lock-free (\"Hogwild!\"-style) for each cycle. \n \
 \n \
      Options: \n \
      \"Layout\": \n \
          - example: \"TANH|(N+30)*2,TANH|(N+30),LINEAR\" \n \
          - meaning:  \n \
              . two hidden layers (separated by \",\") \n \
              . the activation function is TANH (other options: RELU, SOFTSIGN, LINEAR) \n \
              . the activation function for the output layer is LINEAR \n \
              . the first hidden layer has (N+30)*2 nodes where N is the number of input neurons \n \
              . the second hidden layer has N+30 nodes, where N is the number of input neurons \n \
              . the number of nodes in the output layer is determined by the number of output nodes \n \
                and can therefore not be chosen freely.  \n \
 \n \
       \"ErrorStrategy\": \n \
           - SUMOFSQUARES \n \
             The error of the neural net is determined by a sum-of-squares error function \n \
             For regression, this is the only possible choice.  \n \
           - CROSSENTROPY \n \
             The error of the neural net is determined by a cross entropy function. The \n \
             output values are automatically (internally) transformed into probabilities \n \
             using a sigmoid function. \n \
             For signal/background classification this is the default choice.  \n \
             For multiclass using cross entropy more than one or no output classes  \n \
             can be equally true or false (e.g. Event 0: A and B are true, Event 1:  \n \
             A and C is true, Event 2: C is true, ...) \n \
           - MUTUALEXCLUSIVE \n \
             In multiclass settings, exactly one of the output classes can be true (e.g. either A or B or C) \n \
 \n \
        \"WeightInitialization\" \n \
           - XAVIER \n \
             [recommended] \n \
             \"Xavier Glorot & Yoshua Bengio\"-style of initializing the weights. The weights are chosen randomly \n \
             such that the variance of the values of the nodes is preserved for each layer.  \n \
           - XAVIERUNIFORM \n \
             The same as XAVIER, but with uniformly distributed weights instead of gaussian weights \n \
           - LAYERSIZE \n \
             Random values scaled by the layer size \n \
 \n \
         \"TrainingStrategy\" \n \
           - example: \"LearningRate=1e-1,Momentum=0.3,ConvergenceSteps=50,BatchSize=30,TestRepetitions=7,WeightDecay=0.0,Renormalize=L2,DropConfig=0.0,DropRepetitions=5|LearningRate=1e-4,Momentum=0.3,ConvergenceSteps=50,BatchSize=20,TestRepetitions=7,WeightDecay=0.001,Renormalize=L2,DropFraction=0.0,DropRepetitions=5\" \n \
           - explanation: two stacked training settings separated by \"|\" \n \
             . first training setting: \"LearningRate=1e-1,Momentum=0.3,ConvergenceSteps=50,BatchSize=30,TestRepetitions=7,WeightDecay=0.0,Renormalize=L2,DropConfig=0.0,DropRepetitions=5\" \n \
             . second training setting : \"LearningRate=1e-4,Momentum=0.3,ConvergenceSteps=50,BatchSize=20,TestRepetitions=7,WeightDecay=0.001,Renormalize=L2,DropFractions=0.0,DropRepetitions=5\" \n \
             . LearningRate :  \n \
               - recommended for classification: 0.1 initially, 1e-4 later \n \
               - recommended for regression: 1e-4 and less \n \
             . Momentum : \n \
               preserve a fraction of the momentum for the next training batch [fraction = 0.0 - 1.0] \n \
             . Repetitions : \n \
               train \"Repetitions\" repetitions with the same minibatch before switching to the next one \n \
             . ConvergenceSteps :  \n \
               Assume that convergence is reached after \"ConvergenceSteps\" cycles where no improvement \n \
               of the error on the test samples has been found. (Mind that only at each \"TestRepetitions\"  \n \
               cycle the test sampes are evaluated and thus the convergence is checked) \n \
             . BatchSize \n \
               Size of the mini-batches.  \n \
             . TestRepetitions \n \
               Perform testing the neural net on the test samples each \"TestRepetitions\" cycle \n \
             . WeightDecay \n \
               If \"Renormalize\" is set to L1 or L2, \"WeightDecay\" provides the renormalization factor \n \
             . Renormalize \n \
               NONE, L1 (|w|) or L2 (w^2) \n \
             . DropConfig \n \
               Drop a fraction of arbitrary nodes of each of the layers according to the values given \n \
               in the DropConfig.  \n \
               [example: DropConfig=0.0+0.5+0.3 \n \
                meaning: drop no nodes in layer 0 (input layer), half of the nodes in layer 1 and 30% of the nodes \n \
                in layer 2 \n \
                recommended: leave all the nodes turned on for the input layer (layer 0) \n \
                turn off half of the nodes in later layers for the initial training; leave all nodes \n \
                turned on (0.0) in later training stages] \n \
             . DropRepetitions \n \
               Each \"DropRepetitions\" cycle the configuration of which nodes are dropped is changed \n \
               [recommended : 1] \n \
             . Multithreading \n \
               turn on multithreading [recommended: True] \n \
               \n";
   Log () << txt << Endl;
}

} // namespace TMVA<|MERGE_RESOLUTION|>--- conflicted
+++ resolved
@@ -190,11 +190,7 @@
 
    for (; layerString != nullptr; layerString = (TObjString*) nextLayer()) {
       int numNodes = 0;
-<<<<<<< HEAD
-      EActivationFunction activationFunction = EActivationFunction::TANH;
-=======
       EActivationFunction activationFunction = EActivationFunction::kTanh;
->>>>>>> 25fa154b
 
       TObjArray* subStrings = layerString->GetString().Tokenize(subDelimiter);
       TIter nextToken (subStrings);
@@ -207,21 +203,6 @@
          {
             TString strActFnc (token->GetString ());
             if (strActFnc == "RELU") {
-<<<<<<< HEAD
-                activationFunction = DNN::EActivationFunction::RELU;
-            } else if (strActFnc == "TANH") {
-                activationFunction = DNN::EActivationFunction::TANH;
-            } else if (strActFnc == "SYMMRELU") {
-                activationFunction = DNN::EActivationFunction::SYMMRELU;
-            } else if (strActFnc == "SOFTSIGN") {
-                activationFunction = DNN::EActivationFunction::SOFTSIGN;
-            } else if (strActFnc == "SIGMOID") {
-                activationFunction = DNN::EActivationFunction::SIGMOID;
-            } else if (strActFnc == "LINEAR") {
-                activationFunction = DNN::EActivationFunction::IDENTITY;
-            } else if (strActFnc == "GAUSS") {
-                activationFunction = DNN::EActivationFunction::GAUSS;
-=======
                 activationFunction = DNN::EActivationFunction::kRelu;
             } else if (strActFnc == "TANH") {
                 activationFunction = DNN::EActivationFunction::kTanh;
@@ -235,7 +216,6 @@
                 activationFunction = DNN::EActivationFunction::kIdentity;
             } else if (strActFnc == "GAUSS") {
                 activationFunction = DNN::EActivationFunction::kGauss;
->>>>>>> 25fa154b
             }
          }
          break;
@@ -422,40 +402,12 @@
    for ( ; itLayout != itLayoutEnd; ++itLayout) {
       fNet.AddLayer((*itLayout).first, (*itLayout).second);
    }
-<<<<<<< HEAD
-   fNet.AddLayer(outputSize, EActivationFunction::IDENTITY);
-=======
    fNet.AddLayer(outputSize, EActivationFunction::kIdentity);
->>>>>>> 25fa154b
 
    //
    // Loss function and output.
    //
 
-<<<<<<< HEAD
-   fOutputFunction = EOutputFunction::SIGMOID;
-   if (fAnalysisType == Types::kClassification)
-   {
-      if (fErrorStrategy == "SUMOFSQUARES") {
-         fNet.SetLossFunction(ELossFunction::MEANSQUAREDERROR);
-      }
-      if (fErrorStrategy == "CROSSENTROPY") {
-         fNet.SetLossFunction(ELossFunction::CROSSENTROPY);
-      }
-      fOutputFunction = EOutputFunction::SIGMOID;
-   } else if (fAnalysisType == Types::kRegression) {
-      Log () << kWARNING << "For regression only SUMOFSQUARES is a valid "
-             << " neural net error function. Setting error function to "
-             << " SUMOFSQUARES now." << Endl;
-      fNet.SetLossFunction(ELossFunction::MEANSQUAREDERROR);
-      fOutputFunction = EOutputFunction::IDENTITY;
-   } else if (fAnalysisType == Types::kMulticlass) {
-      if (fErrorStrategy == "SUMOFSQUARES") {
-         fNet.SetLossFunction(ELossFunction::MEANSQUAREDERROR);
-      }
-      if (fErrorStrategy == "CROSSENTROPY") {
-         fNet.SetLossFunction(ELossFunction::CROSSENTROPY);
-=======
    fOutputFunction = EOutputFunction::kSigmoid;
    if (fAnalysisType == Types::kClassification)
    {
@@ -480,16 +432,11 @@
       }
       if (fErrorStrategy == "CROSSENTROPY") {
          fNet.SetLossFunction(ELossFunction::kCrossEntropy);
->>>>>>> 25fa154b
       }
       if (fErrorStrategy == "MUTUALEXCLUSIVE") {
          Log () << kFatal << "MUTUALEXCLUSIVE not yet implemented." << Endl;
       }
-<<<<<<< HEAD
-      fOutputFunction = EOutputFunction::SIGMOID;
-=======
       fOutputFunction = EOutputFunction::kSigmoid;
->>>>>>> 25fa154b
    }
 
    //
@@ -497,15 +444,6 @@
    //
 
    if (fWeightInitializationString == "XAVIER") {
-<<<<<<< HEAD
-      fWeightInitialization = DNN::EInitialization::GAUSS;
-   }
-   else if (fWeightInitializationString == "XAVIERUNIFORM") {
-      fWeightInitialization = DNN::EInitialization::UNIFORM;
-   }
-   else {
-      fWeightInitialization = DNN::EInitialization::GAUSS;
-=======
       fWeightInitialization = DNN::EInitialization::kGauss;
    }
    else if (fWeightInitializationString == "XAVIERUNIFORM") {
@@ -513,7 +451,6 @@
    }
    else {
       fWeightInitialization = DNN::EInitialization::kGauss;
->>>>>>> 25fa154b
    }
 
    //
@@ -538,15 +475,9 @@
       TString regularization = fetchValue(block, "Regularization",
                                           TString ("NONE"));
       if (regularization == "L1") {
-<<<<<<< HEAD
-         settings.regularization = DNN::ERegularization::L1;
-      } else if (regularization == "L2") {
-         settings.regularization = DNN::ERegularization::L2;
-=======
          settings.regularization = DNN::ERegularization::kL1;
       } else if (regularization == "L2") {
          settings.regularization = DNN::ERegularization::kL2;
->>>>>>> 25fa154b
       }
 
       TString strMultithreading = fetchValue(block, "Multithreading",
@@ -568,17 +499,10 @@
        TrainGpu();
        return;
    } else if (fArchitectureString == "OpenCL") {
-<<<<<<< HEAD
-      TrainOpenCL();
-      return;
-   } else if (fArchitectureString == "CPU") {
-      TrainCpu();
-=======
       Log() << kFATAL << "OpenCL backend not yes supported." << Endl;
       return;
    } else if (fArchitectureString == "CPU") {
       TrainCpu<Double_t>();
->>>>>>> 25fa154b
       return;
    }
 
@@ -638,17 +562,6 @@
 
    for (size_t i = 0; i < fNet.GetDepth(); i++) {
       EActivationFunction f = fNet.GetLayer(i).GetActivationFunction();
-<<<<<<< HEAD
-      EnumFunction        g;
-      switch(f) {
-         case EActivationFunction::IDENTITY: g = EnumFunction::LINEAR;   break;
-         case EActivationFunction::RELU:     g = EnumFunction::RELU;     break;
-         case EActivationFunction::SIGMOID:  g = EnumFunction::SIGMOID;  break;
-         case EActivationFunction::TANH:     g = EnumFunction::TANH;     break;
-         case EActivationFunction::SYMMRELU: g = EnumFunction::SYMMRELU; break;
-         case EActivationFunction::SOFTSIGN: g = EnumFunction::SOFTSIGN; break;
-         case EActivationFunction::GAUSS:    g = EnumFunction::GAUSS;    break;
-=======
       EnumFunction        g = EnumFunction::LINEAR;
       switch(f) {
          case EActivationFunction::kIdentity: g = EnumFunction::LINEAR;   break;
@@ -658,50 +571,52 @@
          case EActivationFunction::kSymmRelu: g = EnumFunction::SYMMRELU; break;
          case EActivationFunction::kSoftSign: g = EnumFunction::SOFTSIGN; break;
          case EActivationFunction::kGauss:    g = EnumFunction::GAUSS;    break;
->>>>>>> 25fa154b
       }
       if (i < fNet.GetDepth() - 1) {
          net.addLayer(Layer(fNet.GetLayer(i).GetWidth(), g));
       } else {
-<<<<<<< HEAD
-         ModeOutputValues h;
+         ModeOutputValues h = ModeOutputValues::DIRECT;
          switch(fOutputFunction) {
-            case EOutputFunction::IDENTITY: h = ModeOutputValues::DIRECT;  break;
-            case EOutputFunction::SIGMOID:  h = ModeOutputValues::SIGMOID; break;
+            case EOutputFunction::kIdentity: h = ModeOutputValues::DIRECT;  break;
+            case EOutputFunction::kSigmoid:  h = ModeOutputValues::SIGMOID; break;
          }
          net.addLayer(Layer(fNet.GetLayer(i).GetWidth(), g, h));
       }
    }
 
    switch(fNet.GetLossFunction()) {
-      case ELossFunction::MEANSQUAREDERROR:
+      case ELossFunction::kMeanSquaredError:
          net.setErrorFunction(ModeErrorFunction::SUMOFSQUARES);
          break;
-      case ELossFunction::CROSSENTROPY:
+      case ELossFunction::kCrossEntropy:
          net.setErrorFunction(ModeErrorFunction::CROSSENTROPY);
          break;
    }
 
    switch(fWeightInitialization) {
-      case EInitialization::GAUSS:
+      case EInitialization::kGauss:
           net.initializeWeights(WeightInitializationStrategy::XAVIER,
                                 std::back_inserter(weights));
           break;
-      case EInitialization::UNIFORM:
+      case EInitialization::kUniform:
           net.initializeWeights(WeightInitializationStrategy::XAVIERUNIFORM,
                                 std::back_inserter(weights));
           break;
+      default:
+          net.initializeWeights(WeightInitializationStrategy::XAVIER,
+                                std::back_inserter(weights));
+          break;
    }
 
 
    int idxSetting = 0;
    for (auto s : fTrainingSettings) {
 
-      EnumRegularization r;
+      EnumRegularization r = EnumRegularization::NONE;
       switch(s.regularization) {
-         case ERegularization::NONE: r = EnumRegularization::NONE; break;
-         case ERegularization::L1:   r = EnumRegularization::L1;   break;
-         case ERegularization::L2:   r = EnumRegularization::L2;   break;
+         case ERegularization::kNone: r = EnumRegularization::NONE; break;
+         case ERegularization::kL1:   r = EnumRegularization::L1;   break;
+         case ERegularization::kL2:   r = EnumRegularization::L2;   break;
       }
 
       Settings * settings = new Settings(TString(), s.convergenceSteps, s.batchSize,
@@ -770,10 +685,12 @@
 
 #ifdef DNNCUDA // Included only if DNNCUDA flag is set.
 
-
    size_t nTrainingSamples = GetEventCollection(Types::kTraining).size();
    size_t nTestSamples     = GetEventCollection(Types::kTesting).size();
 
+   Log() << kINFO << "Start of neural network training on GPU." << Endl;
+
+   size_t trainingPhase = 1;
    fNet.Initialize(fWeightInitialization);
    for (TTrainingSettings & settings : fTrainingSettings) {
 
@@ -784,12 +701,9 @@
       net.InitializeGradients();
       auto testNet = net.CreateClone(settings.batchSize);
 
-      Log() << kINFO
-            << "Training on GPU with learning rate = "
-            << settings.learningRate
-            << ", momentum = " << settings.momentum
-            << ", repetitions = " << settings.testInterval
-            << Endl;
+      Log() << kINFO << "Training phase " << trainingPhase << " of "
+            << fTrainingSettings.size() << ":" << Endl;
+      trainingPhase++;
 
       using DataLoader_t = TDataLoader<TMVAInput_t, TCuda<>>;
 
@@ -808,7 +722,6 @@
                                              settings.convergenceSteps,
                                              settings.testInterval);
 
-      net.Print();
       std::vector<TNet<TCuda<>>> nets{};
       std::vector<TBatch<TCuda<>>> batches{};
       nets.reserve(nThreads);
@@ -831,6 +744,164 @@
 
       std::chrono::time_point<std::chrono::system_clock> start, end;
       start = std::chrono::system_clock::now();
+
+      Log() << std::setw(10) << "Epoch" << " | "
+            << std::setw(12) << "Train Err."
+            << std::setw(12) << "Test  Err."
+            << std::setw(12) << "GFLOP/s"
+            << std::setw(12) << "Conv. Steps" << Endl;
+      std::string separator(62, '-');
+      Log() << separator << Endl;
+
+      while (!converged)
+      {
+         stepCount++;
+
+         // Perform minimization steps for a full epoch.
+         trainingData.Shuffle();
+         for (size_t i = 0; i < batchesInEpoch; i += nThreads) {
+             batches.clear();
+             for (size_t j = 0; j < nThreads; j++) {
+                 batches.reserve(nThreads);
+                 batches.push_back(trainingData.GetBatch());
+             }
+             if (settings.momentum > 0.0) {
+                 minimizer.StepMomentum(net, nets, batches, settings.momentum);
+             } else {
+                 minimizer.Step(net, nets, batches);
+             }
+         }
+
+         if ((stepCount % minimizer.GetTestInterval()) == 0) {
+
+            // Compute test error.
+            Double_t testError = 0.0;
+            for (auto batch : testData) {
+               auto inputMatrix  = batch.GetInput();
+               auto outputMatrix = batch.GetOutput();
+               testError += testNet.Loss(inputMatrix, outputMatrix);
+            }
+            testError /= (Double_t) (nTestSamples / settings.batchSize);
+
+            end   = std::chrono::system_clock::now();
+
+            // Compute training error.
+            Double_t trainingError = 0.0;
+            for (auto batch : trainingData) {
+               auto inputMatrix  = batch.GetInput();
+               auto outputMatrix = batch.GetOutput();
+               trainingError += net.Loss(inputMatrix, outputMatrix);
+            }
+            trainingError /= (Double_t) (nTrainingSamples / settings.batchSize);
+
+            // Compute numerical throughput.
+            std::chrono::duration<double> elapsed_seconds = end - start;
+            double seconds = elapsed_seconds.count();
+            double nFlops  = (double) (settings.testInterval * batchesInEpoch);
+            nFlops *= net.GetNFlops() * 1e-9 / seconds;
+
+            converged = minimizer.HasConverged(testError);
+            start = std::chrono::system_clock::now();
+
+            Log() << std::setw(10) << stepCount << " | "
+                  << std::setw(12) << trainingError
+                  << std::setw(12) << testError
+                  << std::setw(12) << nFlops / seconds
+                  << std::setw(12) << minimizer.GetConvergenceCount() << Endl;
+            if (converged) {
+               Log() << Endl;
+            }
+         }
+      }
+      for (size_t l = 0; l < net.GetDepth(); l++) {
+         fNet.GetLayer(l).GetWeights() = (TMatrixT<Double_t>) net.GetLayer(l).GetWeights();
+         fNet.GetLayer(l).GetBiases()  = (TMatrixT<Double_t>) net.GetLayer(l).GetBiases();
+      }
+   }
+
+#else // DNNCUDA flag not set.
+
+   Log() << kFATAL << "CUDA backend not enabled. Please make sure "
+                      "you have CUDA installed and it was successfully "
+                      "detected by CMAKE." << Endl;
+#endif // DNNCUDA
+}
+
+//______________________________________________________________________________
+template<typename AFloat>
+void TMVA::MethodDNN::TrainCpu()
+{
+
+#ifdef DNNCPU // Included only if DNNCPU flag is set.
+
+   size_t nTrainingSamples = GetEventCollection(Types::kTraining).size();
+   size_t nTestSamples     = GetEventCollection(Types::kTesting).size();
+
+   Log() << kINFO << "Start of neural network training on CPU." << Endl << Endl;
+
+   fNet.Initialize(fWeightInitialization);
+
+   size_t trainingPhase = 1;
+   for (TTrainingSettings & settings : fTrainingSettings) {
+
+      Log() << "Training phase " << trainingPhase << " of "
+            << fTrainingSettings.size() << ":" << Endl;
+      trainingPhase++;
+
+      TNet<TCpu<AFloat>> net(settings.batchSize, fNet);
+      net.SetWeightDecay(settings.weightDecay);
+      net.SetRegularization(settings.regularization);
+      net.SetDropoutProbabilities(settings.dropoutProbabilities);
+      net.InitializeGradients();
+      auto testNet = net.CreateClone(settings.batchSize);
+
+      using DataLoader_t = TDataLoader<TMVAInput_t, TCpu<AFloat>>;
+
+      size_t nThreads = 1;
+      DataLoader_t trainingData(GetEventCollection(Types::kTraining),
+                                nTrainingSamples,
+                                net.GetBatchSize(),
+                                net.GetInputWidth(),
+                                net.GetOutputWidth(), nThreads);
+      DataLoader_t testData(GetEventCollection(Types::kTesting),
+                            nTestSamples,
+                            testNet.GetBatchSize(),
+                            net.GetInputWidth(),
+                            net.GetOutputWidth(), nThreads);
+      DNN::TGradientDescent<TCpu<AFloat>> minimizer(settings.learningRate,
+                                               settings.convergenceSteps,
+                                               settings.testInterval);
+
+      std::vector<TNet<TCpu<AFloat>>>   nets{};
+      std::vector<TBatch<TCpu<AFloat>>> batches{};
+      nets.reserve(nThreads);
+      for (size_t i = 0; i < nThreads; i++) {
+         nets.push_back(net);
+         for (size_t j = 0; j < net.GetDepth(); j++)
+         {
+            auto &masterLayer = net.GetLayer(j);
+            auto &layer = nets.back().GetLayer(j);
+            TCpu<AFloat>::Copy(layer.GetWeights(),
+                          masterLayer.GetWeights());
+            TCpu<AFloat>::Copy(layer.GetBiases(),
+                          masterLayer.GetBiases());
+         }
+      }
+
+      bool   converged = false;
+      size_t stepCount = 0;
+      size_t batchesInEpoch = nTrainingSamples / net.GetBatchSize();
+
+      std::chrono::time_point<std::chrono::system_clock> start, end;
+      start = std::chrono::system_clock::now();
+
+      Log() << std::setw(10) << "Epoch" << " | "
+            << std::setw(12) << "Train Err."
+            << std::setw(12) << "Test  Err."
+            << std::setw(12) << "GFLOP/s"
+            << std::setw(12) << "Conv. Steps" << Endl;
+      std::string separator(62, '-');
+      Log() << separator << Endl;
 
       while (!converged)
       {
@@ -852,7 +923,8 @@
 
          if ((stepCount % minimizer.GetTestInterval()) == 0) {
 
-            Double_t testError = 0.0;
+            // Compute test error.
+            AFloat testError = 0.0;
             for (auto batch : testData) {
                auto inputMatrix  = batch.GetInput();
                auto outputMatrix = batch.GetOutput();
@@ -862,248 +934,8 @@
 
             end   = std::chrono::system_clock::now();
 
-            // Compute training and test error.
-            Double_t trainingError = 0.0;
-            for (auto batch : trainingData) {
-               auto inputMatrix  = batch.GetInput();
-               auto outputMatrix = batch.GetOutput();
-               trainingError += net.Loss(inputMatrix, outputMatrix);
-            }
-            trainingError /= (Double_t) (nTrainingSamples / settings.batchSize);
-=======
-         ModeOutputValues h = ModeOutputValues::DIRECT;
-         switch(fOutputFunction) {
-            case EOutputFunction::kIdentity: h = ModeOutputValues::DIRECT;  break;
-            case EOutputFunction::kSigmoid:  h = ModeOutputValues::SIGMOID; break;
-         }
-         net.addLayer(Layer(fNet.GetLayer(i).GetWidth(), g, h));
-      }
-   }
-
-   switch(fNet.GetLossFunction()) {
-      case ELossFunction::kMeanSquaredError:
-         net.setErrorFunction(ModeErrorFunction::SUMOFSQUARES);
-         break;
-      case ELossFunction::kCrossEntropy:
-         net.setErrorFunction(ModeErrorFunction::CROSSENTROPY);
-         break;
-   }
-
-   switch(fWeightInitialization) {
-      case EInitialization::kGauss:
-          net.initializeWeights(WeightInitializationStrategy::XAVIER,
-                                std::back_inserter(weights));
-          break;
-      case EInitialization::kUniform:
-          net.initializeWeights(WeightInitializationStrategy::XAVIERUNIFORM,
-                                std::back_inserter(weights));
-          break;
-      default:
-          net.initializeWeights(WeightInitializationStrategy::XAVIER,
-                                std::back_inserter(weights));
-          break;
-   }
-
-
-   int idxSetting = 0;
-   for (auto s : fTrainingSettings) {
-
-      EnumRegularization r = EnumRegularization::NONE;
-      switch(s.regularization) {
-         case ERegularization::kNone: r = EnumRegularization::NONE; break;
-         case ERegularization::kL1:   r = EnumRegularization::L1;   break;
-         case ERegularization::kL2:   r = EnumRegularization::L2;   break;
-      }
-
-      Settings * settings = new Settings(TString(), s.convergenceSteps, s.batchSize,
-                                         s.testInterval, s.weightDecay, r,
-                                         MinimizerType::fSteepest, s.learningRate,
-                                         s.momentum, 1, s.multithreading);
-      std::shared_ptr<Settings> ptrSettings(settings);
-      ptrSettings->setMonitoring (0);
-      Log() << kINFO
-            << "Training with learning rate = " << ptrSettings->learningRate ()
-            << ", momentum = " << ptrSettings->momentum ()
-            << ", repetitions = " << ptrSettings->repetitions ()
-            << Endl;
-
-      ptrSettings->setProgressLimits ((idxSetting)*100.0/(fSettings.size ()),
-                                      (idxSetting+1)*100.0/(fSettings.size ()));
-
-      const std::vector<double>& dropConfig = ptrSettings->dropFractions ();
-      if (!dropConfig.empty ()) {
-         Log () << kINFO << "Drop configuration" << Endl
-                << "    drop repetitions = " << ptrSettings->dropRepetitions()
-                << Endl;
-      }
-
-      int idx = 0;
-      for (auto f : dropConfig) {
-         Log () << kINFO << "    Layer " << idx << " = " << f << Endl;
-         ++idx;
-      }
-      Log () << kINFO << Endl;
-
-      DNN::Steepest minimizer(ptrSettings->learningRate(),
-                              ptrSettings->momentum(),
-                              ptrSettings->repetitions());
-      net.train(weights, trainPattern, testPattern, minimizer, *ptrSettings.get());
-      ptrSettings.reset();
-      Log () << kINFO << Endl;
-      idxSetting++;
-   }
-   size_t weightIndex = 0;
-   for (size_t l = 0; l < fNet.GetDepth(); l++) {
-      auto & layerWeights = fNet.GetLayer(l).GetWeights();
-      for (size_t j = 0; j < layerWeights.GetNcols(); j++) {
-         for (size_t i = 0; i < layerWeights.GetNrows(); i++) {
-            layerWeights(i,j) = weights[weightIndex];
-            weightIndex++;
-         }
-      }
-      auto & layerBiases = fNet.GetLayer(l).GetBiases();
-      if (l == 0) {
-         for (size_t i = 0; i < layerBiases.GetNrows(); i++) {
-            layerBiases(i,0) = weights[weightIndex];
-            weightIndex++;
-         }
-      } else {
-         for (size_t i = 0; i < layerBiases.GetNrows(); i++) {
-            layerBiases(i,0) = 0.0;
-         }
-      }
-   }
-}
-
-//______________________________________________________________________________
-void TMVA::MethodDNN::TrainGpu()
-{
-
-#ifdef DNNCUDA // Included only if DNNCUDA flag is set.
-
-   size_t nTrainingSamples = GetEventCollection(Types::kTraining).size();
-   size_t nTestSamples     = GetEventCollection(Types::kTesting).size();
-
-   Log() << kINFO << "Start of neural network training on GPU." << Endl;
-
-   size_t trainingPhase = 1;
-   fNet.Initialize(fWeightInitialization);
-   for (TTrainingSettings & settings : fTrainingSettings) {
-
-      TNet<TCuda<>> net(settings.batchSize, fNet);
-      net.SetWeightDecay(settings.weightDecay);
-      net.SetRegularization(settings.regularization);
-      net.SetDropoutProbabilities(settings.dropoutProbabilities);
-      net.InitializeGradients();
-      auto testNet = net.CreateClone(settings.batchSize);
-
-      Log() << kINFO << "Training phase " << trainingPhase << " of "
-            << fTrainingSettings.size() << ":" << Endl;
-      trainingPhase++;
-
-      using DataLoader_t = TDataLoader<TMVAInput_t, TCuda<>>;
-
-      size_t nThreads = 1;
-      DataLoader_t trainingData(GetEventCollection(Types::kTraining),
-                                nTrainingSamples,
-                                net.GetBatchSize(),
-                                net.GetInputWidth(),
-                                net.GetOutputWidth(), nThreads);
-      DataLoader_t testData(GetEventCollection(Types::kTesting),
-                            nTestSamples,
-                            testNet.GetBatchSize(),
-                            net.GetInputWidth(),
-                            net.GetOutputWidth(), nThreads);
-      DNN::TGradientDescent<TCuda<>> minimizer(settings.learningRate,
-                                             settings.convergenceSteps,
-                                             settings.testInterval);
-
-      std::vector<TNet<TCuda<>>> nets{};
-      std::vector<TBatch<TCuda<>>> batches{};
-      nets.reserve(nThreads);
-      for (size_t i = 0; i < nThreads; i++) {
-         nets.push_back(net);
-         for (size_t j = 0; j < net.GetDepth(); j++)
-         {
-            auto &masterLayer = net.GetLayer(j);
-            auto &layer = nets.back().GetLayer(j);
-            TCuda<>::Copy(layer.GetWeights(),
-                          masterLayer.GetWeights());
-            TCuda<>::Copy(layer.GetBiases(),
-                          masterLayer.GetBiases());
-         }
-      }
-
-      bool   converged = false;
-      size_t stepCount = 0;
-      size_t batchesInEpoch = nTrainingSamples / net.GetBatchSize();
-
-      std::chrono::time_point<std::chrono::system_clock> start, end;
-      start = std::chrono::system_clock::now();
->>>>>>> 25fa154b
-
-      Log() << std::setw(10) << "Epoch" << " | "
-            << std::setw(12) << "Train Err."
-            << std::setw(12) << "Test  Err."
-            << std::setw(12) << "GFLOP/s"
-            << std::setw(12) << "Conv. Steps" << Endl;
-      std::string separator(62, '-');
-      Log() << separator << Endl;
-
-<<<<<<< HEAD
-            Log() << kInfo << " Epoch " << stepCount << ": Training error = "
-                  << trainingError << " // Test Error = " << testError << Endl;
-
-            // Throughput.
-
-            std::chrono::duration<double> elapsed_seconds = end - start;
-
-            start = std::chrono::system_clock::now();
-            double seconds = elapsed_seconds.count();
-            double nFlops  = (double) (settings.testInterval * batchesInEpoch);
-            nFlops *= net.GetNFlops();
-
-            Log() << kInfo << " Performance: " << nFlops * 1e-9 / seconds
-                  << " GFLOPS" << Endl;
-            // Check convergence.
-
-            converged = minimizer.HasConverged(testError);
-            start = std::chrono::system_clock::now();
-=======
-      while (!converged)
-      {
-         stepCount++;
-
-         // Perform minimization steps for a full epoch.
-         trainingData.Shuffle();
-         for (size_t i = 0; i < batchesInEpoch; i += nThreads) {
-             batches.clear();
-             for (size_t j = 0; j < nThreads; j++) {
-                 batches.reserve(nThreads);
-                 batches.push_back(trainingData.GetBatch());
-             }
-             if (settings.momentum > 0.0) {
-                 minimizer.StepMomentum(net, nets, batches, settings.momentum);
-             } else {
-                 minimizer.Step(net, nets, batches);
-             }
-         }
-
-         if ((stepCount % minimizer.GetTestInterval()) == 0) {
-
-            // Compute test error.
-            Double_t testError = 0.0;
-            for (auto batch : testData) {
-               auto inputMatrix  = batch.GetInput();
-               auto outputMatrix = batch.GetOutput();
-               testError += testNet.Loss(inputMatrix, outputMatrix);
-            }
-            testError /= (Double_t) (nTestSamples / settings.batchSize);
-
-            end   = std::chrono::system_clock::now();
-
             // Compute training error.
-            Double_t trainingError = 0.0;
+            AFloat trainingError = 0.0;
             for (auto batch : trainingData) {
                auto inputMatrix  = batch.GetInput();
                auto outputMatrix = batch.GetOutput();
@@ -1128,32 +960,22 @@
             if (converged) {
                Log() << Endl;
             }
->>>>>>> 25fa154b
          }
       }
+
+
       for (size_t l = 0; l < net.GetDepth(); l++) {
-         fNet.GetLayer(l).GetWeights() = (TMatrixT<Double_t>) net.GetLayer(l).GetWeights();
-         fNet.GetLayer(l).GetBiases()  = (TMatrixT<Double_t>) net.GetLayer(l).GetBiases();
-      }
-   }
-
-#else // DNNCUDA flag not set.
-
-   Log() << kFATAL << "CUDA backend not enabled. Please make sure "
-                      "you have CUDA installed and it was successfully "
-                      "detected by CMAKE." << Endl;
-#endif // DNNCUDA
-}
-
-//______________________________________________________________________________
-<<<<<<< HEAD
-void TMVA::MethodDNN::TrainCpu()
-{
-}
-
-//______________________________________________________________________________
-void TMVA::MethodDNN::TrainOpenCL()
-{
+         auto & layer = fNet.GetLayer(l);
+         layer.GetWeights() = (TMatrixT<Double_t>) net.GetLayer(l).GetWeights();
+         layer.GetBiases()  = (TMatrixT<Double_t>) net.GetLayer(l).GetBiases();
+      }
+   }
+
+#else // DNNCPU flag not set.
+   Log() << kFATAL << "Multi-core CPU backend not enabled. Please make sure "
+                      "you have a BLAS implementation  and tbb installed and"
+                      " it was successfully detected by CMAKE." << Endl;
+#endif // DNNCPU
 }
 
 //______________________________________________________________________________
@@ -1184,7 +1006,7 @@
        X(0,i) = inputValues[i];
    }
 
-   size_t nTargets = std::max(1u, ev->GetNTargets());
+   size_t nTargets = ev->GetNTargets();
    Matrix_t YHat(1, nTargets);
    std::vector<Float_t> output(nTargets);
    auto net = fNet.CreateClone(1);
@@ -1308,310 +1130,6 @@
    return fRanking;
 }
 
-=======
-template<typename AFloat>
-void TMVA::MethodDNN::TrainCpu()
-{
-
-#ifdef DNNCPU // Included only if DNNCPU flag is set.
-
-   size_t nTrainingSamples = GetEventCollection(Types::kTraining).size();
-   size_t nTestSamples     = GetEventCollection(Types::kTesting).size();
-
-   Log() << kINFO << "Start of neural network training on CPU." << Endl << Endl;
-
-   fNet.Initialize(fWeightInitialization);
-
-   size_t trainingPhase = 1;
-   for (TTrainingSettings & settings : fTrainingSettings) {
-
-      Log() << "Training phase " << trainingPhase << " of "
-            << fTrainingSettings.size() << ":" << Endl;
-      trainingPhase++;
-
-      TNet<TCpu<AFloat>> net(settings.batchSize, fNet);
-      net.SetWeightDecay(settings.weightDecay);
-      net.SetRegularization(settings.regularization);
-      net.SetDropoutProbabilities(settings.dropoutProbabilities);
-      net.InitializeGradients();
-      auto testNet = net.CreateClone(settings.batchSize);
-
-      using DataLoader_t = TDataLoader<TMVAInput_t, TCpu<AFloat>>;
-
-      size_t nThreads = 1;
-      DataLoader_t trainingData(GetEventCollection(Types::kTraining),
-                                nTrainingSamples,
-                                net.GetBatchSize(),
-                                net.GetInputWidth(),
-                                net.GetOutputWidth(), nThreads);
-      DataLoader_t testData(GetEventCollection(Types::kTesting),
-                            nTestSamples,
-                            testNet.GetBatchSize(),
-                            net.GetInputWidth(),
-                            net.GetOutputWidth(), nThreads);
-      DNN::TGradientDescent<TCpu<AFloat>> minimizer(settings.learningRate,
-                                               settings.convergenceSteps,
-                                               settings.testInterval);
-
-      std::vector<TNet<TCpu<AFloat>>>   nets{};
-      std::vector<TBatch<TCpu<AFloat>>> batches{};
-      nets.reserve(nThreads);
-      for (size_t i = 0; i < nThreads; i++) {
-         nets.push_back(net);
-         for (size_t j = 0; j < net.GetDepth(); j++)
-         {
-            auto &masterLayer = net.GetLayer(j);
-            auto &layer = nets.back().GetLayer(j);
-            TCpu<AFloat>::Copy(layer.GetWeights(),
-                          masterLayer.GetWeights());
-            TCpu<AFloat>::Copy(layer.GetBiases(),
-                          masterLayer.GetBiases());
-         }
-      }
-
-      bool   converged = false;
-      size_t stepCount = 0;
-      size_t batchesInEpoch = nTrainingSamples / net.GetBatchSize();
-
-      std::chrono::time_point<std::chrono::system_clock> start, end;
-      start = std::chrono::system_clock::now();
-
-      Log() << std::setw(10) << "Epoch" << " | "
-            << std::setw(12) << "Train Err."
-            << std::setw(12) << "Test  Err."
-            << std::setw(12) << "GFLOP/s"
-            << std::setw(12) << "Conv. Steps" << Endl;
-      std::string separator(62, '-');
-      Log() << separator << Endl;
-
-      while (!converged)
-      {
-         stepCount++;
-         // Perform minimization steps for a full epoch.
-         trainingData.Shuffle();
-         for (size_t i = 0; i < batchesInEpoch; i += nThreads) {
-             batches.clear();
-             for (size_t j = 0; j < nThreads; j++) {
-                 batches.reserve(nThreads);
-                 batches.push_back(trainingData.GetBatch());
-             }
-             if (settings.momentum > 0.0) {
-                 minimizer.StepMomentum(net, nets, batches, settings.momentum);
-             } else {
-                 minimizer.Step(net, nets, batches);
-             }
-         }
-
-         if ((stepCount % minimizer.GetTestInterval()) == 0) {
-
-            // Compute test error.
-            AFloat testError = 0.0;
-            for (auto batch : testData) {
-               auto inputMatrix  = batch.GetInput();
-               auto outputMatrix = batch.GetOutput();
-               testError += testNet.Loss(inputMatrix, outputMatrix);
-            }
-            testError /= (Double_t) (nTestSamples / settings.batchSize);
-
-            end   = std::chrono::system_clock::now();
-
-            // Compute training error.
-            AFloat trainingError = 0.0;
-            for (auto batch : trainingData) {
-               auto inputMatrix  = batch.GetInput();
-               auto outputMatrix = batch.GetOutput();
-               trainingError += net.Loss(inputMatrix, outputMatrix);
-            }
-            trainingError /= (Double_t) (nTrainingSamples / settings.batchSize);
-
-            // Compute numerical throughput.
-            std::chrono::duration<double> elapsed_seconds = end - start;
-            double seconds = elapsed_seconds.count();
-            double nFlops  = (double) (settings.testInterval * batchesInEpoch);
-            nFlops *= net.GetNFlops() * 1e-9 / seconds;
-
-            converged = minimizer.HasConverged(testError);
-            start = std::chrono::system_clock::now();
-
-            Log() << std::setw(10) << stepCount << " | "
-                  << std::setw(12) << trainingError
-                  << std::setw(12) << testError
-                  << std::setw(12) << nFlops / seconds
-                  << std::setw(12) << minimizer.GetConvergenceCount() << Endl;
-            if (converged) {
-               Log() << Endl;
-            }
-         }
-      }
-
-
-      for (size_t l = 0; l < net.GetDepth(); l++) {
-         auto & layer = fNet.GetLayer(l);
-         layer.GetWeights() = (TMatrixT<Double_t>) net.GetLayer(l).GetWeights();
-         layer.GetBiases()  = (TMatrixT<Double_t>) net.GetLayer(l).GetBiases();
-      }
-   }
-
-#else // DNNCPU flag not set.
-   Log() << kFATAL << "Multi-core CPU backend not enabled. Please make sure "
-                      "you have a BLAS implementation  and tbb installed and"
-                      " it was successfully detected by CMAKE." << Endl;
-#endif // DNNCPU
-}
-
-//______________________________________________________________________________
-Double_t TMVA::MethodDNN::GetMvaValue( Double_t* /*errLower*/, Double_t* /*errUpper*/ )
-{
-   size_t nVariables = GetEvent()->GetNVariables();
-   Matrix_t X(1, nVariables);
-   Matrix_t YHat(1, 1);
-
-   const std::vector<Float_t>& inputValues = GetEvent()->GetValues();
-   for (size_t i = 0; i < nVariables; i++) {
-      X(0,i) = inputValues[i];
-   }
-
-   fNet.Prediction(YHat, X, fOutputFunction);
-   return YHat(0,0);
-}
-
-//______________________________________________________________________________
-const std::vector<Float_t> &TMVA::MethodDNN::GetRegressionValues()
-{
-   size_t nVariables = GetEvent()->GetNVariables();
-   Matrix_t X(1, nVariables);
-
-   const Event *ev = GetEvent();
-   const std::vector<Float_t>& inputValues = ev->GetValues();
-   for (size_t i = 0; i < nVariables; i++) {
-       X(0,i) = inputValues[i];
-   }
-
-   size_t nTargets = ev->GetNTargets();
-   Matrix_t YHat(1, nTargets);
-   std::vector<Float_t> output(nTargets);
-   auto net = fNet.CreateClone(1);
-   net.Prediction(YHat, X, fOutputFunction);
-
-   for (size_t i = 0; i < nTargets; i++)
-       output[i] = YHat(0, i);
-
-   if (fRegressionReturnVal == NULL) {
-       fRegressionReturnVal = new std::vector<Float_t>();
-   }
-   fRegressionReturnVal->clear();
-
-   Event * evT = new Event(*ev);
-   for (size_t i = 0; i < nTargets; ++i) {
-      evT->SetTarget(i, output[i]);
-   }
-
-   const Event* evT2 = GetTransformationHandler().InverseTransform(evT);
-   for (size_t i = 0; i < nTargets; ++i) {
-      fRegressionReturnVal->push_back(evT2->GetTarget(i));
-   }
-   delete evT;
-   return *fRegressionReturnVal;
-}
-
-const std::vector<Float_t> &TMVA::MethodDNN::GetMulticlassValues()
-{
-   Log() << kFATAL << "ERROR: Multiclass classification not yet implemented."
-         << Endl;
-   return *fMulticlassReturnVal;
-}
-//______________________________________________________________________________
-void TMVA::MethodDNN::AddWeightsXMLTo( void* parent ) const 
-{
-   void* nn = gTools().xmlengine().NewChild(parent, 0, "Weights");
-   Int_t inputWidth = fNet.GetInputWidth();
-   Int_t depth      = fNet.GetDepth();
-   char  lossFunction = static_cast<char>(fNet.GetLossFunction());
-   gTools().xmlengine().NewAttr(nn, 0, "InputWidth",
-                                gTools().StringFromInt(inputWidth));
-   gTools().xmlengine().NewAttr(nn, 0, "Depth", gTools().StringFromInt(depth));
-   gTools().xmlengine().NewAttr(nn, 0, "LossFunction", TString(lossFunction));
-   gTools().xmlengine().NewAttr(nn, 0, "OutputFunction",
-                                TString(static_cast<char>(fOutputFunction)));
-
-   for (Int_t i = 0; i < depth; i++) {
-      const auto& layer = fNet.GetLayer(i);
-      auto layerxml = gTools().xmlengine().NewChild(nn, 0, "Layer");
-      char activationFunction = static_cast<char>(layer.GetActivationFunction());
-      gTools().xmlengine().NewAttr(layerxml, 0, "ActivationFunction",
-                                   TString (activationFunction));
-      WriteMatrixXML(layerxml, "Weights", layer.GetWeights());
-      WriteMatrixXML(layerxml, "Biases",  layer.GetBiases());
-   }
-}
-
-//______________________________________________________________________________
-void TMVA::MethodDNN::ReadWeightsFromXML(void* rootXML)
-{
-   auto netXML = gTools().GetChild(rootXML, "Weights");
-   if (!netXML){
-      netXML = rootXML;
-   }
-
-   fNet.Clear();
-   fNet.SetBatchSize(1);
-
-   size_t inputWidth, depth;
-   gTools().ReadAttr(netXML, "InputWidth", inputWidth);
-   gTools().ReadAttr(netXML, "Depth", depth);
-   char lossFunctionChar;
-   gTools().ReadAttr(netXML, "LossFunction", lossFunctionChar);
-   char outputFunctionChar;
-   gTools().ReadAttr(netXML, "OutputFunction", outputFunctionChar);
-
-   fNet.SetInputWidth(inputWidth);
-   fNet.SetLossFunction(static_cast<ELossFunction>(lossFunctionChar));
-   fOutputFunction = static_cast<EOutputFunction>(outputFunctionChar);
-
-   size_t previousWidth = inputWidth;
-   auto layerXML = gTools().xmlengine().GetChild(netXML, "Layer");
-   for (size_t i = 0; i < depth; i++) {
-      TString fString;
-      EActivationFunction f;
-
-      // Read activation function.
-      gTools().ReadAttr(layerXML, "ActivationFunction", fString);
-      f = static_cast<EActivationFunction>(fString(0));
-
-      // Read number of neurons.
-      size_t width;
-      auto matrixXML = gTools().GetChild(layerXML, "Weights");
-      gTools().ReadAttr(matrixXML, "rows", width);
-
-      fNet.AddLayer(width, f);
-      TMatrixT<Double_t> weights(width, previousWidth);
-      TMatrixT<Double_t> biases(width, 1);
-      ReadMatrixXML(layerXML, "Weights", weights);
-      ReadMatrixXML(layerXML, "Biases",  biases);
-      fNet.GetLayer(i).GetWeights() = weights;
-      fNet.GetLayer(i).GetBiases()  = biases;
-
-      layerXML = gTools().GetNextChild(layerXML);
-      previousWidth = width;
-   }
-}
-
-//______________________________________________________________________________
-void TMVA::MethodDNN::ReadWeightsFromStream( std::istream & /*istr*/)
-{
-}
-
-//______________________________________________________________________________
-const TMVA::Ranking* TMVA::MethodDNN::CreateRanking()
-{
-   fRanking = new Ranking( GetName(), "Importance" );
-   for (UInt_t ivar=0; ivar<GetNvar(); ivar++) {
-      fRanking->AddRank( Rank( GetInputLabel(ivar), 1.0));
-   }
-   return fRanking;
-}
-
->>>>>>> 25fa154b
 //______________________________________________________________________________
 void TMVA::MethodDNN::MakeClassSpecific( std::ostream& /*fout*/,
                                          const TString& /*className*/ ) const
