//Example of the various methods of interpolation provided by the
// ROOT::Math::Interpolator class
//
//Example can also be run in ROOT by doing :
//
// root> .x testInterpolation.cxx
//
#include "TGraph.h"
#include "TAxis.h"
#include "TCanvas.h"
#include "TLegend.h"
#include "TApplication.h"
#include "TList.h"
#include "Math/Interpolator.h"
#include <iostream>
#include <string>
#include <cstdlib>

#include <cmath>

bool showGraphics = true;

TGraph *grorig = 0;

void interpolate( const  ROOT::Math::Interpolator & itp, bool drawSame = false ) {

   std::string type = itp.Type();
   std::cout << "\n" << type << "  interpolation:" << std::endl;

   std::cout << "x[i]     y[i]     deriv[i]     deriv2[i]    integral[i] \n" << std::endl;
   // print result of interpolation
   const Int_t n = 50;
   Int_t i = 0;
   double xi =0.;
   Float_t xcoord[n], ycoord[n];
<<<<<<< HEAD
   for ( i = 0; i < 50; ++i) { 
      xi = 0.2*i;
=======
   for ( double xi = 0; xi < 10.01; xi += 0.2) {
>>>>>>> dc711a5e
      xcoord[i] = xi;
      ycoord[i] = itp.Eval(xi);
      double dyi = itp.Deriv(xi);
      double dy2i = itp.Deriv2(xi);
      double igyi = itp.Integ(0, xi);
      std::cout << xcoord[i]  << "  " << ycoord[i] << "  " << dyi << "  " << dy2i << "  " <<  igyi << std::endl;
      i++;
   }

   if (showGraphics) {
      TGraph *gr = new TGraph(n,xcoord,ycoord);
      gr->SetMarkerColor(kBlue);
      if (drawSame)     gr->SetMarkerColor(kGreen);
      gr->SetMarkerStyle(7);
      gr->Draw("CP");
      if (!drawSame) {
         TLegend * l = new TLegend(0.1,0.7,0.4,0.9);
         l->SetName("legend");
         l->AddEntry(grorig,"original data");
         l->AddEntry(gr,type.c_str());
         l->Draw();
      }
      else if (gPad) {
         TLegend * l = (TLegend*)  gPad->GetListOfPrimitives()->FindObject("legend");
         if (l) {
            l->AddEntry(gr, type.c_str() );
            l->Draw();
         }
      }
   }
   if (gPad) gPad->Update();

   return;

}


void testInterpolation() {

   // Create data
   int n = 10;
   Float_t xorig[11], yorig[11];
   std::vector<double> x(n+1);
   std::vector<double> y(n+1);
   for (int i = 0; i < n+1; ++i) {
      x[i] = i + 0.5 * std::sin(i+0.0);
      y[i] = i + std::cos(i * i+0.0);
      xorig[i] = x[i];
      yorig[i] = y[i];
   }

   TCanvas *c1 = 0;
   if (showGraphics) {
      c1 = new TCanvas("c1","Original (red), Linear (upper left), Polynomial (upper right), Spline , Spline periodic, Akima (lower left) and Akima Periodic (lower right) Interpolation",10,10,1000,800);
      c1->Divide(2,3);
      c1->cd(1);
   }

   grorig = new TGraph(n+1,xorig,yorig);
   grorig->SetMarkerColor(kRed);
   grorig->SetMarkerStyle(20);
   grorig->GetYaxis()->SetRange(0,40);
   grorig->Draw("AP");

   //ROOT::Math::Interpolator itp1(x, y, ROOT::Math::Interpolation::kLINEAR);
   ROOT::Math::Interpolator itp1(x.size(), ROOT::Math::Interpolation::kLINEAR);
   itp1.SetData(x,y);
   interpolate(itp1);


   if (showGraphics) {
      c1->cd(2);
      grorig->Draw("AP");
   }

   ROOT::Math::Interpolator itp2(x, y, ROOT::Math::Interpolation::kPOLYNOMIAL);
   interpolate(itp2);


   if (showGraphics) {
      c1->cd(3);
      grorig->Draw("AP");
   }

   //std::cout << "Cubic Spline Interpolation: " << std::endl;
   ROOT::Math::Interpolator itp3( 2*x.size(), ROOT::Math::Interpolation::kCSPLINE);
   itp3.SetData(x.size(), &x[0], &y[0]);
   interpolate(itp3);

   if (showGraphics) {
      c1->cd(4);
      grorig->Draw("AP");
   }

   //std::cout << "Akima  Interpolation: " << std::endl;
   ROOT::Math::Interpolator itp4(x, y, ROOT::Math::Interpolation::kAKIMA);
   interpolate(itp4);

   if (showGraphics) {
      c1->cd(5);
      grorig->Draw("AP");
   }

   //std::cout << "Cubic Spline Periodic Interpolation: " << std::endl;
   ROOT::Math::Interpolator itp5(x, y, ROOT::Math::Interpolation::kCSPLINE_PERIODIC);
   interpolate(itp5);

   if (showGraphics) {
      c1->cd(6);
      grorig->Draw("AP");
   }

   //std::cout << "Akima Periodic Interpolation: " << std::endl;
   ROOT::Math::Interpolator itp6(x, y, ROOT::Math::Interpolation::kAKIMA_PERIODIC);
   interpolate(itp6);

   std::cout << "\n***********************************" << std::endl;
   std::cout << "Using default Interpolation type: " << std::endl;

   ROOT::Math::Interpolator itp7;
   itp7.SetData(x,y);
   interpolate(itp7,true);


}

#ifndef __CINT__
int main(int argc, char **argv)
{
   using std::cerr;
   using std::cout;
   using std::endl;
   showGraphics = false;

  // Parse command line arguments
  for (Int_t i=1 ;  i<argc ; i++) {
     std::string arg = argv[i] ;
     if (arg == "-g") {
      showGraphics = true;
     }
     if (arg == "-v") {
      showGraphics = true;
      //verbose = true;
     }
     if (arg == "-h") {
        cerr << "Usage: " << argv[0] << " [-g] [-v]\n";
        cerr << "  where:\n";
        cerr << "     -g : graphics mode\n";
        cerr << "     -v : verbose  mode";
        cerr << endl;
        return -1;
     }
   }

   TApplication* theApp = 0;

   if ( showGraphics )
      theApp = new TApplication("App",&argc,argv);

   testInterpolation();

   if ( showGraphics )
   {
      theApp->Run();
      delete theApp;
      theApp = 0;
   }

   return 0;
}
#endif<|MERGE_RESOLUTION|>--- conflicted
+++ resolved
@@ -29,16 +29,15 @@
 
    std::cout << "x[i]     y[i]     deriv[i]     deriv2[i]    integral[i] \n" << std::endl;
    // print result of interpolation
-   const Int_t n = 50;
+   const Int_t n = 50;  //JH replacing n = 51;
    Int_t i = 0;
    double xi =0.;
    Float_t xcoord[n], ycoord[n];
-<<<<<<< HEAD
+
    for ( i = 0; i < 50; ++i) { 
       xi = 0.2*i;
-=======
-   for ( double xi = 0; xi < 10.01; xi += 0.2) {
->>>>>>> dc711a5e
+   // JH replacing for ( double xi = 0; xi < 10.01; xi += 0.2) {
+
       xcoord[i] = xi;
       ycoord[i] = itp.Eval(xi);
       double dyi = itp.Deriv(xi);
