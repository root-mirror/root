// @(#)root/minuit2:$Id$
// Authors: M. Winkler, F. James, L. Moneta, A. Zsenei, E.G.P. Bos   2003-2017

/**********************************************************************
 *                                                                    *
 * Copyright (c) 2005 LCG ROOT Math team,  CERN/PH-SFT                *
 * Copyright (c) 2017 Patrick Bos, Netherlands eScience Center        *
 *                                                                    *
 **********************************************************************/

#ifndef ROOT_Minuit2_SinParameterTransformation
#define ROOT_Minuit2_SinParameterTransformation

namespace ROOT {

<<<<<<< HEAD
  namespace Minuit2 {

=======
namespace Minuit2 {
>>>>>>> 2238dbd0

    class MnMachinePrecision;

/**
   class for the transformation for double-limited parameter
   Using a sin function one goes from a double-limited parameter range to
   an unlimited one
 */
    class SinParameterTransformation {

<<<<<<< HEAD
    public:

      SinParameterTransformation() {}

      ~SinParameterTransformation() {}

      long double Int2ext(long double Value, long double Upper, long double Lower) const;
      long double Ext2int(long double Value, long double Upper, long double Lower,
                     const MnMachinePrecision&) const;
      long double DInt2Ext(long double Value, long double Upper, long double Lower) const;

      long double D2Int2Ext(long double Value, long double Upper, long double Lower) const;
      long double GStepInt2Ext(long double Value, long double Upper, long double Lower) const;

    private:

    };
=======
public:
   SinParameterTransformation() {}

   ~SinParameterTransformation() {}

   double Int2ext(double Value, double Upper, double Lower) const;
   double Ext2int(double Value, double Upper, double Lower, const MnMachinePrecision &) const;
   double DInt2Ext(double Value, double Upper, double Lower) const;

private:
};
>>>>>>> 2238dbd0

} // namespace Minuit2

} // namespace ROOT

#endif // ROOT_Minuit2_SinParameterTransformation<|MERGE_RESOLUTION|>--- conflicted
+++ resolved
@@ -13,12 +13,7 @@
 
 namespace ROOT {
 
-<<<<<<< HEAD
-  namespace Minuit2 {
-
-=======
 namespace Minuit2 {
->>>>>>> 2238dbd0
 
     class MnMachinePrecision;
 
@@ -29,7 +24,6 @@
  */
     class SinParameterTransformation {
 
-<<<<<<< HEAD
     public:
 
       SinParameterTransformation() {}
@@ -47,19 +41,6 @@
     private:
 
     };
-=======
-public:
-   SinParameterTransformation() {}
-
-   ~SinParameterTransformation() {}
-
-   double Int2ext(double Value, double Upper, double Lower) const;
-   double Ext2int(double Value, double Upper, double Lower, const MnMachinePrecision &) const;
-   double DInt2Ext(double Value, double Upper, double Lower) const;
-
-private:
-};
->>>>>>> 2238dbd0
 
 } // namespace Minuit2
 
