--- conflicted
+++ resolved
@@ -18,108 +18,30 @@
 
 namespace ROOT {
 
-<<<<<<< HEAD
-  namespace Minuit2 {
-=======
 namespace Minuit2 {
->>>>>>> 2238dbd0
 
-    /**
+/**
 
-    template wrapped class for adapting to FCNBase signature a IGradFunction
+template wrapped class for adapting to FCNBase signature a IGradFunction
 
-    @author Lorenzo Moneta, Patrick Bos
+@author Lorenzo Moneta, Patrick Bos
 
-    @ingroup Minuit
+@ingroup Minuit
 
-    */
+*/
 
 
-<<<<<<< HEAD
-    template< class Function>
-    class FCNGradAdapter : public FCNGradientBase {
-
-    public:
-
-      FCNGradAdapter(const Function & f, double up = 1.) :
-          fFunc(f) ,
-          fUp (up) ,
-          fGrad(std::vector<double>(fFunc.NDim() ) ),
-          fG2(fFunc.hasG2ndDerivative() ? std::vector<double>(fFunc.NDim()) : std::vector<double>(0) ),
-          fGStep(fFunc.hasGStepSize()   ? std::vector<double>(fFunc.NDim()) : std::vector<double>(0) )
-      {}
-
-      ~FCNGradAdapter() {}
-=======
 template <class Function>
 class FCNGradAdapter : public FCNGradientBase {
 
 public:
-   FCNGradAdapter(const Function &f, double up = 1.) : fFunc(f), fUp(up), fGrad(std::vector<double>(fFunc.NDim())) {}
->>>>>>> 2238dbd0
+   FCNGradAdapter(const Function &f, double up = 1.) : fFunc(f), fUp(up), fGrad(std::vector<double>(fFunc.NDim())),
+   fG2(fFunc.hasG2ndDerivative() ? std::vector<double>(fFunc.NDim()) : std::vector<double>(0)),
+   fGStep(fFunc.hasGStepSize()   ? std::vector<double>(fFunc.NDim()) : std::vector<double>(0)) {}
+
+~FCNGradAdapter() {}
 
 
-<<<<<<< HEAD
-      double operator()(const std::vector<double>& v) const override {
-        return fFunc.operator()(&v[0]);
-      }
-      double operator()(const double *  v) const {
-        return fFunc.operator()(v);
-      }
-
-      double Up() const override {return fUp;}
-
-      std::vector<double> Gradient(const std::vector<double>& v) const override {
-        fFunc.Gradient(v.data(), fGrad.data());
-
-#ifdef DEBUG
-        std::cout << " gradient in FCNAdapter = { " ;
-      for (unsigned int i = 0; i < fGrad.size(); ++i)
-         std::cout << fGrad[i] << "\t";
-      std::cout << "}" << std::endl;
-#endif
-        return fGrad;
-      }
-      // forward interface
-      //virtual double operator()(int npar, double* params,int iflag = 4) const;
-      bool CheckGradient() const override { return false; }
-
-      std::vector<double> G2ndDerivative(const std::vector<double>& v) const override {
-        fFunc.G2ndDerivative(v.data(), fG2.data());
-        return fG2;
-      };
-
-      std::vector<double> GStepSize(const std::vector<double>& v) const override {
-        fFunc.GStepSize(v.data(), fGStep.data());
-        return fGStep;
-      };
-
-      bool hasG2ndDerivative() const override {
-        return fFunc.hasG2ndDerivative();
-      }
-
-      bool hasGStepSize() const override {
-        return fFunc.hasGStepSize();
-      }
-
-      GradientParameterSpace gradParameterSpace() const override {
-        if (fFunc.returnsInMinuit2ParameterSpace()) {
-          return GradientParameterSpace::Internal;
-        } else {
-          return GradientParameterSpace::External;
-        }
-      }
-
-    private:
-      const Function & fFunc;
-      double fUp;
-      mutable std::vector<double> fGrad;
-      mutable std::vector<double> fG2;
-      mutable std::vector<double> fGStep;
-    };
-
-  } // end namespace Minuit2
-=======
    double operator()(const std::vector<double> &v) const { return fFunc.operator()(&v[0]); }
    double operator()(const double *v) const { return fFunc.operator()(v); }
 
@@ -138,16 +60,43 @@
    }
    // forward interface
    // virtual double operator()(int npar, double* params,int iflag = 4) const;
-   bool CheckGradient() const { return false; }
+   bool CheckGradient() const override { return false; }
+
+   std::vector<double> G2ndDerivative(const std::vector<double>& v) const override {
+      fFunc.G2ndDerivative(v.data(), fG2.data());
+      return fG2;
+   };
+
+   std::vector<double> GStepSize(const std::vector<double>& v) const override {
+      fFunc.GStepSize(v.data(), fGStep.data());
+      return fGStep;
+   };
+
+   bool hasG2ndDerivative() const override {
+      return fFunc.hasG2ndDerivative();
+   }
+
+   bool hasGStepSize() const override {
+      return fFunc.hasGStepSize();
+   }
+
+   GradientParameterSpace gradParameterSpace() const override {
+      if (fFunc.returnsInMinuit2ParameterSpace()) {
+         return GradientParameterSpace::Internal;
+      } else {
+         return GradientParameterSpace::External;
+      }
+   }
 
 private:
    const Function &fFunc;
    double fUp;
    mutable std::vector<double> fGrad;
+   mutable std::vector<double> fG2;
+   mutable std::vector<double> fGStep;
 };
 
 } // end namespace Minuit2
->>>>>>> 2238dbd0
 
 } // end namespace ROOT
 
