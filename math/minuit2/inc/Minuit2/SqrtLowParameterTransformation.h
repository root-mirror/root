// @(#)root/minuit2:$Id$
// Authors: M. Winkler, F. James, L. Moneta, A. Zsenei, E.G.P. Bos   2003-2017

/**********************************************************************
 *                                                                    *
 * Copyright (c) 2005 LCG ROOT Math team,  CERN/PH-SFT                *
 * Copyright (c) 2017 Patrick Bos, Netherlands eScience Center        *
 *                                                                    *
 **********************************************************************/

// Project   : LCG
// Package   : Minuit
// Author    : Lorenzo.MONETA@cern.ch
// Created by: moneta  at Thu Apr  8 10:26:22 2004

#ifndef ROOT_Minuit2_SqrtLowParameterTransformation
#define ROOT_Minuit2_SqrtLowParameterTransformation

namespace ROOT {

<<<<<<< HEAD
  namespace Minuit2 {
=======
namespace Minuit2 {
>>>>>>> 2238dbd0

    class MnMachinePrecision;

/**
 * Transformation from external to internal Parameter based on  sqrt(1 + x**2)
 *
 * This transformation applies for the case of single side Lower Parameter limits
 */

    class SqrtLowParameterTransformation /* : public ParameterTransformation */ {

<<<<<<< HEAD
    public:

      SqrtLowParameterTransformation() {}

      ~SqrtLowParameterTransformation() {}

      // transformation from internal to external
      long double Int2ext(long double Value, long double Lower) const;

      // transformation from external to internal
      long double Ext2int(long double Value, long double Lower, const MnMachinePrecision&) const;

      // derivative of transformation from internal to external
      long double DInt2Ext(long double Value, long double Lower) const;
=======
public:
   SqrtLowParameterTransformation() {}

   ~SqrtLowParameterTransformation() {}

   // transformation from internal to external
   double Int2ext(double Value, double Lower) const;

   // transformation from external to internal
   double Ext2int(double Value, double Lower, const MnMachinePrecision &) const;

   // derivative of transformation from internal to external
   double DInt2Ext(double Value, double Lower) const;
>>>>>>> 2238dbd0

      long double D2Int2Ext(long double Value, long double Lower) const;
      long double GStepInt2Ext(long double Value, long double Lower) const;

    private:
    };

} // namespace Minuit2

} // namespace ROOT

#endif<|MERGE_RESOLUTION|>--- conflicted
+++ resolved
@@ -18,11 +18,7 @@
 
 namespace ROOT {
 
-<<<<<<< HEAD
-  namespace Minuit2 {
-=======
 namespace Minuit2 {
->>>>>>> 2238dbd0
 
     class MnMachinePrecision;
 
@@ -34,7 +30,6 @@
 
     class SqrtLowParameterTransformation /* : public ParameterTransformation */ {
 
-<<<<<<< HEAD
     public:
 
       SqrtLowParameterTransformation() {}
@@ -49,21 +44,6 @@
 
       // derivative of transformation from internal to external
       long double DInt2Ext(long double Value, long double Lower) const;
-=======
-public:
-   SqrtLowParameterTransformation() {}
-
-   ~SqrtLowParameterTransformation() {}
-
-   // transformation from internal to external
-   double Int2ext(double Value, double Lower) const;
-
-   // transformation from external to internal
-   double Ext2int(double Value, double Lower, const MnMachinePrecision &) const;
-
-   // derivative of transformation from internal to external
-   double DInt2Ext(double Value, double Lower) const;
->>>>>>> 2238dbd0
 
       long double D2Int2Ext(long double Value, long double Lower) const;
       long double GStepInt2Ext(long double Value, long double Lower) const;
