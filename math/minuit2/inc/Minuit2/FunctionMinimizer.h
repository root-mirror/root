// @(#)root/minuit2:$Id$
// Authors: M. Winkler, F. James, L. Moneta, A. Zsenei, E.G.P. Bos   2003-2017

/**********************************************************************
 *                                                                    *
 * Copyright (c) 2005 LCG ROOT Math team,  CERN/PH-SFT                *
 * Copyright (c) 2017 Patrick Bos, Netherlands eScience Center        *
 *                                                                    *
 **********************************************************************/

#ifndef ROOT_Minuit2_FunctionMinimizer
#define ROOT_Minuit2_FunctionMinimizer

#include "Minuit2/MnConfig.h"
#include "Minuit2/FCNGradientBase.h"
#include <vector>

namespace ROOT {

<<<<<<< HEAD
  namespace Minuit2 {

=======
namespace Minuit2 {
>>>>>>> 2238dbd0

    class FCNBase;

    class FCNGradientBase;

    class FunctionMinimum;

<<<<<<< HEAD
    //_____________________________________________________________________________________
    /** base class for function minimizers; user may give FCN or FCN with Gradient,
        Parameter starting values and initial Error guess (sigma) (or "step size"),
        or Parameter starting values and initial covariance matrix;
        covariance matrix is stored in Upper triangular packed storage format,
        e.g. the Elements in the array are arranged like
        {a(0,0), a(0,1), a(1,1), a(0,2), a(1,2), a(2,2), ...},
        the size is nrow*(nrow+1)/2 (see also MnUserCovariance.h);
     */

    class FunctionMinimizer {

    public:

      virtual ~FunctionMinimizer() {}

      //starting values for parameters and errors
      virtual FunctionMinimum
      Minimize(const FCNBase &, const std::vector<double> &par, const std::vector<double> &err, unsigned int strategy,
               unsigned int maxfcn, double toler) const = 0;

      //starting values for parameters and errors and FCN with Gradient
      virtual FunctionMinimum
      Minimize(const FCNGradientBase &, const std::vector<double> &par, const std::vector<double> &err,
               unsigned int strategy, unsigned int maxfcn, double toler) const = 0;

      //starting values for parameters and covariance matrix
      virtual FunctionMinimum
      Minimize(const FCNBase &, const std::vector<double> &par, unsigned int nrow, const std::vector<double> &cov,
               unsigned int strategy, unsigned int maxfcn, double toler) const = 0;

      //starting values for parameters and covariance matrix and FCN with Gradient
      virtual FunctionMinimum Minimize(const FCNGradientBase &, const std::vector<double> &par, unsigned int nrow,
                                       const std::vector<double> &cov, unsigned int strategy, unsigned int maxfcn,
                                       double toler) const = 0;

    };
=======
public:
   virtual ~FunctionMinimizer() {}

   // starting values for parameters and errors
   virtual FunctionMinimum Minimize(const FCNBase &, const std::vector<double> &par, const std::vector<double> &err,
                                    unsigned int strategy, unsigned int maxfcn, double toler) const = 0;

   // starting values for parameters and errors and FCN with Gradient
   virtual FunctionMinimum Minimize(const FCNGradientBase &, const std::vector<double> &par,
                                    const std::vector<double> &err, unsigned int strategy, unsigned int maxfcn,
                                    double toler) const = 0;

   // starting values for parameters and covariance matrix
   virtual FunctionMinimum Minimize(const FCNBase &, const std::vector<double> &par, unsigned int nrow,
                                    const std::vector<double> &cov, unsigned int strategy, unsigned int maxfcn,
                                    double toler) const = 0;

   // starting values for parameters and covariance matrix and FCN with Gradient
   virtual FunctionMinimum Minimize(const FCNGradientBase &, const std::vector<double> &par, unsigned int nrow,
                                    const std::vector<double> &cov, unsigned int strategy, unsigned int maxfcn,
                                    double toler) const = 0;
};
>>>>>>> 2238dbd0

} // namespace Minuit2

} // namespace ROOT

#endif // ROOT_Minuit2_FunctionMinimizer<|MERGE_RESOLUTION|>--- conflicted
+++ resolved
@@ -17,58 +17,24 @@
 
 namespace ROOT {
 
-<<<<<<< HEAD
-  namespace Minuit2 {
+namespace Minuit2 {
 
-=======
-namespace Minuit2 {
->>>>>>> 2238dbd0
+class FCNBase;
+class FCNGradientBase;
+class FunctionMinimum;
 
-    class FCNBase;
+//_____________________________________________________________________________________
+/** base class for function minimizers; user may give FCN or FCN with Gradient,
+    Parameter starting values and initial Error guess (sigma) (or "step size"),
+    or Parameter starting values and initial covariance matrix;
+    covariance matrix is stored in Upper triangular packed storage format,
+    e.g. the Elements in the array are arranged like
+    {a(0,0), a(0,1), a(1,1), a(0,2), a(1,2), a(2,2), ...},
+    the size is nrow*(nrow+1)/2 (see also MnUserCovariance.h);
+ */
 
-    class FCNGradientBase;
+class FunctionMinimizer {
 
-    class FunctionMinimum;
-
-<<<<<<< HEAD
-    //_____________________________________________________________________________________
-    /** base class for function minimizers; user may give FCN or FCN with Gradient,
-        Parameter starting values and initial Error guess (sigma) (or "step size"),
-        or Parameter starting values and initial covariance matrix;
-        covariance matrix is stored in Upper triangular packed storage format,
-        e.g. the Elements in the array are arranged like
-        {a(0,0), a(0,1), a(1,1), a(0,2), a(1,2), a(2,2), ...},
-        the size is nrow*(nrow+1)/2 (see also MnUserCovariance.h);
-     */
-
-    class FunctionMinimizer {
-
-    public:
-
-      virtual ~FunctionMinimizer() {}
-
-      //starting values for parameters and errors
-      virtual FunctionMinimum
-      Minimize(const FCNBase &, const std::vector<double> &par, const std::vector<double> &err, unsigned int strategy,
-               unsigned int maxfcn, double toler) const = 0;
-
-      //starting values for parameters and errors and FCN with Gradient
-      virtual FunctionMinimum
-      Minimize(const FCNGradientBase &, const std::vector<double> &par, const std::vector<double> &err,
-               unsigned int strategy, unsigned int maxfcn, double toler) const = 0;
-
-      //starting values for parameters and covariance matrix
-      virtual FunctionMinimum
-      Minimize(const FCNBase &, const std::vector<double> &par, unsigned int nrow, const std::vector<double> &cov,
-               unsigned int strategy, unsigned int maxfcn, double toler) const = 0;
-
-      //starting values for parameters and covariance matrix and FCN with Gradient
-      virtual FunctionMinimum Minimize(const FCNGradientBase &, const std::vector<double> &par, unsigned int nrow,
-                                       const std::vector<double> &cov, unsigned int strategy, unsigned int maxfcn,
-                                       double toler) const = 0;
-
-    };
-=======
 public:
    virtual ~FunctionMinimizer() {}
 
@@ -91,7 +57,6 @@
                                     const std::vector<double> &cov, unsigned int strategy, unsigned int maxfcn,
                                     double toler) const = 0;
 };
->>>>>>> 2238dbd0
 
 } // namespace Minuit2
 
