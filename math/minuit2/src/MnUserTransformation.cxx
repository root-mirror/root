--- conflicted
+++ resolved
@@ -21,43 +21,15 @@
 
 namespace ROOT {
 
-<<<<<<< HEAD
-  namespace Minuit2 {
-
-=======
 namespace Minuit2 {
->>>>>>> 2238dbd0
-
-    class MnParStr {
-
-<<<<<<< HEAD
-    public:
-
-      MnParStr(const std::string & name) : fName(name) {}
-=======
+
+class MnParStr {
+
 public:
    MnParStr(const std::string &name) : fName(name) {}
->>>>>>> 2238dbd0
-
-      ~MnParStr() {}
-
-<<<<<<< HEAD
-      bool operator()(const MinuitParameter& par) const {
-//      return (strcmp(par.Name(), fName) == 0);
-        return par.GetName() == fName;
-      }
-
-    private:
-      const std::string & fName;
-    };
-
-
-    MnUserTransformation::MnUserTransformation(const std::vector<double>& par, const std::vector<double>& err) : fPrecision(MnMachinePrecision()), fParameters(std::vector<MinuitParameter>()), fExtOfInt(std::vector<unsigned int>()), fDoubleLimTrafo(SinParameterTransformation()),fUpperLimTrafo(SqrtUpParameterTransformation()), fLowerLimTrafo(SqrtLowParameterTransformation()), fCache(std::vector<double>()) {
-      // constructor from a vector of parameter values and a vector of errors (step  sizes)
-      // class has as data member the transformation objects (all of the types),
-      // the std::vector of MinuitParameter objects and the vector with the index conversions from
-      // internal to external (fExtOfInt)
-=======
+
+   ~MnParStr() {}
+
    bool operator()(const MinuitParameter &par) const
    {
       //      return (strcmp(par.Name(), fName) == 0);
@@ -78,37 +50,11 @@
    // class has as data member the transformation objects (all of the types),
    // the std::vector of MinuitParameter objects and the vector with the index conversions from
    // internal to external (fExtOfInt)
->>>>>>> 2238dbd0
-
-      fParameters.reserve(par.size());
-      fExtOfInt.reserve(par.size());
-      fCache.reserve(par.size());
-
-<<<<<<< HEAD
-      std::string parName;
-      for(unsigned int i = 0; i < par.size(); i++) {
-        std::ostringstream buf;
-        buf << "p" << i;
-        parName = buf.str();
-        Add(parName, par[i], err[i]);
-      }
-    }
-
-//#ifdef MINUIT2_THREAD_SAFE
-//  this if a thread-safe implementation needed if want to share transformation object between the threads
-    std::vector<double> MnUserTransformation::operator()(const MnAlgebraicVector& pstates ) const {
-      // transform an internal  Minuit vector of internal values in a std::vector of external values
-      // fixed parameters will have their fixed values
-      unsigned int n = pstates.size();
-      // need to initialize to the stored (initial values) parameter  values for the fixed ones
-      std::vector<double> pcache( fCache );
-      for(unsigned int i = 0; i < n; i++) {
-        if(fParameters[fExtOfInt[i]].HasLimits()) {
-          pcache[fExtOfInt[i]] = Int2ext(i, pstates(i));
-        } else {
-          pcache[fExtOfInt[i]] = pstates(i);
-        }
-=======
+
+   fParameters.reserve(par.size());
+   fExtOfInt.reserve(par.size());
+   fCache.reserve(par.size());
+
    std::string parName;
    for (unsigned int i = 0; i < par.size(); i++) {
       std::ostringstream buf;
@@ -132,10 +78,10 @@
          pcache[fExtOfInt[i]] = Int2ext(i, pstates(i));
       } else {
          pcache[fExtOfInt[i]] = pstates(i);
->>>>>>> 2238dbd0
       }
-      return pcache;
-    }
+   }
+   return pcache;
+}
 
 // #else
 // const std::vector<double> & MnUserTransformation::operator()(const MnAlgebraicVector& pstates) const {
@@ -153,18 +99,6 @@
 // }
 // #endif
 
-<<<<<<< HEAD
-    double MnUserTransformation::Int2ext(unsigned int i, double val) const {
-//      std::cout << "Int2Ext in = " << val; EGP
-      // return external value from internal value for parameter i
-      if(fParameters[fExtOfInt[i]].HasLimits()) {
-        if(fParameters[fExtOfInt[i]].HasUpperLimit() && fParameters[fExtOfInt[i]].HasLowerLimit())
-          val = fDoubleLimTrafo.Int2ext(val, fParameters[fExtOfInt[i]].UpperLimit(), fParameters[fExtOfInt[i]].LowerLimit());
-        else if(fParameters[fExtOfInt[i]].HasUpperLimit() && !fParameters[fExtOfInt[i]].HasLowerLimit())
-          val = fUpperLimTrafo.Int2ext(val, fParameters[fExtOfInt[i]].UpperLimit());
-        else
-          val = fLowerLimTrafo.Int2ext(val, fParameters[fExtOfInt[i]].LowerLimit());
-=======
 double MnUserTransformation::Int2ext(unsigned int i, double val) const
 {
    // return external value from internal value for parameter i
@@ -203,146 +137,12 @@
          dx = 0.5 * (std::fabs(du1) + std::fabs(du2));
       } else {
          dx = 0.5 * (std::fabs(du1) + std::fabs(du2));
->>>>>>> 2238dbd0
       }
-
-//      std::cout << ", out = " << val << std::endl; EGP
-
-<<<<<<< HEAD
-      return val;
-    }
-
-    double MnUserTransformation::Int2extError(unsigned int i, double val, double err) const {
-      // return external error from internal error for parameter i
-
-      //err = sigma Value == sqrt(cov(i,i))
-      double dx = err;
-
-      if(fParameters[fExtOfInt[i]].HasLimits()) {
-        double ui = Int2ext(i, val);
-        double du1 = Int2ext(i, val+dx) - ui;
-        double du2 = Int2ext(i, val-dx) - ui;
-        if(fParameters[fExtOfInt[i]].HasUpperLimit() && fParameters[fExtOfInt[i]].HasLowerLimit()) {
-          //       double al = fParameters[fExtOfInt[i]].Lower();
-          //       double ba = fParameters[fExtOfInt[i]].Upper() - al;
-          //       double du1 = al + 0.5*(sin(val + dx) + 1.)*ba - ui;
-          //       double du2 = al + 0.5*(sin(val - dx) + 1.)*ba - ui;
-          //       if(dx > 1.) du1 = ba;
-          if(dx > 1.) du1 = fParameters[fExtOfInt[i]].UpperLimit() - fParameters[fExtOfInt[i]].LowerLimit();
-          dx = 0.5*(fabs(du1) + fabs(du2));
-        } else {
-          dx = 0.5*(fabs(du1) + fabs(du2));
-        }
-      }
-
-      return dx;
-    }
-
-    MnUserCovariance MnUserTransformation::Int2extCovariance(const MnAlgebraicVector& vec, const MnAlgebraicSymMatrix& cov) const {
-      // return the external covariance matrix from the internal error matrix and the internal parameter value
-      // the vector of internal parameter is needed for the derivatives (Jacobian of the transformation)
-      // Vext(i,j) = Vint(i,j) * dPext(i)/dPint(i) * dPext(j)/dPint(j)
-
-      MnUserCovariance result(cov.Nrow());
-      for(unsigned int i = 0; i < vec.size(); i++) {
-        double dxdi = 1.;
-        if(fParameters[fExtOfInt[i]].HasLimits()) {
-          //       dxdi = 0.5*fabs((fParameters[fExtOfInt[i]].Upper() - fParameters[fExtOfInt[i]].Lower())*cos(vec(i)));
-          dxdi = DInt2Ext(i, vec(i));
-        }
-        for(unsigned int j = i; j < vec.size(); j++) {
-          double dxdj = 1.;
-          if(fParameters[fExtOfInt[j]].HasLimits()) {
-            //   dxdj = 0.5*fabs((fParameters[fExtOfInt[j]].Upper() - fParameters[fExtOfInt[j]].Lower())*cos(vec(j)));
-            dxdj = DInt2Ext(j, vec(j));
-          }
-          result(i,j) = dxdi*cov(i,j)*dxdj;
-        }
-        //     double diag = Int2extError(i, vec(i), sqrt(cov(i,i)));
-        //     result(i,i) = diag*diag;
-      }
-
-      return result;
-    }
-
-    double MnUserTransformation::Ext2int(unsigned int i, double val) const {
-      // return the internal value for parameter i with external value val
-
-//      std::cout << "Ext2Int: " << val; EGP
-      if(fParameters[i].HasLimits()) {
-        if(fParameters[i].HasUpperLimit() && fParameters[i].HasLowerLimit())
-          val = fDoubleLimTrafo.Ext2int(val, fParameters[i].UpperLimit(), fParameters[i].LowerLimit(), Precision());
-        else if(fParameters[i].HasUpperLimit() && !fParameters[i].HasLowerLimit())
-          val = fUpperLimTrafo.Ext2int(val, fParameters[i].UpperLimit(), Precision());
-        else
-          val = fLowerLimTrafo.Ext2int(val, fParameters[i].LowerLimit(), Precision());
-      }
-
-//      std::cout << ", out = " << val << std::endl; EGP
-
-      return val;
-    }
-
-    double MnUserTransformation::DInt2Ext(unsigned int i, double val) const {
-      // return the derivative of the int->ext transformation: dPext(i) / dPint(i)
-      // for the parameter i with value val
-
-//      std::cout << "DInt2Ext in = " << val; EGP
-      double dd = 1.;
-      if(fParameters[fExtOfInt[i]].HasLimits()) {
-        if(fParameters[fExtOfInt[i]].HasUpperLimit() && fParameters[fExtOfInt[i]].HasLowerLimit())
-          //       dd = 0.5*fabs((fParameters[fExtOfInt[i]].Upper() - fParameters[fExtOfInt[i]].Lower())*cos(vec(i)));
-          dd = fDoubleLimTrafo.DInt2Ext(val, fParameters[fExtOfInt[i]].UpperLimit(), fParameters[fExtOfInt[i]].LowerLimit());
-        else if(fParameters[fExtOfInt[i]].HasUpperLimit() && !fParameters[fExtOfInt[i]].HasLowerLimit())
-          dd = fUpperLimTrafo.DInt2Ext(val, fParameters[fExtOfInt[i]].UpperLimit());
-        else
-          dd = fLowerLimTrafo.DInt2Ext(val, fParameters[fExtOfInt[i]].LowerLimit());
-      }
-
-//      std::cout << ", out = " << dd << std::endl; EGP
-
-      return dd;
-    }
-
-    double MnUserTransformation::D2Int2Ext(unsigned int i, double val) const {
-      // return the 2nd derivative of the int->ext transformation: d^2{Pext(i)} / d{Pint(i)}^2
-      // for the parameter i with value val
-
-      double dd = 1.;
-      if(fParameters[fExtOfInt[i]].HasLimits()) {
-        if (fParameters[fExtOfInt[i]].HasUpperLimit() && fParameters[fExtOfInt[i]].HasLowerLimit()) {
-          dd = fDoubleLimTrafo.D2Int2Ext(val, fParameters[fExtOfInt[i]].UpperLimit(),
-                                         fParameters[fExtOfInt[i]].LowerLimit());
-        } else if (fParameters[fExtOfInt[i]].HasUpperLimit() && !fParameters[fExtOfInt[i]].HasLowerLimit()) {
-          dd = fUpperLimTrafo.D2Int2Ext(val, fParameters[fExtOfInt[i]].UpperLimit());
-        } else {
-          dd = fLowerLimTrafo.D2Int2Ext(val, fParameters[fExtOfInt[i]].LowerLimit());
-        }
-      }
-
-      return dd;
-    }
-
-    double MnUserTransformation::GStepInt2Ext(unsigned int i, double val) const {
-      // return the conversion factor of the int->ext transformation for the step size
-      // for the parameter i with value val
-
-      double dd = 1.;
-      if(fParameters[fExtOfInt[i]].HasLimits()) {
-        if(fParameters[fExtOfInt[i]].HasUpperLimit() && fParameters[fExtOfInt[i]].HasLowerLimit()) {
-          dd = fDoubleLimTrafo.GStepInt2Ext(val, fParameters[fExtOfInt[i]].UpperLimit(), fParameters[fExtOfInt[i]].LowerLimit());
-        } else if(fParameters[fExtOfInt[i]].HasUpperLimit() && !fParameters[fExtOfInt[i]].HasLowerLimit()) {
-          dd = fUpperLimTrafo.GStepInt2Ext(val, fParameters[fExtOfInt[i]].UpperLimit());
-        } else {
-          dd = fLowerLimTrafo.GStepInt2Ext(val, fParameters[fExtOfInt[i]].LowerLimit());
-        }
-      }
-
-      return dd;
-    }
-
-    /*
-=======
+   }
+
+   return dx;
+}
+
 MnUserCovariance
 MnUserTransformation::Int2extCovariance(const MnAlgebraicVector &vec, const MnAlgebraicSymMatrix &cov) const
 {
@@ -411,8 +211,45 @@
    return dd;
 }
 
+    
+    double MnUserTransformation::D2Int2Ext(unsigned int i, double val) const {
+        // return the 2nd derivative of the int->ext transformation: d^2{Pext(i)} / d{Pint(i)}^2
+        // for the parameter i with value val
+        
+        double dd = 1.;
+        if(fParameters[fExtOfInt[i]].HasLimits()) {
+            if (fParameters[fExtOfInt[i]].HasUpperLimit() && fParameters[fExtOfInt[i]].HasLowerLimit()) {
+                dd = fDoubleLimTrafo.D2Int2Ext(val, fParameters[fExtOfInt[i]].UpperLimit(),
+                                               fParameters[fExtOfInt[i]].LowerLimit());
+            } else if (fParameters[fExtOfInt[i]].HasUpperLimit() && !fParameters[fExtOfInt[i]].HasLowerLimit()) {
+                dd = fUpperLimTrafo.D2Int2Ext(val, fParameters[fExtOfInt[i]].UpperLimit());
+            } else {
+                dd = fLowerLimTrafo.D2Int2Ext(val, fParameters[fExtOfInt[i]].LowerLimit());
+            }
+        }
+        
+        return dd;
+    }
+    
+    double MnUserTransformation::GStepInt2Ext(unsigned int i, double val) const {
+        // return the conversion factor of the int->ext transformation for the step size
+        // for the parameter i with value val
+        
+        double dd = 1.;
+        if(fParameters[fExtOfInt[i]].HasLimits()) {
+            if(fParameters[fExtOfInt[i]].HasUpperLimit() && fParameters[fExtOfInt[i]].HasLowerLimit()) {
+                dd = fDoubleLimTrafo.GStepInt2Ext(val, fParameters[fExtOfInt[i]].UpperLimit(), fParameters[fExtOfInt[i]].LowerLimit());
+            } else if(fParameters[fExtOfInt[i]].HasUpperLimit() && !fParameters[fExtOfInt[i]].HasLowerLimit()) {
+                dd = fUpperLimTrafo.GStepInt2Ext(val, fParameters[fExtOfInt[i]].UpperLimit());
+            } else {
+                dd = fLowerLimTrafo.GStepInt2Ext(val, fParameters[fExtOfInt[i]].LowerLimit());
+            }
+        }
+        
+        return dd;
+    }
+
 /*
->>>>>>> 2238dbd0
  double MnUserTransformation::dExt2Int(unsigned int, double) const {
     double dd = 1.;
 
@@ -430,44 +267,6 @@
  }
  */
 
-<<<<<<< HEAD
-    unsigned int MnUserTransformation::IntOfExt(unsigned int ext) const {
-      // return internal index given external one ext
-      assert(ext < fParameters.size());
-      assert(!fParameters[ext].IsFixed());
-      assert(!fParameters[ext].IsConst());
-      std::vector<unsigned int>::const_iterator iind = std::find(fExtOfInt.begin(), fExtOfInt.end(), ext);
-      assert(iind != fExtOfInt.end());
-
-      return (iind - fExtOfInt.begin());
-    }
-
-    std::vector<double> MnUserTransformation::Params() const {
-      // return std::vector of double with parameter values
-      unsigned int n = fParameters.size();
-      std::vector<double> result(n);
-      for(unsigned int i = 0; i < n; ++i)
-        result[i] = fParameters[i].Value();
-
-      return result;
-    }
-
-    std::vector<double> MnUserTransformation::Errors() const {
-      // return std::vector of double with parameter errors
-      std::vector<double> result; result.reserve(fParameters.size());
-      for(std::vector<MinuitParameter>::const_iterator ipar = Parameters().begin();
-          ipar != Parameters().end(); ipar++)
-        result.push_back((*ipar).Error());
-
-      return result;
-    }
-
-    const MinuitParameter& MnUserTransformation::Parameter(unsigned int n) const {
-      // return the MinuitParameter object for index n (external)
-      assert(n < fParameters.size());
-      return fParameters[n];
-    }
-=======
 unsigned int MnUserTransformation::IntOfExt(unsigned int ext) const
 {
    // return internal index given external one ext
@@ -508,7 +307,6 @@
    assert(n < fParameters.size());
    return fParameters[n];
 }
->>>>>>> 2238dbd0
 
 // bool MnUserTransformation::Remove(const std::string & name) {
 //    // remove parameter with name
@@ -521,203 +319,6 @@
 //    if (iind != fExtOfInt.end()) fExtOfInt.erase(iind);
 // }
 
-<<<<<<< HEAD
-    bool MnUserTransformation::Add(const std::string & name, double val, double err) {
-      // add a new unlimited parameter giving name, value and err (step size)
-      // return false if parameter already exists
-      if (std::find_if(fParameters.begin(), fParameters.end(), MnParStr(name)) != fParameters.end() )
-        return false;
-      fExtOfInt.push_back(fParameters.size());
-      fCache.push_back(val);
-      fParameters.push_back(MinuitParameter(fParameters.size(), name, val, err));
-      return true;
-    }
-
-    bool MnUserTransformation::Add(const std::string & name, double val, double err, double low, double up) {
-      // add a new limited parameter giving name, value, err (step size) and lower/upper limits
-      // return false if parameter already exists
-      if (std::find_if(fParameters.begin(), fParameters.end(), MnParStr(name)) != fParameters.end() )
-        return false;
-      fExtOfInt.push_back(fParameters.size());
-      fCache.push_back(val);
-      fParameters.push_back(MinuitParameter(fParameters.size(), name, val, err, low, up));
-      return true;
-    }
-
-    bool MnUserTransformation::Add(const std::string & name, double val) {
-      // add a new constant parameter giving name and value
-      // return false if parameter already exists
-      if (std::find_if(fParameters.begin(), fParameters.end(), MnParStr(name)) != fParameters.end() )
-        return false;
-      fCache.push_back(val);
-      // costant parameter - do not add in list of internals (fExtOfInt)
-      fParameters.push_back(MinuitParameter(fParameters.size(), name, val));
-      return true;
-    }
-
-    void MnUserTransformation::Fix(unsigned int n) {
-      // fix parameter n (external index)
-      assert(n < fParameters.size());
-      std::vector<unsigned int>::iterator iind = std::find(fExtOfInt.begin(), fExtOfInt.end(), n);
-      if (iind != fExtOfInt.end())
-        fExtOfInt.erase(iind, iind+1);
-      fParameters[n].Fix();
-    }
-
-    void MnUserTransformation::Release(unsigned int n) {
-      // release parameter n (external index)
-      assert(n < fParameters.size());
-      std::vector<unsigned int>::const_iterator iind = std::find(fExtOfInt.begin(), fExtOfInt.end(), n);
-      if (iind == fExtOfInt.end() ) {
-        fExtOfInt.push_back(n);
-        std::sort(fExtOfInt.begin(), fExtOfInt.end());
-      }
-      fParameters[n].Release();
-    }
-
-    void MnUserTransformation::SetValue(unsigned int n, double val) {
-      // set value for parameter n (external index)
-      assert(n < fParameters.size());
-      fParameters[n].SetValue(val);
-      fCache[n] = val;
-    }
-
-    void MnUserTransformation::SetError(unsigned int n, double err) {
-      // set error for parameter n (external index)
-      assert(n < fParameters.size());
-      fParameters[n].SetError(err);
-    }
-
-    void MnUserTransformation::SetLimits(unsigned int n, double low, double up) {
-      // set limits (lower/upper) for parameter n (external index)
-      assert(n < fParameters.size());
-      assert(low != up);
-      fParameters[n].SetLimits(low, up);
-    }
-
-    void MnUserTransformation::SetUpperLimit(unsigned int n, double up) {
-      // set upper limit for parameter n (external index)
-      assert(n < fParameters.size());
-      fParameters[n].SetUpperLimit(up);
-    }
-
-    void MnUserTransformation::SetLowerLimit(unsigned int n, double lo) {
-      // set lower limit for parameter n (external index)
-      assert(n < fParameters.size());
-      fParameters[n].SetLowerLimit(lo);
-    }
-
-    void MnUserTransformation::RemoveLimits(unsigned int n) {
-      // remove limits for parameter n (external index)
-      assert(n < fParameters.size());
-      fParameters[n].RemoveLimits();
-    }
-
-    void MnUserTransformation::SetName(unsigned int n, const std::string & name) {
-      // set name for parameter n (external index)
-      assert(n < fParameters.size());
-      fParameters[n].SetName(name);
-    }
-
-
-    double MnUserTransformation::Value(unsigned int n) const {
-      // get value for parameter n (external index)
-      assert(n < fParameters.size());
-      return fParameters[n].Value();
-    }
-
-    double MnUserTransformation::Error(unsigned int n) const {
-      // get error for parameter n (external index)
-      assert(n < fParameters.size());
-      return fParameters[n].Error();
-    }
-
-// interface by parameter name
-
-    void MnUserTransformation::Fix(const std::string & name) {
-      // fix parameter
-      Fix(Index(name));
-    }
-
-    void MnUserTransformation::Release(const std::string & name) {
-      // release parameter
-      Release(Index(name));
-    }
-
-    void MnUserTransformation::SetValue(const std::string & name, double val) {
-      // set value for parameter
-      SetValue(Index(name), val);
-    }
-
-    void MnUserTransformation::SetError(const std::string & name, double err) {
-      // set error
-      SetError(Index(name), err);
-    }
-
-    void MnUserTransformation::SetLimits(const std::string & name, double low, double up) {
-      // set lower/upper limits
-      SetLimits(Index(name), low, up);
-    }
-
-    void MnUserTransformation::SetUpperLimit(const std::string & name, double up) {
-      // set upper limit
-      SetUpperLimit(Index(name), up);
-    }
-
-    void MnUserTransformation::SetLowerLimit(const std::string & name, double lo) {
-      // set lower limit
-      SetLowerLimit(Index(name), lo);
-    }
-
-    void MnUserTransformation::RemoveLimits(const std::string & name) {
-      // remove limits
-      RemoveLimits(Index(name));
-    }
-
-    double MnUserTransformation::Value(const std::string & name) const {
-      // get parameter value
-      return Value(Index(name));
-    }
-
-    double MnUserTransformation::Error(const std::string & name) const {
-      // get parameter error
-      return Error(Index(name));
-    }
-
-    unsigned int MnUserTransformation::Index(const std::string & name) const {
-      // get index (external) corresponding to name
-      std::vector<MinuitParameter>::const_iterator ipar =
-          std::find_if(fParameters.begin(), fParameters.end(), MnParStr(name));
-      assert(ipar != fParameters.end());
-      //   return (ipar - fParameters.begin());
-      return (*ipar).Number();
-    }
-
-    int MnUserTransformation::FindIndex(const std::string & name) const {
-      // find index (external) corresponding to name - return -1 if not found
-      std::vector<MinuitParameter>::const_iterator ipar =
-          std::find_if(fParameters.begin(), fParameters.end(), MnParStr(name));
-      if (ipar == fParameters.end() ) return -1;
-      return (*ipar).Number();
-    }
-
-
-    const std::string & MnUserTransformation::GetName(unsigned int n) const {
-      // get name corresponding to index (external)
-      assert(n < fParameters.size());
-      return fParameters[n].GetName();
-    }
-
-    const char* MnUserTransformation::Name(unsigned int n) const {
-      // get name corresponding to index (external)
-      return GetName(n).c_str();
-    }
-
-
-  }  // namespace Minuit2
-
-}  // namespace ROOT
-=======
 bool MnUserTransformation::Add(const std::string &name, double val, double err)
 {
    // add a new unlimited parameter giving name, value and err (step size)
@@ -938,5 +539,4 @@
 
 } // namespace Minuit2
 
-} // namespace ROOT
->>>>>>> 2238dbd0
+} // namespace ROOT