--- conflicted
+++ resolved
@@ -75,20 +75,8 @@
       gr2(i) = g2;
       gst(i) = gstep;
 
-<<<<<<< HEAD
-//      std::cout << "fGrd[" << i <<"] = " << gr(i) << "\t";
-//      std::cout << "fG2[" << i <<"] = " << gr2(i) << "\t";
-//      std::cout << "fGstep[" << i <<"] = " << gst(i) << std::endl;
-
-#ifdef DEBUG
-      std::cout << "computing initial gradient for parameter " << Trafo().Name(exOfIn) << " value = " << var
-                << " [ " << vmin << " , " << vplu << " ] " << "dirin " <<  dirin << " grd " << grd << " g2 " << g2 << std::endl;
-#endif
-
-=======
       print.Debug("Computed initial gradient for parameter", Trafo().Name(exOfIn), "value", var, "[", vmin, ",", vplu,
                   "]", "dirin", dirin, "grd", grd, "g2", g2);
->>>>>>> 2238dbd0
    }
 
    return FunctionGradient(gr, gr2, gst);
