// @(#)root/minuit2:$Id$
// Authors: M. Winkler, F. James, L. Moneta, A. Zsenei   2003-2005

/**********************************************************************
 *                                                                    *
 * Copyright (c) 2005 LCG ROOT Math team,  CERN/PH-SFT                *
 *                                                                    *
 **********************************************************************/

#include "Minuit2/Numerical2PGradientCalculator.h"
#include "Minuit2/InitialGradientCalculator.h"
#include "Minuit2/MnFcn.h"
#include "Minuit2/MnUserTransformation.h"
#include "Minuit2/MnMachinePrecision.h"
#include "Minuit2/MinimumParameters.h"
#include "Minuit2/FunctionGradient.h"
#include "Minuit2/MnStrategy.h"
#include "Minuit2/MnPrint.h"

#ifdef _OPENMP
#include <omp.h>
#endif

#include <cmath>
#include <cassert>
#include <iomanip>

#include "Minuit2/MPIProcess.h"

namespace ROOT {

namespace Minuit2 {

FunctionGradient Numerical2PGradientCalculator::operator()(const MinimumParameters &par) const
{
   // calculate gradient using Initial gradient calculator and from MinimumParameters object

   InitialGradientCalculator gc(fFcn, fTransformation, fStrategy);
   FunctionGradient gra = gc(par);

   return (*this)(par, gra);
}

// comment it, because it was added
FunctionGradient Numerical2PGradientCalculator::operator()(const std::vector<double> &params) const
{
   // calculate gradient from an std;:vector of paramteters

   int npar = params.size();

   MnAlgebraicVector par(npar);
   for (int i = 0; i < npar; ++i) {
      par(i) = params[i];
   }

   double fval = Fcn()(par);

   MinimumParameters minpars = MinimumParameters(par, fval);

   return (*this)(minpars);
}

FunctionGradient Numerical2PGradientCalculator::
operator()(const MinimumParameters &par, const FunctionGradient &Gradient) const
{
   // calculate numerical gradient from MinimumParameters object
   // the algorithm takes correctly care when the gradient is approximatly zero

<<<<<<< HEAD
//  std::cout<<"\n\n########### Numerical2PDerivative : START"<<std::endl;
//  for (unsigned int i = 0; i < (par.Vec()).size(); i++) {
//    std::cout << "fGrd[" << i <<"] = " << Gradient.Grad()(i) << "\t";
//    std::cout << "fG2[" << i <<"] = " << Gradient.G2()(i) << "\t";
//    std::cout << "fGstep[" << i <<"] = " << Gradient.Gstep()(i) << "\t";
//    std::cout << "position[" << i <<"] = " << par.Vec()(i) << std::endl << std::endl;
//  }

//  std::cout << "########### Numerical2PDerivative::operator()" <<std::endl;
=======
   //    std::cout<<"########### Numerical2PDerivative"<<std::endl;
   //    std::cout<<"initial grd: "<<Gradient.Grad()<<std::endl;
   //    std::cout<<"position: "<<par.Vec()<<std::endl;
   MnPrint print("Numerical2PGradientCalculator");
>>>>>>> 2238dbd0

   assert(par.IsValid());

   double fcnmin = par.Fval();
//      std::cout<< std::hexfloat<<"fval= "<<fcnmin<<std::endl;

   double eps2 = Precision().Eps2();
   double eps = Precision().Eps();
//   std::cout<< std::hexfloat<<"eps= "<<eps<<std::endl;
//   std::cout<< std::hexfloat<<"eps2= "<<eps2<<std::endl;

   print.Debug("Assumed precision eps", eps, "eps2", eps2);

   double dfmin = 8. * eps2 * (std::fabs(fcnmin) + Fcn().Up());
   double vrysml = 8. * eps * eps;
   //   double vrysml = std::max(1.e-4, eps2);
//       std::cout<< std::hexfloat<<"dfmin= "<<dfmin<<std::endl;
//       std::cout<< std::hexfloat<<"vrysml= "<<vrysml<<std::endl;
//       std::cout << " ncycle " << Ncycle() << std::endl;

   unsigned int n = (par.Vec()).size();
   unsigned int ncycle = Ncycle();
   //   MnAlgebraicVector vgrd(n), vgrd2(n), vgstp(n);
   MnAlgebraicVector grd = Gradient.Grad();
   MnAlgebraicVector g2 = Gradient.G2();
   MnAlgebraicVector gstep = Gradient.Gstep();

<<<<<<< HEAD
//  for (int i = 0; i < n; ++i) {
//    std::cout << std::hexfloat << "x=("<< par.Vec()(i) << ",\t";
//  }
//  std::cout << ")" << std::endl;
=======
   print.Debug("Calculating gradient around value", fcnmin, "at point", par.Vec());
>>>>>>> 2238dbd0

#ifndef _OPENMP

   MPIProcess mpiproc(n, 0);

   // for serial execution this can be outside the loop
   MnAlgebraicVector x = par.Vec();

   unsigned int startElementIndex = mpiproc.StartElementIndex();
   unsigned int endElementIndex = mpiproc.EndElementIndex();

   for (unsigned int i = startElementIndex; i < endElementIndex; i++) {

#else

   // parallelize this loop using OpenMP
//#define N_PARALLEL_PAR 5
#pragma omp parallel
#pragma omp for
   //#pragma omp for schedule (static, N_PARALLEL_PAR)

   for (int i = 0; i < int(n); i++) {

#endif

#ifdef _OPENMP
      // create in loop since each thread will use its own copy
      MnAlgebraicVector x = par.Vec();
#endif

<<<<<<< HEAD
//     std::cout << "BEFORE: ";
//     std::cout << "fGrd[" << i <<"] = " << grd(i) << "\t";
//     std::cout << "fG2[" << i <<"] = " << g2(i) << "\t";
//     std::cout << "fGstep[" << i <<"] = " << gstep(i) << "\t";
//     std::cout << "x[" << i << "] = " << x(i) << "\t";
//     std::cout << "fVal = " << fcnmin << "\t";
//     std::cout << std::endl;

     double xtf = x(i);
      double epspri = eps2 + fabs(grd(i)*eps2);
=======
      double xtf = x(i);
      double epspri = eps2 + std::fabs(grd(i) * eps2);
>>>>>>> 2238dbd0
      double stepb4 = 0.;
      for (unsigned int j = 0; j < ncycle; j++) {
         double optstp = std::sqrt(dfmin / (std::fabs(g2(i)) + epspri));
         double step = std::max(optstp, std::fabs(0.1 * gstep(i)));
         //       std::cout<<"step: "<<step;
         if (Trafo().Parameter(Trafo().ExtOfInt(i)).HasLimits()) {
            if (step > 0.5)
               step = 0.5;
         }
         double stpmax = 10. * std::fabs(gstep(i));
         if (step > stpmax)
            step = stpmax;
         //       std::cout<<" "<<step;
         double stpmin = std::max(vrysml, 8. * std::fabs(eps2 * x(i)));
         if (step < stpmin)
            step = stpmin;
         //       std::cout<<" "<<step<<std::endl;
         //       std::cout<<"step: "<<step<<std::endl;
         if (std::fabs((step - stepb4) / step) < StepTolerance()) {
            //    std::cout<<"(step-stepb4)/step"<<std::endl;
            //    std::cout<<"j= "<<j<<std::endl;
            //    std::cout<<"step= "<<step<<std::endl;
            break;
         }
         gstep(i) = step;
//         std::cout<< std::hexfloat<<"step= "<<step<<std::endl;

         stepb4 = step;
         //       MnAlgebraicVector pstep(n);
         //       pstep(i) = step;
         //       double fs1 = Fcn()(pstate + pstep);
         //       double fs2 = Fcn()(pstate - pstep);

         x(i) = xtf + step;
//         std::cout<< std::hexfloat<<"x(i)= "<<x(i)<<std::endl;
         double fs1 = Fcn()(x);
//         std::cout<< std::hexfloat<<"fs1= "<<fs1<<std::endl;
         x(i) = xtf - step;
//         std::cout<< std::hexfloat<<"x(i)= "<<x(i)<<std::endl;
         double fs2 = Fcn()(x);
//         std::cout<< std::hexfloat<<"fs2= "<<fs2<<std::endl;
         x(i) = xtf;
//         std::cout<< std::hexfloat<<"x(i)= "<<x(i)<<std::endl;

         double grdb4 = grd(i);
<<<<<<< HEAD
//         std::cout<< std::hexfloat<<"grdb4= "<<grdb4<<std::endl;
         grd(i) = 0.5*(fs1 - fs2)/step;
//         std::cout<< std::hexfloat<<"grd(i)= "<<grd(i)<<std::endl;
         g2(i) = (fs1 + fs2 - 2.*fcnmin)/step/step;
//         std::cout<< std::hexfloat<<"g2(i)= "<<g2(i)<<std::endl;

#ifdef DEBUG
         pr = std::cout.precision(13);
         std::cout << "cycle " << j << " x " << x(i) << " step " << step << " f1 " << fs1 << " f2 " << fs2
                   << " grd " << grd(i) << " g2 " << g2(i) << std::endl;
         std::cout.precision(pr);
#endif
//        std::cout << "AFTER:  ";
//        std::cout << "fGrd[" << i <<"] = " << grd(i) << "\t";
//        std::cout << "fG2[" << i <<"] = " << g2(i) << "\t";
//        std::cout << "fGstep[" << i <<"] = " << gstep(i) << "\t";
//        std::cout << "x[" << i << "] = " << xtf << "\t";
//        std::cout << "fVal = " << fcnmin << "\t";
//        std::cout << std::endl;

        if(fabs(grdb4-grd(i))/(fabs(grd(i))+dfmin/step) < GradTolerance())  {
=======
         grd(i) = 0.5 * (fs1 - fs2) / step;
         g2(i) = (fs1 + fs2 - 2. * fcnmin) / step / step;

#ifdef _OPENMP
#pragma omp critical
#endif
         {
#ifdef _OPENMP
            // must create thread-local MnPrint instances when printing inside threads
            MnPrint print("Numerical2PGradientCalculator[OpenMP]");
#endif
            if (i == 0 && j == 0) {
               print.Debug([&](std::ostream &os) {
                  os << std::setw(10) << "parameter" << std::setw(6) << "cycle" << std::setw(15) << "x" << std::setw(15)
                     << "step" << std::setw(15) << "f1" << std::setw(15) << "f2" << std::setw(15) << "grd"
                     << std::setw(15) << "g2" << std::endl;
               });
            }
            print.Debug([&](std::ostream &os) {
               const int pr = os.precision(13);
               const int iext = Trafo().ExtOfInt(i);
               os << std::setw(10) << Trafo().Name(iext) << std::setw(5) << j << "  " << x(i) << " " << step << " "
                  << fs1 << " " << fs2 << " " << grd(i) << " " << g2(i) << std::endl;
               os.precision(pr);
            });
         }

         if (std::fabs(grdb4 - grd(i)) / (std::fabs(grd(i)) + dfmin / step) < GradTolerance()) {
>>>>>>> 2238dbd0
            //    std::cout<<"j= "<<j<<std::endl;
            //    std::cout<<"step= "<<step<<std::endl;
            //    std::cout<<"fs1, fs2: "<<fs1<<" "<<fs2<<std::endl;
            //    std::cout<<"fs1-fs2: "<<fs1-fs2<<std::endl;
            break;
         }
      }

      //     vgrd(i) = grd;
      //     vgrd2(i) = g2;
      //     vgstp(i) = gstep;
   }

#ifndef _OPENMP
   mpiproc.SyncVector(grd);
   mpiproc.SyncVector(g2);
   mpiproc.SyncVector(gstep);
#endif

   // print after parallel processing to avoid synchronization issues
   print.Debug([&](std::ostream &os) {
      const int pr = os.precision(13);
      os << std::endl;
      os << std::setw(14) << "Parameter" << std::setw(14) << "Gradient" << std::setw(14) << "g2 " << std::setw(14)
         << "step" << std::endl;
      for (int i = 0; i < int(n); i++) {
         const int iext = Trafo().ExtOfInt(i);
         os << std::setw(14) << Trafo().Name(iext) << " " << grd(i) << " " << g2(i) << " " << gstep(i) << std::endl;
      }
      os.precision(pr);
   });

//  std::cout<<"\n\n########### Numerical2PDerivative : END"<<std::endl;
//  for (unsigned int i = 0; i < (par.Vec()).size(); i++) {
//    std::cout << "fGrd[" << i <<"] = " << Gradient.Grad()(i) << "\t";
//    std::cout << "fG2[" << i <<"] = " << Gradient.G2()(i) << "\t";
//    std::cout << "fGstep[" << i <<"] = " << Gradient.Gstep()(i) << "\t";
//    std::cout << "position[" << i <<"] = " << par.Vec()(i) << std::endl << std::endl;
//  }

   return FunctionGradient(grd, g2, gstep);
}

const MnMachinePrecision &Numerical2PGradientCalculator::Precision() const
{
   // return global precision (set in transformation)
   return fTransformation.Precision();
}

unsigned int Numerical2PGradientCalculator::Ncycle() const
{
   // return number of cycles for gradient calculation (set in strategy object)
   return Strategy().GradientNCycles();
}

double Numerical2PGradientCalculator::StepTolerance() const
{
   // return gradient step tolerance (set in strategy object)
   return Strategy().GradientStepTolerance();
}

double Numerical2PGradientCalculator::GradTolerance() const
{
   // return gradient tolerance (set in strategy object)
   return Strategy().GradientTolerance();
}

} // namespace Minuit2

} // namespace ROOT<|MERGE_RESOLUTION|>--- conflicted
+++ resolved
@@ -66,41 +66,27 @@
    // calculate numerical gradient from MinimumParameters object
    // the algorithm takes correctly care when the gradient is approximatly zero
 
-<<<<<<< HEAD
-//  std::cout<<"\n\n########### Numerical2PDerivative : START"<<std::endl;
-//  for (unsigned int i = 0; i < (par.Vec()).size(); i++) {
-//    std::cout << "fGrd[" << i <<"] = " << Gradient.Grad()(i) << "\t";
-//    std::cout << "fG2[" << i <<"] = " << Gradient.G2()(i) << "\t";
-//    std::cout << "fGstep[" << i <<"] = " << Gradient.Gstep()(i) << "\t";
-//    std::cout << "position[" << i <<"] = " << par.Vec()(i) << std::endl << std::endl;
-//  }
-
-//  std::cout << "########### Numerical2PDerivative::operator()" <<std::endl;
-=======
    //    std::cout<<"########### Numerical2PDerivative"<<std::endl;
    //    std::cout<<"initial grd: "<<Gradient.Grad()<<std::endl;
    //    std::cout<<"position: "<<par.Vec()<<std::endl;
    MnPrint print("Numerical2PGradientCalculator");
->>>>>>> 2238dbd0
 
    assert(par.IsValid());
 
    double fcnmin = par.Fval();
-//      std::cout<< std::hexfloat<<"fval= "<<fcnmin<<std::endl;
+   //   std::cout<<"fval: "<<fcnmin<<std::endl;
 
    double eps2 = Precision().Eps2();
    double eps = Precision().Eps();
-//   std::cout<< std::hexfloat<<"eps= "<<eps<<std::endl;
-//   std::cout<< std::hexfloat<<"eps2= "<<eps2<<std::endl;
 
    print.Debug("Assumed precision eps", eps, "eps2", eps2);
 
    double dfmin = 8. * eps2 * (std::fabs(fcnmin) + Fcn().Up());
    double vrysml = 8. * eps * eps;
    //   double vrysml = std::max(1.e-4, eps2);
-//       std::cout<< std::hexfloat<<"dfmin= "<<dfmin<<std::endl;
-//       std::cout<< std::hexfloat<<"vrysml= "<<vrysml<<std::endl;
-//       std::cout << " ncycle " << Ncycle() << std::endl;
+   //    std::cout<<"dfmin= "<<dfmin<<std::endl;
+   //    std::cout<<"vrysml= "<<vrysml<<std::endl;
+   //    std::cout << " ncycle " << Ncycle() << std::endl;
 
    unsigned int n = (par.Vec()).size();
    unsigned int ncycle = Ncycle();
@@ -109,14 +95,7 @@
    MnAlgebraicVector g2 = Gradient.G2();
    MnAlgebraicVector gstep = Gradient.Gstep();
 
-<<<<<<< HEAD
-//  for (int i = 0; i < n; ++i) {
-//    std::cout << std::hexfloat << "x=("<< par.Vec()(i) << ",\t";
-//  }
-//  std::cout << ")" << std::endl;
-=======
    print.Debug("Calculating gradient around value", fcnmin, "at point", par.Vec());
->>>>>>> 2238dbd0
 
 #ifndef _OPENMP
 
@@ -147,21 +126,8 @@
       MnAlgebraicVector x = par.Vec();
 #endif
 
-<<<<<<< HEAD
-//     std::cout << "BEFORE: ";
-//     std::cout << "fGrd[" << i <<"] = " << grd(i) << "\t";
-//     std::cout << "fG2[" << i <<"] = " << g2(i) << "\t";
-//     std::cout << "fGstep[" << i <<"] = " << gstep(i) << "\t";
-//     std::cout << "x[" << i << "] = " << x(i) << "\t";
-//     std::cout << "fVal = " << fcnmin << "\t";
-//     std::cout << std::endl;
-
-     double xtf = x(i);
-      double epspri = eps2 + fabs(grd(i)*eps2);
-=======
       double xtf = x(i);
       double epspri = eps2 + std::fabs(grd(i) * eps2);
->>>>>>> 2238dbd0
       double stepb4 = 0.;
       for (unsigned int j = 0; j < ncycle; j++) {
          double optstp = std::sqrt(dfmin / (std::fabs(g2(i)) + epspri));
@@ -187,8 +153,6 @@
             break;
          }
          gstep(i) = step;
-//         std::cout<< std::hexfloat<<"step= "<<step<<std::endl;
-
          stepb4 = step;
          //       MnAlgebraicVector pstep(n);
          //       pstep(i) = step;
@@ -196,40 +160,12 @@
          //       double fs2 = Fcn()(pstate - pstep);
 
          x(i) = xtf + step;
-//         std::cout<< std::hexfloat<<"x(i)= "<<x(i)<<std::endl;
          double fs1 = Fcn()(x);
-//         std::cout<< std::hexfloat<<"fs1= "<<fs1<<std::endl;
          x(i) = xtf - step;
-//         std::cout<< std::hexfloat<<"x(i)= "<<x(i)<<std::endl;
          double fs2 = Fcn()(x);
-//         std::cout<< std::hexfloat<<"fs2= "<<fs2<<std::endl;
          x(i) = xtf;
-//         std::cout<< std::hexfloat<<"x(i)= "<<x(i)<<std::endl;
 
          double grdb4 = grd(i);
-<<<<<<< HEAD
-//         std::cout<< std::hexfloat<<"grdb4= "<<grdb4<<std::endl;
-         grd(i) = 0.5*(fs1 - fs2)/step;
-//         std::cout<< std::hexfloat<<"grd(i)= "<<grd(i)<<std::endl;
-         g2(i) = (fs1 + fs2 - 2.*fcnmin)/step/step;
-//         std::cout<< std::hexfloat<<"g2(i)= "<<g2(i)<<std::endl;
-
-#ifdef DEBUG
-         pr = std::cout.precision(13);
-         std::cout << "cycle " << j << " x " << x(i) << " step " << step << " f1 " << fs1 << " f2 " << fs2
-                   << " grd " << grd(i) << " g2 " << g2(i) << std::endl;
-         std::cout.precision(pr);
-#endif
-//        std::cout << "AFTER:  ";
-//        std::cout << "fGrd[" << i <<"] = " << grd(i) << "\t";
-//        std::cout << "fG2[" << i <<"] = " << g2(i) << "\t";
-//        std::cout << "fGstep[" << i <<"] = " << gstep(i) << "\t";
-//        std::cout << "x[" << i << "] = " << xtf << "\t";
-//        std::cout << "fVal = " << fcnmin << "\t";
-//        std::cout << std::endl;
-
-        if(fabs(grdb4-grd(i))/(fabs(grd(i))+dfmin/step) < GradTolerance())  {
-=======
          grd(i) = 0.5 * (fs1 - fs2) / step;
          g2(i) = (fs1 + fs2 - 2. * fcnmin) / step / step;
 
@@ -258,7 +194,6 @@
          }
 
          if (std::fabs(grdb4 - grd(i)) / (std::fabs(grd(i)) + dfmin / step) < GradTolerance()) {
->>>>>>> 2238dbd0
             //    std::cout<<"j= "<<j<<std::endl;
             //    std::cout<<"step= "<<step<<std::endl;
             //    std::cout<<"fs1, fs2: "<<fs1<<" "<<fs2<<std::endl;
@@ -291,14 +226,6 @@
       os.precision(pr);
    });
 
-//  std::cout<<"\n\n########### Numerical2PDerivative : END"<<std::endl;
-//  for (unsigned int i = 0; i < (par.Vec()).size(); i++) {
-//    std::cout << "fGrd[" << i <<"] = " << Gradient.Grad()(i) << "\t";
-//    std::cout << "fG2[" << i <<"] = " << Gradient.G2()(i) << "\t";
-//    std::cout << "fGstep[" << i <<"] = " << Gradient.Gstep()(i) << "\t";
-//    std::cout << "position[" << i <<"] = " << par.Vec()(i) << std::endl << std::endl;
-//  }
-
    return FunctionGradient(grd, g2, gstep);
 }
 
