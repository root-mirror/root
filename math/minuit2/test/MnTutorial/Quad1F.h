--- conflicted
+++ resolved
@@ -22,55 +22,39 @@
 
    ~Quad1F() {}
 
-   double operator()(const std::vector<double> &par) const
+   double operator()(const std::vector<double> &par) const override
    {
 
-<<<<<<< HEAD
-  double operator()(const std::vector<double>& par) const override {
-=======
       double x = par[0];
->>>>>>> 2238dbd0
 
       return (x * x);
    }
 
-   std::vector<double> Gradient(const std::vector<double> &par) const
+   std::vector<double> Gradient(const std::vector<double> &par) const override
    {
 
-<<<<<<< HEAD
-  std::vector<double> Gradient(const std::vector<double>& par) const override {
-=======
       double x = par[0];
->>>>>>> 2238dbd0
 
       return (std::vector<double>(1, 2. * x));
    }
 
-   void SetErrorDef(double up) { fErrorDef = up; }
+    // G2ndDerivative and GStepSize will not be used since the default hasG2ndDerivative
+    // and hasGStepSize functions that return false are not overridden, but these have to
+    // be defined, since they are pure virtual functions in FCNGradientBase
+    std::vector<double> G2ndDerivative(const std::vector<double>&) const override {
+        std::vector<double> g(0);
+        return g;
+    }
+    std::vector<double> GStepSize(const std::vector<double>&) const override {
+        std::vector<double> g(0);
+        return g;
+    }
+    
+   void SetErrorDef(double up) override { fErrorDef = up; }
 
-<<<<<<< HEAD
-  // G2ndDerivative and GStepSize will not be used since the default hasG2ndDerivative
-  // and hasGStepSize functions that return false are not overridden, but these have to
-  // be defined, since they are pure virtual functions in FCNGradientBase
-  std::vector<double> G2ndDerivative(const std::vector<double>&) const override {
-    std::vector<double> g(0);
-    return g;
-  }
-  std::vector<double> GStepSize(const std::vector<double>&) const override {
-    std::vector<double> g(0);
-    return g;
-  }
-
-  void SetErrorDef(double up) override {fErrorDef = up;}
-
-  double Up() const override {return fErrorDef;}
-
-  const FCNBase* Base() const {return this;}
-=======
-   double Up() const { return fErrorDef; }
+   double Up() const override { return fErrorDef; }
 
    const FCNBase *Base() const { return this; }
->>>>>>> 2238dbd0
 
 private:
    double fErrorDef;
