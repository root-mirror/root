--- conflicted
+++ resolved
@@ -15,16 +15,12 @@
                                     ${CMAKE_CURRENT_SOURCE_DIR}/inc/MessageTypes.h
                                     ${CMAKE_CURRENT_SOURCE_DIR}/inc/KeySymbols.h
                                     ${CMAKE_CURRENT_SOURCE_DIR}/inc/Buttons.h
-<<<<<<< HEAD
-                                    ${CMAKE_CURRENT_SOURCE_DIR}/inc/ROOT/TSequentialExecutor.hxx)
-
-=======
                                     ${CMAKE_CURRENT_SOURCE_DIR}/inc/Bytes.h
                                     ${CMAKE_CURRENT_SOURCE_DIR}/inc/Byteswap.h
                                     ${CMAKE_CURRENT_SOURCE_DIR}/inc/ROOT/TExecutor.hxx
                                     ${CMAKE_CURRENT_SOURCE_DIR}/inc/ROOT/TSequentialExecutor.hxx
                                     )
->>>>>>> 5028941c
+                                    
 if(root7)
     set(root7src v7/src/*.cxx)
     set(Base_v7_dict_headers ${CMAKE_CURRENT_SOURCE_DIR}/v7/inc/ROOT/RDrawable.hxx
