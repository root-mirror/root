--- conflicted
+++ resolved
@@ -354,6 +354,10 @@
    if (!request)
       return res;
 
+   if (request->sort == "DBLCLK") {
+
+   }
+
    // rebuild list only when selected directory changed
    if (!IsBuild() || (request->path != fDescPath)) {
       fDescPath = request->path;
@@ -381,32 +385,20 @@
 
    res = "BREPL:";
    res.append(TBufferJSON::ToJSON(&reply, TBufferJSON::kSkipTypeInfo + TBufferJSON::kNoSpaces).Data());
+
    return res;
 }
 
 /////////////////////////////////////////////////////////////////////////////////
 /// Process dbl click on browser item
 
-std::string ROOT::Experimental::RBrowser::ProcessDblClick(const std::string &item_path, const std::string drawingOptions)
-{
-<<<<<<< HEAD
-   std::string res;
-   if (item_path.find(".root") != std::string::npos) {
-
-
-      auto canv = GetActiveCanvas();
-      if (!canv) {
-         printf("No active web canvas to process dbl click\n");
-         return res;
-      }
-=======
+std::string ROOT::Experimental::RBrowser::ProcessDblClick(const std::string &item_path, const std::string drawingOptions) {
    if (item_path.find(".root") == std::string::npos) {
       std::string res = "FREAD:";
       std::ifstream t(item_path);
       res.append(std::string(std::istreambuf_iterator<char>(t), std::istreambuf_iterator<char>()));
       return res;
    }
->>>>>>> f986620a
 
    std::string rootFilePath = "", rootFileName = "";
 
@@ -472,13 +464,13 @@
       }
 
       // FIXME: how to proced with ownership here
-      TObject* clone = object->Clone();
-      TH1 *h1 = dynamic_cast<TH1*>(clone);
+      TObject *clone = object->Clone();
+      TH1 *h1 = dynamic_cast<TH1 *>(clone);
       if (h1) h1->SetDirectory(nullptr);
 
       std::shared_ptr<TObject> ptr;
       ptr.reset(clone);
-      rcanv->Draw<RObjectDrawable>(ptr, "");
+      rcanv->Draw<RObjectDrawable>(ptr, drawingOptions.c_str());
       rcanv->Modified();
 
       rcanv->Update(true);
@@ -486,15 +478,11 @@
       return "";
    }
 
-<<<<<<< HEAD
-   return res;
-=======
 
    printf("No active canvas to process dbl click\n");
 
 
    return "";
->>>>>>> f986620a
 }
 
 /////////////////////////////////////////////////////////////////////////////////
