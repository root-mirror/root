/// \file ROOT/RPageStorage.hxx
/// \ingroup NTuple ROOT7
/// \author Jakob Blomer <jblomer@cern.ch>
/// \date 2018-07-19
/// \warning This is part of the ROOT 7 prototype! It will change without notice. It might trigger earthquakes. Feedback
/// is welcome!

/*************************************************************************
 * Copyright (C) 1995-2019, Rene Brun and Fons Rademakers.               *
 * All rights reserved.                                                  *
 *                                                                       *
 * For the licensing terms see $ROOTSYS/LICENSE.                         *
 * For the list of contributors see $ROOTSYS/README/CREDITS.             *
 *************************************************************************/

#ifndef ROOT7_RPageStorage
#define ROOT7_RPageStorage

#include <ROOT/RNTupleDescriptor.hxx>
#include <ROOT/RNTupleOptions.hxx>
#include <ROOT/RNTupleUtil.hxx>
#include <ROOT/RPage.hxx>
#include <ROOT/RPageAllocator.hxx>
#include <ROOT/RStringView.hxx>

#include <atomic>
#include <cstddef>
#include <memory>

namespace ROOT {
namespace Experimental {

class RNTupleModel;
// TODO(jblomer): factory methods to create tree sinks and sources outside Detail namespace

namespace Detail {

class RColumn;
class RPagePool;
class RFieldBase;

enum class EPageStorageType {
   kSink,
   kSource,
};

// clang-format off
/**
\class ROOT::Experimental::Detail::RPageStorage
\ingroup NTuple
\brief Common functionality of an ntuple storage for both reading and writing

The RPageStore provides access to a storage container that keeps the bits of pages and clusters comprising
an ntuple.  Concrete implementations can use a TFile, a raw file, an object store, and so on.
*/
// clang-format on
class RPageStorage {
protected:
   std::string fNTupleName;

public:
   explicit RPageStorage(std::string_view name);
   RPageStorage(const RPageStorage &other) = delete;
   RPageStorage& operator =(const RPageStorage &other) = delete;
   virtual ~RPageStorage();

   struct RColumnHandle {
      RColumnHandle() : fId(-1), fColumn(nullptr) {}
      RColumnHandle(int id, const RColumn *column) : fId(id), fColumn(column) {}
      int fId;
      const RColumn *fColumn;
   };
   /// The column handle identifies a column with the current open page storage
   using ColumnHandle_t = RColumnHandle;

   /// Register a new column.  When reading, the column must exist in the ntuple on disk corresponding to the meta-data.
   /// When writing, every column can only be attached once.
   virtual ColumnHandle_t AddColumn(DescriptorId_t fieldId, const RColumn &column) = 0;
   /// Whether the concrete implementation is a sink or a source
   virtual EPageStorageType GetType() = 0;

   /// Every page store needs to be able to free pages it handed out.  But Sinks and sources have different means
   /// of allocating pages.
   virtual void ReleasePage(RPage &page) = 0;
};

// clang-format off
/**
\class ROOT::Experimental::Detail::RPageSink
\ingroup NTuple
\brief Abstract interface to write data into an ntuple

The page sink takes the list of columns and afterwards a series of page commits and cluster commits.
The user is responsible to commit clusters at a consistent point, i.e. when all pages corresponding to data
up to the given entry number are committed.
*/
// clang-format on
class RPageSink : public RPageStorage {
protected:
   const RNTupleWriteOptions fOptions;

   /// Building the ntuple descriptor while writing is done in the same way for all the storage sink implementations.
   /// Field, column, cluster ids and page indexes per cluster are issued sequentially starting with 0
   DescriptorId_t fLastFieldId = 0;
   DescriptorId_t fLastColumnId = 0;
   DescriptorId_t fLastClusterId = 0;
   NTupleSize_t fPrevClusterNEntries = 0;
   /// Keeps track of the number of elements in the currently open cluster. Indexed by column id.
   std::vector<RClusterDescriptor::RColumnRange> fOpenColumnRanges;
   /// Keeps track of the written pages in the currently open cluster. Indexed by column id.
   std::vector<RClusterDescriptor::RPageRange> fOpenPageRanges;
   RNTupleDescriptorBuilder fDescriptorBuilder;

   virtual void DoCreate(const RNTupleModel &model) = 0;
   virtual RClusterDescriptor::RLocator DoCommitPage(ColumnHandle_t columnHandle, const RPage &page) = 0;
   virtual RClusterDescriptor::RLocator DoCommitCluster(NTupleSize_t nEntries) = 0;
   virtual void DoCommitDataset() = 0;

public:
   RPageSink(std::string_view ntupleName, const RNTupleWriteOptions &options);
   virtual ~RPageSink();
   /// Guess the concrete derived page source from the file name (location)
   static std::unique_ptr<RPageSink> Create(std::string_view ntupleName, std::string_view location,
                                            const RNTupleWriteOptions &options = RNTupleWriteOptions());
   EPageStorageType GetType() final { return EPageStorageType::kSink; }

   ColumnHandle_t AddColumn(DescriptorId_t fieldId, const RColumn &column) final;

   /// Physically creates the storage container to hold the ntuple (e.g., a keys a TFile or an S3 bucket)
   /// To do so, Create() calls DoCreate() after updating the descriptor.
   /// Create() associates column handles to the columns referenced by the model
   void Create(RNTupleModel &model);
   /// Write a page to the storage. The column must have been added before.
   void CommitPage(ColumnHandle_t columnHandle, const RPage &page);
   /// Finalize the current cluster and create a new one for the following data.
   void CommitCluster(NTupleSize_t nEntries);
   /// Finalize the current cluster and the entrire data set.
   void CommitDataset() { DoCommitDataset(); }

   /// Get a new, empty page for the given column that can be filled with up to nElements.  If nElements is zero,
   /// the page sink picks an appropriate size.
   virtual RPage ReservePage(ColumnHandle_t columnHandle, std::size_t nElements = 0) = 0;
};

// clang-format off
/**
\class ROOT::Experimental::Detail::RPageSource
\ingroup NTuple
\brief Abstract interface to read data from an ntuple

The page source is initialized with the columns of interest. Pages from those columns can then be
mapped into memory. The page source also gives access to the ntuple's meta-data.
*/
// clang-format on
class RPageSource : public RPageStorage {
protected:
   const RNTupleReadOptions fOptions;
   RNTupleDescriptor fDescriptor;

   virtual RNTupleDescriptor DoAttach() = 0;

public:
   RPageSource(std::string_view ntupleName, const RNTupleReadOptions &fOptions);
   virtual ~RPageSource();
<<<<<<< HEAD
   /// Open the same storage multiple time, e.g. for reading in multiple threads
   virtual std::unique_ptr<RPageSource> Clone() const = 0;
   
=======
   /// Guess the concrete derived page source from the file name (location)
   static std::unique_ptr<RPageSource> Create(std::string_view ntupleName, std::string_view location,
                                              const RNTupleReadOptions &options = RNTupleReadOptions());
   /// Open the same storage multiple time, e.g. for reading in multiple threads
   virtual std::unique_ptr<RPageSource> Clone() const = 0;

>>>>>>> 8daaa01e
   EPageStorageType GetType() final { return EPageStorageType::kSource; }
   const RNTupleDescriptor &GetDescriptor() const { return fDescriptor; }
   ColumnHandle_t AddColumn(DescriptorId_t fieldId, const RColumn &column) final;

   /// Open the physical storage container for the tree
   void Attach() { fDescriptor = DoAttach(); }
   NTupleSize_t GetNEntries();
   NTupleSize_t GetNElements(ColumnHandle_t columnHandle);
   ColumnId_t GetColumnId(ColumnHandle_t columnHandle);

   /// Allocates and fills a page that contains the index-th element
   virtual RPage PopulatePage(ColumnHandle_t columnHandle, NTupleSize_t globalIndex) = 0;
   /// Another version of PopulatePage that allows to specify cluster-relative indexes
   virtual RPage PopulatePage(ColumnHandle_t columnHandle, const RClusterIndex &clusterIndex) = 0;
};

} // namespace Detail

} // namespace Experimental
} // namespace ROOT

#endif<|MERGE_RESOLUTION|>--- conflicted
+++ resolved
@@ -162,18 +162,12 @@
 public:
    RPageSource(std::string_view ntupleName, const RNTupleReadOptions &fOptions);
    virtual ~RPageSource();
-<<<<<<< HEAD
-   /// Open the same storage multiple time, e.g. for reading in multiple threads
-   virtual std::unique_ptr<RPageSource> Clone() const = 0;
-   
-=======
    /// Guess the concrete derived page source from the file name (location)
    static std::unique_ptr<RPageSource> Create(std::string_view ntupleName, std::string_view location,
                                               const RNTupleReadOptions &options = RNTupleReadOptions());
    /// Open the same storage multiple time, e.g. for reading in multiple threads
    virtual std::unique_ptr<RPageSource> Clone() const = 0;
 
->>>>>>> 8daaa01e
    EPageStorageType GetType() final { return EPageStorageType::kSource; }
    const RNTupleDescriptor &GetDescriptor() const { return fDescriptor; }
    ColumnHandle_t AddColumn(DescriptorId_t fieldId, const RColumn &column) final;
