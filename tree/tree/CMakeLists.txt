--- conflicted
+++ resolved
@@ -10,15 +10,6 @@
                               LIBRARIES ${TBB_LIBRARIES}
                               DEPENDENCIES Net RIO Thread Imt)
 
-<<<<<<< HEAD
-ROOT_LINKER_LIBRARY(${libname} *.cxx G__${libname}.cxx LIBRARIES ${TBB_LIBRARIES} DEPENDENCIES Net RIO Thread Imt)
-ROOT_INSTALL_HEADERS()
-
 if (testing)
   add_subdirectory(test)
 endif()
-=======
-if(testing)
-   add_subdirectory(test)
-endif()
->>>>>>> b0dd7cff
