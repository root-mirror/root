--- conflicted
+++ resolved
@@ -5,17 +5,7 @@
 
 include_directories(SYSTEM ${TBB_INCLUDE_DIRS})
 
-<<<<<<< HEAD
-include_directories(${TBB_INCLUDE_DIRS})
-
-ROOT_GENERATE_DICTIONARY(G__${libname} *.h ROOT/*.hxx MODULE ${libname} LINKDEF LinkDef.h OPTIONS "-writeEmptyRootPCM")
-#ROOT_GENERATE_DICTIONARY(ManualTree TTree.h  LINKDEF LinkDef2.h)
-
-ROOT_LINKER_LIBRARY(${libname} *.cxx G__${libname}.cxx LIBRARIES ${TBB_LIBRARIES} DEPENDENCIES Net RIO Thread Imt)
-ROOT_INSTALL_HEADERS()
-=======
 ROOT_STANDARD_LIBRARY_PACKAGE(Tree
                               DICTIONARY_OPTIONS "-writeEmptyRootPCM"
                               LIBRARIES ${TBB_LIBRARIES}
-                              DEPENDENCIES Net RIO Thread Imt)
->>>>>>> 3455ca6e
+                              DEPENDENCIES Net RIO Thread Imt)