--- conflicted
+++ resolved
@@ -491,20 +491,12 @@
       CMAKE_ARGS -DCMAKE_INSTALL_PREFIX=<INSTALL_DIR>
       )
     ExternalProject_Add(
-<<<<<<< HEAD
-      local_libcmaes
-      URL https://github.com/beniz/libcmaes/archive/master.tar.gz
-      PREFIX local_libcmaes
-      INSTALL_DIR ${CMAKE_BINARY_DIR}
-      CONFIGURE_COMMAND ./autogen.sh && ./configure --prefix=<INSTALL_DIR> --with-eigen3-include=${CMAKE_BINARY_DIR}/include/eigen3
-=======
       cma
       DEPENDS eigen3
       PREFIX cma
       INSTALL_DIR ${CMAKE_BINARY_DIR}
       URL https://github.com/beniz/libcmaes/archive/master.tar.gz
       CONFIGURE_COMMAND ./autogen.sh && ./configure --prefix=<INSTALL_DIR> --with-eigen3-include=${CMAKE_BINARY_DIR}/include/eigen3 --enable-onlylib
->>>>>>> bb487bb9
       BUILD_IN_SOURCE 1
       )
     set(LIBCMAES_INCLUDE_DIR ${CMAKE_BINARY_DIR}/include/libcmaes ${CMAKE_BINARY_DIR}/include/eigen3)
