--- conflicted
+++ resolved
@@ -255,11 +255,7 @@
       find_file(headerFile ${fp} HINTS ${localinclude} ${incdirs})
       list(APPEND headerfiles ${fp})
       if(headerFile)
-<<<<<<< HEAD
-        list(APPEND fullheaderfiles ${headerFile})
-=======
         list(APPEND _list_of_header_dependencies ${headerFile})
->>>>>>> 0413c6e2
       endif()
       unset(headerFile CACHE)
     endif()
@@ -372,20 +368,18 @@
     set(excludepathsargs ${excludepathsargs} -excludePath ${excludepath})
   endforeach()
 
-<<<<<<< HEAD
   set(genverbosity "")
   # Set -v2 when generating modules in cxxmodules mode to get warnings if the
   # modulemap doesn't fit to the structure of our dictionaries.
   if (cxxmodules)
       set(genverbosity "-v2")
   endif(cxxmodules)
-=======
+
   #---build the implicit dependencies arguments
   foreach(_dep ${_linkdef} ${_list_of_header_dependencies})
     list(APPEND _implicitdeps CXX ${_dep})
   endforeach()
 
->>>>>>> 0413c6e2
   #---call rootcint------------------------------------------
   add_custom_command(OUTPUT ${dictionary}.cxx ${pcm_name} ${rootmap_name}
                      COMMAND ${command} ${genverbosity} -f  ${dictionary}.cxx ${newargs} ${excludepathsargs} ${rootmapargs}
