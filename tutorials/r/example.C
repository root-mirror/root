--- conflicted
+++ resolved
@@ -56,15 +56,10 @@
     std::cout << "Function gaussian(0,1,1) evaluated in ROOT  = " <<  value_root << std::endl;
     if (value_r != value_root)
        Error("ROOT-R-Example","Different function value forund in r = %f and ROOT = %f", value_r, value_root);
-<<<<<<< HEAD
-=======
-
-    
 }
 
 int main()
 {
   example();
   return 0;
->>>>>>> 0d8094a4
 }