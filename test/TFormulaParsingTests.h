--- conflicted
+++ resolved
@@ -5,29 +5,12 @@
 #include "TGraph.h"
 #include "Math/ChebyshevPol.h"
 
-#include <limits>
-#include <cstdlib>
-#include <stdio.h>
 // test of tformula neeeded to be run
 
-
 class TFormulaParsingTests {
 
-   
-bool verbose; 
-std::vector<int> failedTests; 
-
-// We need a softer way to reason about equality in 32 bits
-// Being this a quick test, doing the check at runtime is really no problem.
-bool fpEqual(double x, double y, bool epsilon = false)
-{
-   bool isEqual = epsilon ? std::abs(x-y) <= std::numeric_limits<double>::epsilon() : x == y;
-   if (!isEqual) {
-       // std::hexfloat not there for older gcc versions
-       printf("\nThe numbers differ: %A and %A\n", x, y);
-   }
-   return isEqual;
-}
+bool verbose;
+std::vector<int> failedTests;
 
 public:
 
@@ -41,65 +24,53 @@
    f2.SetParameters(1,2,3,4);
 
    return (f2.Eval(2) == 39.);
-
 }
 
 bool test2() {
-
    TF1 f1("f1","[0]+[1]*x");
    TF1 f2("f2","[0]+[1]*x*f1");
 
-   TF1 f3("f3",f2.GetExpFormula() ); 
+   TF1 f3("f3",f2.GetExpFormula());
 
    f3.SetParameters(1,2,3,4);
 
    return (f3.Eval(2) == 45.);
-
-}
-
+}
 
 bool test3() {
-
-   // still tets composition of functions
+   // still test composition of functions
    TF1 f1("f1","gaus");
    TF1 f2("f2","[0]+[1]*x+f1");
 
-
    f2.SetParameters(10,2,5,2,1);
 
-   f1.SetParameters(5,2,1); 
-
-   return (f2.Eval(2) == (10. + 2*2 + f1.Eval(2)) );
-
+   f1.SetParameters(5,2,1);
+
+   return (f2.Eval(2) == (10. + 2*2 + f1.Eval(2)));
 }
 
 bool test4() {
-
    // similar but with different name (it contains gaus)
    TF1 f1("fgaus","gaus");
    TF1 f2("f2","[0]+[1]*x+fgaus");
 
-
    f2.SetParameters(10,2,5,2,1);
 
-   f1.SetParameters(5,2,1); 
-
-   return (f2.Eval(2) == (10. + 2*2 + f1.Eval(2)) );
-
-}
+   f1.SetParameters(5,2,1);
+
+   return (f2.Eval(2) == (10. + 2*2 + f1.Eval(2)));
+}
+
 bool test5() {
-
    // similar but with different name (it contains gaus)
    TF1 f1("gausnfunc","gaus");
    TF1 f2("f2","[0]+[1]*x+gausnfunc");
 
-
    f2.SetParameters(10,2,5,2,1);
 
-   f1.SetParameters(5,2,1); 
-
-   return (f2.Eval(2) == (10. + 2*2 + f1.Eval(2)) );
-
+   f1.SetParameters(5,2,1);
+
+   return (f2.Eval(2) == (10. + 2*2 + f1.Eval(2)));
 }
 
 bool test1a() {
@@ -110,10 +81,9 @@
    return true;
 }
 
-
 bool test6() {
    // test linear function used in fitting
-   bool ok = true; 
+   bool ok = true;
    double x[] = {1,2,3,4,5};
    double y[] = {1,4,7,9,10};
    TGraph g(5,x,y);
@@ -121,7 +91,7 @@
    int iret = g.Fit("x++1","Q");
    ok &= (iret == 0);
    iret = g.Fit("1++x","Q");
-   return iret == 0; 
+   return iret == 0;
 }
 
 bool test7() {
@@ -131,43 +101,42 @@
    f1->SetParameters(2,3);
    if (f1->Eval(3) != 11) return  false;
 
-   if (verbose) printf("Test7: test linear part1 of function\n"); 
+   if (verbose) printf("Test7: test linear part1 of function\n");
    TFormula * lin1 = (TFormula*) f1->GetLinearPart(1);
    assert (lin1);
-   if (lin1->Eval(3) != 3) return false; 
-
-   if (verbose) printf("Test7: test copying linear function\n"); 
-   
+   if (lin1->Eval(3) != 3) return false;
+
+   if (verbose) printf("Test7: test copying linear function\n");
+
    TF1 * f2 = new TF1(*f1);
    if (f2->Eval(3) != 11) return  false;
 
    if (verbose) printf("Test7: test linear part1 of copied function\n");
-   if (!f2->IsLinear()) return false; 
+   if (!f2->IsLinear()) return false;
    lin1 = (TFormula*) f2->GetLinearPart(1);
    assert (lin1);
-   if (lin1->Eval(3) != 3) return false; 
+   if (lin1->Eval(3) != 3) return false;
 
    delete f1;
 
-   if (verbose) printf("Test7: test cloning linear function\n"); 
+   if (verbose) printf("Test7: test cloning linear function\n");
 
    TF1 * f3 = (TF1*) f2->Clone("f3");
    if (f3->Eval(3) != 11) return  false;
 
-   if (verbose) printf("Test7: test deleting the copied function\n"); 
+   if (verbose) printf("Test7: test deleting the copied function\n");
    delete f2;
 
-   if (verbose) printf("Test7: test linear part1 of cloned function\n"); 
-   if (!f3->IsLinear()) return false; 
+   if (verbose) printf("Test7: test linear part1 of cloned function\n");
+   if (!f3->IsLinear()) return false;
    lin1 = (TFormula*) f3->GetLinearPart(1);
    assert (lin1);
-   if (verbose) printf("Test7: test evaluating linear part1 of cloned function\n"); 
-   if (lin1->Eval(3) != 3) return false; 
-
-
-   if (verbose) printf("Test7: test deleting the cloned function\n"); 
-   delete f3; 
-   return true; 
+   if (verbose) printf("Test7: test evaluating linear part1 of cloned function\n");
+   if (lin1->Eval(3) != 3) return false;
+
+   if (verbose) printf("Test7: test deleting the cloned function\n");
+   delete f3;
+   return true;
 }
 
 bool test8() {
@@ -177,39 +146,38 @@
    f = new TFormula("f","x^y");
 
    ok &= (f->Eval(2,3) == 8);
-   delete f; 
+   delete f;
 
    f = new TFormula("f","(x+[0])^y");
    f->SetParameter(0,1);
    ok &= (f->Eval(2,3) == 27);
-   delete f; 
+   delete f;
 
    f = new TFormula("f","sqrt(x+[0])^y");
    f->SetParameter(0,2);
    ok &= (f->Eval(2,3) == 8);
-   delete f; 
+   delete f;
 
    f = new TFormula("f","[0]/((x+2)^y)");
    f->SetParameter(0,27);
    ok &= (f->Eval(1,3) == 1);
-   delete f; 
-   
+   delete f;
+
    f = new TFormula("f","[0]/((x+2)^(y+1))");
    f->SetParameter(0,27);
    ok &= (f->Eval(1,2) == 1);
-   delete f; 
+   delete f;
 
    // test also nested operators
    f = new TFormula("f","((x+1)^y)^z");
    ok &= (f->Eval(1,3,4) == 4096);
-   delete f; 
+   delete f;
 
    f = new TFormula("f","x^((y+1)^z)");
    ok &= (f->Eval(2,1,3) == 256);
    delete f;
-   
-   return ok;
-   
+
+   return ok;
 }
 
 bool test9() {
@@ -219,7 +187,7 @@
    TFormula * f = 0;
    f = new TFormula("f","x+2.0e1");
    ok &= (f->Eval(1) == 21.);
-   
+
    f = new TFormula("f","x*2.e-1");
    ok &= (f->Eval(10) == 2.);
 
@@ -231,8 +199,6 @@
 
    delete f;
    return ok;
-
-   
 }
 
 bool test10() {
@@ -240,16 +206,16 @@
    bool ok = true;
    TFormula * f = 0;
    f  = new TFormula("f","(x<0)?-x:x");
-   ok &= (f->Eval(-2) == 2); 
+   ok &= (f->Eval(-2) == 2);
    ok &= (f->Eval(2) == 2);
 
    f = new TFormula("f","(x<0)?x:pol2");
    f->SetParameters(1,2,3);
-   ok &= (f->Eval(-2) == -2); 
-   ok &= (f->Eval(2) == 1 + 2*2 + 2*2*3); 
-
-   delete f;
-   return ok; 
+   ok &= (f->Eval(-2) == -2);
+   ok &= (f->Eval(2) == 1 + 2*2 + 2*2*3);
+
+   delete f;
+   return ok;
 }
 
 bool test11() {
@@ -259,17 +225,18 @@
    TFormula f1("f","ROOT::Math::normal_pdf(x,1,2)");
    TFormula f2("f","[0]+TMath::Gaus(x,2,1,true)");
    f2.SetParameter(0,1);
-   ok &= ( (f1.Eval(2) +1. ) == f2.Eval(2) );
-   return ok;
-}
-bool test12() { 
-   // test parameters order 
-   bool ok = true; 
-   TFormula * f = 0; 
+   ok &= ((f1.Eval(2) + 1.) == f2.Eval(2));
+   return ok;
+}
+
+bool test12() {
+   // test parameters order
+   bool ok = true;
+   TFormula * f = 0;
    f = new TFormula("f","[2] + [3]*x + [0]*x^2 + [1]*x^3");
    f->SetParameters(1,2,3,4);
    double result = 3+4*2+1*4+2*8;
-   ok &= (f->Eval(2) == result); 
+   ok &= (f->Eval(2) == result);
    f = new TFormula("f","[b] + [c]*x + [d]*x^2 + [a]*x^3");
    f->SetParameters(1,2,3,4);
    result = 2+3*2+4*4+1*8;
@@ -286,23 +253,26 @@
    f.SetParameters(1,2,3);
    return (f.GetExpFormula() == TString("[p2]+[p0]*x+[p1]*x*x"));
 }
+
 bool test14()  {
    // test GetExpFormula
    TFormula f("f","[2] + [0]*x + [1]*x*x");
    f.SetParameters(1,2,3);
    return (f.GetExpFormula("P") == TString("3+1*x+2*x*x"));
 }
+
 bool test15()  {
    // test GetExpFormula
    TFormula f("f","[2] + [0]*x + [1]*x*x");
    f.SetParameters(1,2,3);
-   return (f.GetExpFormula("CLING") == TString("p[2]+p[0]*x[0]+p[1]*x[0]*x[0] ") ); // need an extra white space
-}
+   return (f.GetExpFormula("CLING") == TString("p[2]+p[0]*x[0]+p[1]*x[0]*x[0] ")); // need an extra white space
+}
+
 bool test16()  {
    // test GetExpFormula
    TFormula f("f","[2] + [0]*x + [1]*x*x");
    f.SetParameters(1,2,3);
-   return (f.GetExpFormula("CLING P") == TString("3.000000+1.000000*x[0]+2.000000*x[0]*x[0] ") );
+   return (f.GetExpFormula("CLING P") == TString("3.000000+1.000000*x[0]+2.000000*x[0]*x[0] "));
 }
 
 bool test17() {
@@ -311,10 +281,10 @@
    f1->SetParameters(2,3);
    TF1 * f0 = new TF1("f0",[](double *x, double *p){ return p[0]*sin(p[1]*x[0]); },0,10,2);
    f0->SetParameters(2,3);
-   bool ok = true; 
-   ok &= fpEqual(f1->Eval(1.5) , f0->Eval(1.5) );
+   bool ok = true;
+   ok &= TMath::AreEqualAbs(f1->Eval(1.5), f0->Eval(1.5));
    double xx[1] = {2.5};
-   ok &= fpEqual(f1->EvalPar(xx) , f0->Eval(2.5) );
+   ok &= TMath::AreEqualAbs(f1->EvalPar(xx), f0->Eval(2.5));
    return ok;
 }
 
@@ -324,16 +294,12 @@
    f1->SetParameters(2,3);
    TF2 * f0 = new TF2("f0",[](double *x, double *p){ return p[0]*sin(p[1]*x[0]*x[1]); },0,10,0,10,2);
    f0->SetParameters(2,3);
-   bool ok = true; 
-   ok &= fpEqual(f1->Eval(1.5,2.5) , f0->Eval(1.5,2.5) );
+   bool ok = true;
+   ok &= TMath::AreEqualAbs(f1->Eval(1.5,2.5), f0->Eval(1.5,2.5));
    double par[2] = {3,4};
    double xx[2] = {0.8,1.6};
-<<<<<<< HEAD
    ok &= TMath::AreEqualAbs(f1->EvalPar(xx,par), f0->EvalPar(xx,par), 2e-16);
-=======
-   ok &= fpEqual(f1->EvalPar(xx,par) , f0->EvalPar(xx,par) );
->>>>>>> 5dc431db
-   return ok; 
+   return ok;
 }
 
 bool test19() {
@@ -342,16 +308,12 @@
    f1->SetParameters(2,3);
    TF3 * f0 = new TF3("f0",[](double *x, double *p){ return p[0]*sin(p[1]*x[0]*x[1]*x[2]); },0,10,0,10,0,10,2);
    f0->SetParameters(2,3);
-   bool ok = true; 
-   ok &= fpEqual(f1->Eval(1.5,2.5,3.5) , f0->Eval(1.5,2.5,3.5) );
+   bool ok = true;
+   ok &= TMath::AreEqualAbs(f1->Eval(1.5,2.5,3.5), f0->Eval(1.5,2.5,3.5));
    double par[2] = {3,4};
    double xx[3] = {0.8,1.6,2.2};
-<<<<<<< HEAD
    ok &= TMath::AreEqualAbs(f1->EvalPar(xx,par), f0->EvalPar(xx,par), 2e-16);
-=======
-   ok &= fpEqual(f1->EvalPar(xx,par) , f0->EvalPar(xx,par) );
->>>>>>> 5dc431db
-   return ok; 
+   return ok;
 }
 
 bool test20() {
@@ -360,12 +322,12 @@
    double params[16] = {1,0,1,1,1, 2,-1,2,0,2, 2,1,3,-1,2, 10};
    f2.SetParameters(params);
    TF2 f0("f2",[](double *x, double *p){ return p[0]*TMath::Gaus(x[0],p[1],p[2])*TMath::Gaus(x[1],p[3],p[4]) +
-            p[5]*TMath::Gaus(x[0],p[6],p[7])*TMath::Gaus(x[1],p[8],p[9]) + 
+            p[5]*TMath::Gaus(x[0],p[6],p[7])*TMath::Gaus(x[1],p[8],p[9]) +
             p[10]*TMath::Gaus(x[0],p[11],p[12])*TMath::Gaus(x[1],p[13],p[14]) + p[15]; },
       -10,10,-10,10,16);
    double xx[2]={1,2};
-   //printf(" difference = %f , value %f \n", f2.Eval(1,2) - f0.EvalPar(xx,params), f2.Eval(1,2) );
-   return fpEqual( f2.Eval(1,2) , f0.EvalPar(xx,params) );
+   //printf(" difference = %f, value %f \n", f2.Eval(1,2) - f0.EvalPar(xx,params), f2.Eval(1,2));
+   return TMath::AreEqualAbs(f2.Eval(1,2), f0.EvalPar(xx,params));
 }
 
 bool test21() {
@@ -373,8 +335,8 @@
    TFormula f("f","pol2+gaus(3)");
    f.SetParameters(1,2,3,1,0,1);
    TF1 f0("f0",[](double *x, double *p){ return p[0]+x[0]*p[1]+x[0]*x[0]*p[2]+p[3]*TMath::Gaus(x[0],p[4],p[5]); },0,1,6);
-   f0.SetParameters(f.GetParameters() );
-   return fpEqual(f.Eval(2) , f0.Eval(2) );
+   f0.SetParameters(f.GetParameters());
+   return TMath::AreEqualAbs(f.Eval(2), f0.Eval(2));
 }
 
 bool test22() {
@@ -382,90 +344,82 @@
    TF1 f("f","cheb10+[offset]");
    double p[12] = {1,1,1,1,1,1,1,1,1,1,1,10 };
    f.SetParameters(p);
-   return (f.Eval(0.5) == ROOT::Math::ChebyshevN(10, 0.5, p ) + f.GetParameter("offset"));
+   return (f.Eval(0.5) == ROOT::Math::ChebyshevN(10, 0.5, p) + f.GetParameter("offset"));
 }
 
 bool test23() {
    // fix function compositions using pre-defined functions
-   bool ok = true; 
+   bool ok = true;
    TF1 f1("f1","gaus");
    TF1 f2("f2","[0]+f1");
-   TF1 f0("f0",[](double *x, double *p){ return p[0]+p[1]*TMath::Gaus(x[0],p[2],p[3]); },-3,3,4 );
+   TF1 f0("f0",[](double *x, double *p){ return p[0]+p[1]*TMath::Gaus(x[0],p[2],p[3]); },-3,3,4);
    f2.SetParameters(10,1,0,1);
-   f0.SetParameters(f2.GetParameters() );
-<<<<<<< HEAD
+   f0.SetParameters(f2.GetParameters());
    ok &= TMath::AreEqualAbs(f2.Eval(1), f0.Eval(1), 7e-16);
-=======
-   ok &= fpEqual(f2.Eval(1) , f0.Eval(1) );
->>>>>>> 5dc431db
 
    TF1 f3("f3","f1+[0]");
    // param order should be the same
-   f3.SetParameters( f2.GetParameters() );
-<<<<<<< HEAD
+   f3.SetParameters(f2.GetParameters());
    ok &= TMath::AreEqualAbs(f3.Eval(1), f0.Eval(1), 7e-16);
-=======
-   ok &= fpEqual(f2.Eval(1) , f0.Eval(1) );
->>>>>>> 5dc431db
    return ok;
 }
 
 bool test24() {
    // test I/O for parameter ordering
-   bool ok = true; 
+   bool ok = true;
    TF2 f("f","xygaus");
    f.SetParameters(10,0,1,-1,2);
    TF2 * f2 = (TF2*) f.Clone();
-   ok &= ( f.Eval(1,1) == f2->Eval(1,1) );
+   ok &= (f.Eval(1,1) == f2->Eval(1,1));
    // test with copy
    TF2 f3(f);
-   ok &= ( f.Eval(1,1) == f3.Eval(1,1) );
+   ok &= (f.Eval(1,1) == f3.Eval(1,1));
    return ok;
 }
 
 bool test25() {
    // fix parsing of operator^ (ROOT-7349)
-   bool ok = true; 
+   bool ok = true;
    TF1 f1("f1","x^-2.5");
-   ok &= (f1.Eval(3.) == TMath::Power(3,-2.5) );
+   ok &= (f1.Eval(3.) == TMath::Power(3,-2.5));
 
    TF1 f2("f2","x^+2.5");
    //TF1 f3("f3","std::pow(x,2.5)");  // this needed to be fixed
    TF1 f3("f3","TMath::Power(x,2.5)");
-   ok &= (f2.Eval(3.) == f3.Eval(3) );
+   ok &= (f2.Eval(3.) == f3.Eval(3));
 
    //cms test
    TF1 t1("t1","(x<190)?(-18.7813+(((2.49368+(10.3321/(x^0.881126)))*exp(-((x^-1.66603)/0.074916)))-(-17.5757*exp(-((x^-1464.26)/-7.94004e+06))))):(1.09984+(0.394544*exp(-(x/562.407))))");
    double x = 2;
    double y =(x<190)?(-18.7813+(((2.49368+(10.3321/(std::pow(x,0.881126))))*exp(-((std::pow(x,-1.66603))/0.074916)))-(-17.5757*exp(-((std::pow(x,-1464.26))/-7.94004e+06))))):(1.09984+(0.394544*exp(-(x/562.407))));
-   ok &= (t1.Eval(2) == y );
+   ok &= (t1.Eval(2) == y);
 
    // tests with scientific notations
    auto ff = new TFormula("ff","x+2.e-2^1.2e-1");
-   ok &= ( ff->Eval(1.) == (1. + std::pow(2.e-2,1.2e-1) ) );
+   ok &= (ff->Eval(1.) == (1. + std::pow(2.e-2,1.2e-1)));
 
    ff = new TFormula("ff","x^-1.2e1");
-   ok &= ( ff->Eval(1.5) == std::pow(1.5,-1.2e1) ) ;
+   ok &= (ff->Eval(1.5) == std::pow(1.5,-1.2e1)) ;
 
    ff = new TFormula("ff","1.5e2^x");
-   ok &= ( ff->Eval(2) == std::pow(1.5e2,2) );
+   ok &= (ff->Eval(2) == std::pow(1.5e2,2));
 
    ff = new TFormula("ff","1.5e2^x^-1.1e-2");
-   ok &= ( ff->Eval(2.) == std::pow(1.5e2, std::pow(2,-1.1e-2) ) );
+   ok &= (ff->Eval(2.) == std::pow(1.5e2, std::pow(2,-1.1e-2)));
 
    // test same prelacements
    ff = new TFormula("ff","pol10(3)+pol2");
    std::vector<double> p = {1,2,3,4,5,6,7,8,9,10,11,12,13,14};
-   ff->SetParameters(p.data() );
-   double sum = 0; for (auto &a : p) { sum+= a;} 
-   ok &= ( ff->Eval(1.) == sum );
-
-   return ok;   
+   ff->SetParameters(p.data());
+   double sum = 0; for (auto &a : p) { sum+= a;}
+   ok &= (ff->Eval(1.) == sum);
+
+   return ok;
 }
 
 bool test26() {
    // test sign function
-   bool ok = true;  
+   bool ok = true;
    TF1 f("f","x*sign(1.,x+2.)");
    ok &= (f.Eval(2) == 2);
    ok &= (f.Eval(-1) == -1);
@@ -482,112 +436,95 @@
 
 bool test27() {
    // test ssq function
-   bool ok = true;  
+   bool ok = true;
    TF1 f1("f1","x+sq(x+2)+sq(x+[0])");
    TF1 f2("f2","x+(x+2)^2+(x+[0])^2");
    f1.SetParameter(0,3); f2.SetParameter(0,3);
-   ok &= fpEqual(f1.Eval(2) , f2.Eval(2));
-   ok &= fpEqual(f1.Eval(-4) , f2.Eval(-4));
+   ok &= TMath::AreEqualAbs(f1.Eval(2), f2.Eval(2));
+   ok &= TMath::AreEqualAbs(f1.Eval(-4), f2.Eval(-4));
    // test nested expressions and conflict with sqrt
    TF1 f3("f3","sqrt(1.+sq(x))");
-   ok &= fpEqual(f3.Eval(2) , sqrt(5) );
+   ok &= TMath::AreEqualAbs(f3.Eval(2), sqrt(5));
    TF1 f4("f4","sq(1.+std::sqrt(x))");
-   ok &= fpEqual(f4.Eval(2) , TMath::Sq(1.+sqrt(2)) );
+   ok &= TMath::AreEqualAbs(f4.Eval(2), TMath::Sq(1.+sqrt(2)));
    TF1 f5("f5","sqrt(((TMath::Sign(1,[0])*sq([0]/x))+(sq([1])*(x^([3]-1))))+sq([2]))");
    auto func = [](double *x, double *p){ return TMath::Sqrt(((TMath::Sign(1,p[0])*TMath::Sq(p[0]/x[0]))+(TMath::Sq(p[1])*(TMath::Power(x[0],(p[3]-1)))))+TMath::Sq(p[2])); };
    TF1 f6("f6",func,-10,10,4);
    f5.SetParameters(-1,2,3,4); f6.SetParameters(f5.GetParameters());
-<<<<<<< HEAD
    ok &= TMath::AreEqualAbs(f5.Eval(2), f6.Eval(2), 4.e-16);
-=======
-   ok &= fpEqual(f5.Eval(2) , f6.Eval(2) );
->>>>>>> 5dc431db
    return ok;
 }
 
 bool test28() {
-   bool ok = true; 
+   bool ok = true;
    // test composition of two functions
    TF1 fsin("fsin", "[0]*sin(x)", 0., 10.);
-   fsin.SetParNames( "sin");
-   fsin.SetParameter( 0, 2.1);
+   fsin.SetParNames("sin");
+   fsin.SetParameter(0, 2.1);
 
    TF1  fcos("fcos", "[0]*cos(x)", 0., 10.);
-   fcos.SetParNames( "cos");
-   fcos.SetParameter( 0, 1.1);
+   fcos.SetParNames("cos");
+   fcos.SetParameter(0, 1.1);
 
    TF1 fsincos("fsc", "fsin+fcos");
 
    // keep same order in evaluation
    TF1 f0("f0",[](double *x, double *p){ return p[1]*sin(x[0]) + p[0]*cos(x[0]);},0.,10.,2);
    f0.SetParameters(1.1,2.1);
-<<<<<<< HEAD
    ok &= TMath::AreEqualAbs(fsincos.Eval(2), f0.Eval(2), 3e-16);
-=======
-#ifdef R__B64
-   bool epsilon = false;
-#else
-   bool epsilon = true;
-#endif
-   ok &= fpEqual(fsincos.Eval(2) , f0.Eval(2), epsilon);
->>>>>>> 5dc431db
-   return ok;
-
+   return ok;
 }
 
 bool test29() {
-   // test hexadecimal numbers 
-   bool ok = true; 
+   // test hexadecimal numbers
+   bool ok = true;
    TF1 f1("f1","x+[0]*0xaf");
    f1.SetParameter(0,2);
-   ok &= (f1.Eval(3) == (3.+2*175.) );
+   ok &= (f1.Eval(3) == (3.+2*175.));
 
    TF1 f2("f2","0x64^2+x");
-   ok &= (f2.Eval(1) == 10001 );
+   ok &= (f2.Eval(1) == 10001);
 
    TF1 f3("f3","x^0x000c+1");
-   ok &= (f3.Eval(2) == 4097 );
-
-   return ok; 
-
+   ok &= (f3.Eval(2) == 4097);
+
+   return ok;
 }
 
 bool test30() {
 // handle -- (++ is in linear expressions)
-   bool ok = true;    
+   bool ok = true;
    TF1 f1("f1","x--[0]");
    f1.SetParameter(0,2);
-   ok &= (f1.Eval(3) == 5. );
-
-   return ok; 
-
+   ok &= (f1.Eval(3) == 5.);
+
+   return ok;
 }
 
 bool test31() {
 // test whitespaces in par name and cloning
-   bool ok = true;    
+   bool ok = true;
    TF1 f1("f1","x*[0]");
    f1.SetParameter(0,2);
    f1.SetParName(0,"First Param");
    auto f2 = (TF1*) f1.Clone();
-   
-   ok &= (f1.Eval(3) == f2->Eval(3) );
-   ok &= (TString(f1.GetParName(0) ) == TString(f2->GetParName(0) ) );
-
-   return ok; 
-
-}
-
-bool test32() { 
+
+   ok &= (f1.Eval(3) == f2->Eval(3));
+   ok &= (TString(f1.GetParName(0)) == TString(f2->GetParName(0)));
+
+   return ok;
+}
+
+bool test32() {
 // test polynomial are linear and have right number
-   bool ok = true; 
-   TF1 f1("f1","pol2"); 
-   ok &= (f1.GetNumber() == 302); 
-   ok &= (f1.IsLinear() ); 
-
-   TF1 f2("f2","gaus(0)+pol1(3)"); 
-   ok &= (f2.GetNumber() == 0); 
-   ok &= (!f2.IsLinear()); 
+   bool ok = true;
+   TF1 f1("f1","pol2");
+   ok &= (f1.GetNumber() == 302);
+   ok &= (f1.IsLinear());
+
+   TF1 f2("f2","gaus(0)+pol1(3)");
+   ok &= (f2.GetNumber() == 0);
+   ok &= (!f2.IsLinear());
    return ok;
 }
 
@@ -600,127 +537,126 @@
    f1.SetParameters(1,0,1,1,2,0.);
    TF2 f2("f2","xygaus",-10,10,-10,10);
    f2.SetParameters(1,0,1,1,2);
-   ok &= TMath::AreEqualAbs( f1.Eval(0), f2.Eval(0)/(f2.Integral(-10,10,-20,20) ), 1.E-4 );
+   ok &= TMath::AreEqualAbs(f1.Eval(0), f2.Eval(0)/(f2.Integral(-10,10,-20,20)), 1.E-4);
    if (!ok) std::cout << "Error in test33 - " << f1.Eval(0) << "  " << f2.Eval(0)/f2.Integral(-10,10,-10,10) << std::endl;
-   return ok;          
+   return ok;
 }
 
 bool test34() {
    // test for bug 8105
    bool ok  = true;
    TF1 f1("f1","(1.- gaus)*[3]",-10,10);
-   f1.SetParameters(1,0,1,3); 
-   ok &=  TMath::AreEqualAbs( f1.Eval(1), (1.- TMath::Gaus(1,0,1) )*3., 1.E-10);
-   return ok; 
-   
-}
-bool test35() { 
+   f1.SetParameters(1,0,1,3);
+   ok &= TMath::AreEqualAbs(f1.Eval(1), (1.- TMath::Gaus(1,0,1))*3., 1.E-10);
+   return ok;
+}
+
+bool test35() {
    // test for similar pre-defined functions
    bool ok = true;
    TF1 f1("f1","cheb1(0)+cheb10(2)",-1,1);
    std::vector<double> par(13);
    par.assign(13,1.); par[1] = 2; par[2] = 3;
-   TF1 g1("g1",[](double *x, double *p){ return ROOT::Math::ChebyshevN(1, x[0], p ) + ROOT::Math::ChebyshevN(10,x[0],p+2 ); }, -1, 1, 13);
-   f1.SetParameters(par.data()); 
-   g1.SetParameters(par.data()); 
-
-   ok &=  TMath::AreEqualRel( f1.Eval(2), g1.Eval(2), 1.E-6);
-   
+   TF1 g1("g1",[](double *x, double *p){ return ROOT::Math::ChebyshevN(1, x[0], p) + ROOT::Math::ChebyshevN(10,x[0],p+2); }, -1, 1, 13);
+   f1.SetParameters(par.data());
+   g1.SetParameters(par.data());
+
+   ok &= TMath::AreEqualRel(f1.Eval(2), g1.Eval(2), 1.E-6);
+
    TF1 f2("f2","cheb10(0)+cheb1(11)",-1,1);
-   TF1 g2("g2",[](double *x, double *p){ return ROOT::Math::ChebyshevN(10, x[0], p ) + ROOT::Math::ChebyshevN(1,x[0],p+11 ); }, -1, 1, 13);
-   f2.SetParameters(par.data()); 
-   g2.SetParameters(par.data()); 
-
-   ok &=  TMath::AreEqualRel( f2.Eval(2), g2.Eval(2), 1.E-6);   
-   
-   return ok; 
-}
-bool test36() { 
+   TF1 g2("g2",[](double *x, double *p){ return ROOT::Math::ChebyshevN(10, x[0], p) + ROOT::Math::ChebyshevN(1,x[0],p+11); }, -1, 1, 13);
+   f2.SetParameters(par.data());
+   g2.SetParameters(par.data());
+
+   ok &= TMath::AreEqualRel(f2.Eval(2), g2.Eval(2), 1.E-6);
+
+   return ok;
+}
+
+bool test36() {
    // test for mixed dim functions
    bool ok = true;
    TF2 f1("f1","xygaus(0) + gaus(5)");
    f1.SetParameters(1,0,1,1,2,2,-1,1);
    auto g1 = [](double x, double y){ return TMath::Gaus(x,0,1)*TMath::Gaus(y,1,2)+2.*TMath::Gaus(x,-1,1); };
-   ok &=  TMath::AreEqualAbs( f1.Eval(1,1), g1(1,1), 1.E-10);
+   ok &= TMath::AreEqualAbs(f1.Eval(1,1), g1(1,1), 1.E-10);
 
    TF2 f2("f2","xygaus(0) + gaus[y](5)");
    f2.SetParameters(1,0,1,1,2,2,-1,1);
    auto g2 = [](double x, double y){ return TMath::Gaus(x,0,1)*TMath::Gaus(y,1,2)+2.*TMath::Gaus(y,-1,1); };
-   ok &=  TMath::AreEqualAbs( f2.Eval(1,1), g2(1,1), 1.E-10);
-
-   
-   return ok; 
-} 
-   
-void PrintError(int itest)  { 
+   ok &= TMath::AreEqualAbs(f2.Eval(1,1), g2(1,1), 1.E-10);
+
+   return ok;
+}
+
+void PrintError(int itest)  {
    Error("TFormula test","test%d FAILED ",itest);
    failedTests.push_back(itest);
 }
+
 void IncrTest(int & itest) {
    if (itest > 0) std::cout << ".\n";
    itest++;
    std::cout << "Test " << itest << " :        ";
-} 
+}
 
 int runTests(bool debug = false) {
 
    verbose = debug;
-         
+
    int itest = 0;
 
-   
-   IncrTest(itest); if (!test1() ) { PrintError(itest); } 
-   IncrTest(itest); if (!test2() ) { PrintError(itest); }
-   IncrTest(itest); if (!test3() ) { PrintError(itest); }
-   IncrTest(itest); if (!test4() ) { PrintError(itest); }
-   IncrTest(itest); if (!test5() ) { PrintError(itest); }
-   IncrTest(itest); if (!test6() ) { PrintError(itest); }
-   IncrTest(itest); if (!test7() ) { PrintError(itest); }
-   IncrTest(itest); if (!test8() ) { PrintError(itest); }
-   IncrTest(itest); if (!test9() ) { PrintError(itest); }
-   IncrTest(itest); if (!test10() ) { PrintError(itest); }
-   IncrTest(itest); if (!test11() ) { PrintError(itest); }
-   IncrTest(itest); if (!test12() ) { PrintError(itest); }
-   IncrTest(itest); if (!test13() ) { PrintError(itest); }
-   IncrTest(itest); if (!test14() ) { PrintError(itest); }
-   IncrTest(itest); if (!test15() ) { PrintError(itest); }
-   IncrTest(itest); if (!test16() ) { PrintError(itest); }
-   IncrTest(itest); if (!test17() ) { PrintError(itest); }
-   IncrTest(itest); if (!test18() ) { PrintError(itest); }
-   IncrTest(itest); if (!test19() ) { PrintError(itest); }
-   IncrTest(itest); if (!test20() ) { PrintError(itest); }
-   IncrTest(itest); if (!test21() ) { PrintError(itest); }
-   IncrTest(itest); if (!test22() ) { PrintError(itest); }
-   IncrTest(itest); if (!test23() ) { PrintError(itest); }
-   IncrTest(itest); if (!test24() ) { PrintError(itest); }
-   IncrTest(itest); if (!test25() ) { PrintError(itest); }
-   IncrTest(itest); if (!test26() ) { PrintError(itest); }
-   IncrTest(itest); if (!test27() ) { PrintError(itest); }
-   IncrTest(itest); if (!test28() ) { PrintError(itest); }
-   IncrTest(itest); if (!test29() ) { PrintError(itest); }
-   IncrTest(itest); if (!test30() ) { PrintError(itest); }
-   IncrTest(itest); if (!test31() ) { PrintError(itest); }
-   IncrTest(itest); if (!test32() ) { PrintError(itest); }
-   IncrTest(itest); if (!test33() ) { PrintError(itest); }
-   IncrTest(itest); if (!test34() ) { PrintError(itest); }
-   IncrTest(itest); if (!test35() ) { PrintError(itest); }
-   IncrTest(itest); if (!test36() ) { PrintError(itest); }
+   IncrTest(itest); if (!test1()) { PrintError(itest); }
+   IncrTest(itest); if (!test2()) { PrintError(itest); }
+   IncrTest(itest); if (!test3()) { PrintError(itest); }
+   IncrTest(itest); if (!test4()) { PrintError(itest); }
+   IncrTest(itest); if (!test5()) { PrintError(itest); }
+   IncrTest(itest); if (!test6()) { PrintError(itest); }
+   IncrTest(itest); if (!test7()) { PrintError(itest); }
+   IncrTest(itest); if (!test8()) { PrintError(itest); }
+   IncrTest(itest); if (!test9()) { PrintError(itest); }
+   IncrTest(itest); if (!test10()) { PrintError(itest); }
+   IncrTest(itest); if (!test11()) { PrintError(itest); }
+   IncrTest(itest); if (!test12()) { PrintError(itest); }
+   IncrTest(itest); if (!test13()) { PrintError(itest); }
+   IncrTest(itest); if (!test14()) { PrintError(itest); }
+   IncrTest(itest); if (!test15()) { PrintError(itest); }
+   IncrTest(itest); if (!test16()) { PrintError(itest); }
+   IncrTest(itest); if (!test17()) { PrintError(itest); }
+   IncrTest(itest); if (!test18()) { PrintError(itest); }
+   IncrTest(itest); if (!test19()) { PrintError(itest); }
+   IncrTest(itest); if (!test20()) { PrintError(itest); }
+   IncrTest(itest); if (!test21()) { PrintError(itest); }
+   IncrTest(itest); if (!test22()) { PrintError(itest); }
+   IncrTest(itest); if (!test23()) { PrintError(itest); }
+   IncrTest(itest); if (!test24()) { PrintError(itest); }
+   IncrTest(itest); if (!test25()) { PrintError(itest); }
+   IncrTest(itest); if (!test26()) { PrintError(itest); }
+   IncrTest(itest); if (!test27()) { PrintError(itest); }
+   IncrTest(itest); if (!test28()) { PrintError(itest); }
+   IncrTest(itest); if (!test29()) { PrintError(itest); }
+   IncrTest(itest); if (!test30()) { PrintError(itest); }
+   IncrTest(itest); if (!test31()) { PrintError(itest); }
+   IncrTest(itest); if (!test32()) { PrintError(itest); }
+   IncrTest(itest); if (!test33()) { PrintError(itest); }
+   IncrTest(itest); if (!test34()) { PrintError(itest); }
+   IncrTest(itest); if (!test35()) { PrintError(itest); }
+   IncrTest(itest); if (!test36()) { PrintError(itest); }
 
    std::cout << ".\n";
-    
-   if (failedTests.size() == 0)  
+
+   if (failedTests.size() == 0)
       std::cout << "All TFormula Parsing tests PASSED !" << std::endl;
    else {
-      Error("TFORMULA Tests","%d tests failed ",int(failedTests.size()) );
+      Error("TFORMULA Tests","%d tests failed ",int(failedTests.size()));
       std::cout << "failed tests are : ";
-      for (auto & ittest : failedTests) { 
+      for (auto & ittest : failedTests) {
          std::cout << ittest << "   ";
       }
       std::cout << std::endl;
    }
-   
-   return failedTests.size(); 
-   
+
+   return failedTests.size();
 }
 
 };