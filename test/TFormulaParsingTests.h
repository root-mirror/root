#include "TF1.h"
#include "TF2.h"
#include "TF3.h"
#include "TFormula.h"
#include "TGraph.h"
#include "TMath.h"
#include "Math/ChebyshevPol.h"

// test of tformula neeeded to be run

class TFormulaParsingTests {

bool verbose;
std::vector<int> failedTests;

public:

TFormulaParsingTests(bool _verbose = false) : verbose(_verbose) {}

bool test1() {
   // test composition of functions
   TF1 f1("f1","[0]+[1]*x*x");
   TF1 f2("f2","[0]+[1]*f1");

   f2.SetParameters(1,2,3,4);

   return (f2.Eval(2) == 39.);
}

bool test2() {
   TF1 f1("f1","[0]+[1]*x");
   TF1 f2("f2","[0]+[1]*x*f1");

   TF1 f3("f3",f2.GetExpFormula());

   f3.SetParameters(1,2,3,4);

   return (f3.Eval(2) == 45.);
}

bool test3() {
   // still test composition of functions
   TF1 f1("f1","gaus");
   TF1 f2("f2","[0]+[1]*x+f1");

   f2.SetParameters(10,2,5,2,1);

   f1.SetParameters(5,2,1);

   return (f2.Eval(2) == (10. + 2*2 + f1.Eval(2)));
}

bool test4() {
   // similar but with different name (it contains gaus)
   TF1 f1("fgaus","gaus");
   TF1 f2("f2","[0]+[1]*x+fgaus");

   f2.SetParameters(10,2,5,2,1);

   f1.SetParameters(5,2,1);

   return (f2.Eval(2) == (10. + 2*2 + f1.Eval(2)));
}

bool test5() {
   // similar but with different name (it contains gaus)
   TF1 f1("gausnfunc","gaus");
   TF1 f2("f2","[0]+[1]*x+gausnfunc");

   f2.SetParameters(10,2,5,2,1);

   f1.SetParameters(5,2,1);

   return (f2.Eval(2) == (10. + 2*2 + f1.Eval(2)));
}

bool test1a() {
   // this makes infinite loop
   // why re-using same name
   TF1 f1("f1","[0]+[1]*x*x");
   TF1 f2("f1","[0]+[1]*f1");
   return true;
}

bool test6() {
   // test linear function used in fitting
   bool ok = true;
   double x[] = {1,2,3,4,5};
   double y[] = {1,4,7,9,10};
   TGraph g(5,x,y);

   int iret = g.Fit("x++1","Q");
   ok &= (iret == 0);
   iret = g.Fit("1++x","Q");
   return iret == 0;
}

bool test7() {
   // test copying and deleting of linear functions
   TF1 * f1 = new TF1("f1","1++x");
   if (f1->GetNpar() != 2) return false;
   f1->SetParameters(2,3);
   if (f1->Eval(3) != 11) return  false;

   if (verbose) printf("Test7: test linear part1 of function\n");
   TFormula * lin1 = (TFormula*) f1->GetLinearPart(1);
   assert (lin1);
   if (lin1->Eval(3) != 3) return false;

   if (verbose) printf("Test7: test copying linear function\n");

   TF1 * f2 = new TF1(*f1);
   if (f2->Eval(3) != 11) return  false;

   if (verbose) printf("Test7: test linear part1 of copied function\n");
   if (!f2->IsLinear()) return false;
   lin1 = (TFormula*) f2->GetLinearPart(1);
   assert (lin1);
   if (lin1->Eval(3) != 3) return false;

   delete f1;

   if (verbose) printf("Test7: test cloning linear function\n");

   TF1 * f3 = (TF1*) f2->Clone("f3");
   if (f3->Eval(3) != 11) return  false;

   if (verbose) printf("Test7: test deleting the copied function\n");
   delete f2;

   if (verbose) printf("Test7: test linear part1 of cloned function\n");
   if (!f3->IsLinear()) return false;
   lin1 = (TFormula*) f3->GetLinearPart(1);
   assert (lin1);
   if (verbose) printf("Test7: test evaluating linear part1 of cloned function\n");
   if (lin1->Eval(3) != 3) return false;

   if (verbose) printf("Test7: test deleting the cloned function\n");
   delete f3;
   return true;
}

bool test8() {
   // test the operator ^
   bool ok = true;
   TFormula * f = 0;
   f = new TFormula("f","x^y");

   ok &= (f->Eval(2,3) == 8);
   delete f;

   f = new TFormula("f","(x+[0])^y");
   f->SetParameter(0,1);
   ok &= (f->Eval(2,3) == 27);
   delete f;

   f = new TFormula("f","sqrt(x+[0])^y");
   f->SetParameter(0,2);
   ok &= (f->Eval(2,3) == 8);
   delete f;

   f = new TFormula("f","[0]/((x+2)^y)");
   f->SetParameter(0,27);
   ok &= (f->Eval(1,3) == 1);
   delete f;

   f = new TFormula("f","[0]/((x+2)^(y+1))");
   f->SetParameter(0,27);
   ok &= (f->Eval(1,2) == 1);
   delete f;

   // test also nested operators
   f = new TFormula("f","((x+1)^y)^z");
   ok &= (f->Eval(1,3,4) == 4096);
   delete f;

   f = new TFormula("f","x^((y+1)^z)");
   ok &= (f->Eval(2,1,3) == 256);
   delete f;

   return ok;
}

bool test9() {
   // test the exponent notations in numbers
   bool ok = true;

   TFormula * f = 0;
   f = new TFormula("f","x+2.0e1");
   ok &= (f->Eval(1) == 21.);

   f = new TFormula("f","x*2.e-1");
   ok &= (f->Eval(10) == 2.);

   f = new TFormula("f","x*2.e+1");
   ok &= (f->Eval(0.1) == 2.);

   f = new TFormula("f","x*2E2");
   ok &= (f->Eval(0.01) == 2.);

   delete f;
   return ok;
}

bool test10() {
   // test the operator "? : "
   bool ok = true;
   TFormula * f = 0;
   f  = new TFormula("f","(x<0)?-x:x");
   ok &= (f->Eval(-2) == 2);
   ok &= (f->Eval(2) == 2);

   f = new TFormula("f","(x<0)?x:pol2");
   f->SetParameters(1,2,3);
   ok &= (f->Eval(-2) == -2);
   ok &= (f->Eval(2) == 1 + 2*2 + 2*2*3);

   delete f;
   return ok;
}

bool test11() {
   // test with ::
   bool ok = true;

   TFormula f1("f","ROOT::Math::normal_pdf(x,1,2)");
   TFormula f2("f","[0]+TMath::Gaus(x,2,1,true)");
   f2.SetParameter(0,1);
   ok &= ((f1.Eval(2) + 1.) == f2.Eval(2));
   return ok;
}

bool test12() {
   // test parameters order
   bool ok = true;
   TFormula * f = 0;
   f = new TFormula("f","[2] + [3]*x + [0]*x^2 + [1]*x^3");
   f->SetParameters(1,2,3,4);
   double result = 3+4*2+1*4+2*8;
   ok &= (f->Eval(2) == result);
   f = new TFormula("f","[b] + [c]*x + [d]*x^2 + [a]*x^3");
   f->SetParameters(1,2,3,4);
   result = 2+3*2+4*4+1*8;
   ok &= (f->Eval(2) == result);
   // change a parameter value
   f->SetParName(2,"par2");
   ok &= (f->Eval(2) == result);
   return ok;
}

bool test13()  {
   // test GetExpFormula
   TFormula f("f","[2] + [0]*x + [1]*x*x");
   f.SetParameters(1,2,3);
   return (f.GetExpFormula() == TString("[p2]+[p0]*x+[p1]*x*x"));
}

bool test14()  {
   // test GetExpFormula
   TFormula f("f","[2] + [0]*x + [1]*x*x");
   f.SetParameters(1,2,3);
   return (f.GetExpFormula("P") == TString("3+1*x+2*x*x"));
}

bool test15()  {
   // test GetExpFormula
   TFormula f("f","[2] + [0]*x + [1]*x*x");
   f.SetParameters(1,2,3);
   return (f.GetExpFormula("CLING") == TString("p[2]+p[0]*x[0]+p[1]*x[0]*x[0] ")); // need an extra white space
}

bool test16()  {
   // test GetExpFormula
   TFormula f("f","[2] + [0]*x + [1]*x*x");
   f.SetParameters(1,2,3);
   return (f.GetExpFormula("CLING P") == TString("3.000000+1.000000*x[0]+2.000000*x[0]*x[0] "));
}

bool test17() {
   // test Eval for TF1
   TF1 * f1 = new TF1("f1","[0]*sin([1]*x)");
   f1->SetParameters(2,3);
   TF1 * f0 = new TF1("f0",[](double *x, double *p){ return p[0]*sin(p[1]*x[0]); },0,10,2);
   f0->SetParameters(2,3);
   bool ok = true;
   ok &= (f1->Eval(1.5) == f0->Eval(1.5));
   double xx[1] = {2.5};
   ok &= (f1->EvalPar(xx) == f0->Eval(2.5));
   return ok;
}

bool test18() {
   // test Eval for TF2
   TF2 * f1 = new TF2("f2","[0]*sin([1]*x*y)");
   f1->SetParameters(2,3);
   TF2 * f0 = new TF2("f0",[](double *x, double *p){ return p[0]*sin(p[1]*x[0]*x[1]); },0,10,0,10,2);
   f0->SetParameters(2,3);
   bool ok = true;
   ok &= (f1->Eval(1.5,2.5) == f0->Eval(1.5,2.5));
   double par[2] = {3,4};
   double xx[2] = {0.8,1.6};
   ok &= TMath::AreEqualAbs(f1->EvalPar(xx,par), f0->EvalPar(xx,par), 2e-16);
   return ok;
}

bool test19() {
   // test Eval for TF3
   TF3 * f1 = new TF3("f3","[0]*sin([1]*x*y*z)");
   f1->SetParameters(2,3);
   TF3 * f0 = new TF3("f0",[](double *x, double *p){ return p[0]*sin(p[1]*x[0]*x[1]*x[2]); },0,10,0,10,0,10,2);
   f0->SetParameters(2,3);
   bool ok = true;
   ok &= (f1->Eval(1.5,2.5,3.5) == f0->Eval(1.5,2.5,3.5));
   double par[2] = {3,4};
   double xx[3] = {0.8,1.6,2.2};
   ok &= TMath::AreEqualAbs(f1->EvalPar(xx,par), f0->EvalPar(xx,par), 2e-16);
   return ok;
}

bool test20() {
   // test parameter order with more than 10 parameters
   TF2 f2("f2","xygaus+xygaus(5)+xygaus(10)+[offset]");
   double params[16] = {1,0,1,1,1, 2,-1,2,0,2, 2,1,3,-1,2, 10};
   f2.SetParameters(params);
   TF2 f0("f2",[](double *x, double *p){ return p[0]*TMath::Gaus(x[0],p[1],p[2])*TMath::Gaus(x[1],p[3],p[4]) +
            p[5]*TMath::Gaus(x[0],p[6],p[7])*TMath::Gaus(x[1],p[8],p[9]) +
            p[10]*TMath::Gaus(x[0],p[11],p[12])*TMath::Gaus(x[1],p[13],p[14]) + p[15]; },
      -10,10,-10,10,16);
   double xx[2]={1,2};
   //printf(" difference = %f, value %f \n", f2.Eval(1,2) - f0.EvalPar(xx,params), f2.Eval(1,2));
   return (f2.Eval(1,2) == f0.EvalPar(xx,params));
}

bool test21() {
   // test parsing polynomials (bug ROOT-7312)
   TFormula f("f","pol2+gaus(3)");
   f.SetParameters(1,2,3,1,0,1);
   TF1 f0("f0",[](double *x, double *p){ return p[0]+x[0]*p[1]+x[0]*x[0]*p[2]+p[3]*TMath::Gaus(x[0],p[4],p[5]); },0,1,6);
   f0.SetParameters(f.GetParameters());
   return (f.Eval(2) == f0.Eval(2));
}

bool test22() {
   // test chebyshev
   TF1 f("f","cheb10+[offset]");
   double p[12] = {1,1,1,1,1,1,1,1,1,1,1,10 };
   f.SetParameters(p);
   return (f.Eval(0.5) == ROOT::Math::ChebyshevN(10, 0.5, p) + f.GetParameter("offset"));
}

bool test23() {
   // fix function compositions using pre-defined functions
   bool ok = true;
   TF1 f1("f1","gaus");
   TF1 f2("f2","[0]+f1");
   TF1 f0("f0",[](double *x, double *p){ return p[0]+p[1]*TMath::Gaus(x[0],p[2],p[3]); },-3,3,4);
   f2.SetParameters(10,1,0,1);
   f0.SetParameters(f2.GetParameters());
   ok &= TMath::AreEqualAbs(f2.Eval(1), f0.Eval(1), 7e-16);

   TF1 f3("f3","f1+[0]");
   // param order should be the same
   f3.SetParameters(f2.GetParameters());
   ok &= TMath::AreEqualAbs(f3.Eval(1), f0.Eval(1), 7e-16);
   return ok;
}

bool test24() {
   // test I/O for parameter ordering
   bool ok = true;
   TF2 f("f","xygaus");
   f.SetParameters(10,0,1,-1,2);
   TF2 * f2 = (TF2*) f.Clone();
   ok &= (f.Eval(1,1) == f2->Eval(1,1));
   // test with copy
   TF2 f3(f);
   ok &= (f.Eval(1,1) == f3.Eval(1,1));
   return ok;
}

bool test25() {
   // fix parsing of operator^ (ROOT-7349)
   bool ok = true;
   TF1 f1("f1","x^-2.5");
<<<<<<< HEAD
   ok &= (f1.Eval(3.) == TMath::Power(3,-2.5));
=======
   ok &= (f1.Eval(3.) == TMath::Power(3,-2.5) );
   if (!ok)  std::cout << "Error in test25 - f != x^-2.5 " << f1.Eval(3.) << "  " <<  TMath::Power(3,-2.5) << std::endl;
>>>>>>> 5f99219a

   TF1 f2("f2","x^+2.5");
   //TF1 f3("f3","std::pow(x,2.5)");  // this needed to be fixed
   TF1 f3("f3","TMath::Power(x,2.5)");
<<<<<<< HEAD
   ok &= (f2.Eval(3.) == f3.Eval(3));
=======
   bool ret =  (f2.Eval(3.) == f3.Eval(3) );
   if (!ret)  std::cout << "Error in test25 - f2 != f3 " << f2.Eval(3.) << "  " <<  f3.Eval(3.) << std::endl;
   ok &= ret; 
>>>>>>> 5f99219a

   //cms test
   TF1 t1("t1","(x<190)?(-18.7813+(((2.49368+(10.3321/(x^0.881126)))*exp(-((x^-1.66603)/0.074916)))-(-17.5757*exp(-((x^-1464.26)/-7.94004e+06))))):(1.09984+(0.394544*exp(-(x/562.407))))");
   double x = 2;
   double y =(x<190)?(-18.7813+(((2.49368+(10.3321/(std::pow(x,0.881126))))*exp(-((std::pow(x,-1.66603))/0.074916)))-(-17.5757*exp(-((std::pow(x,-1464.26))/-7.94004e+06))))):(1.09984+(0.394544*exp(-(x/562.407))));
<<<<<<< HEAD
   ok &= (t1.Eval(2) == y);

   // tests with scientific notations
   auto ff = new TFormula("ff","x+2.e-2^1.2e-1");
   ok &= (ff->Eval(1.) == (1. + std::pow(2.e-2,1.2e-1)));

   ff = new TFormula("ff","x^-1.2e1");
   ok &= (ff->Eval(1.5) == std::pow(1.5,-1.2e1)) ;

   ff = new TFormula("ff","1.5e2^x");
   ok &= (ff->Eval(2) == std::pow(1.5e2,2));

   ff = new TFormula("ff","1.5e2^x^-1.1e-2");
   ok &= (ff->Eval(2.) == std::pow(1.5e2, std::pow(2,-1.1e-2)));
=======
   // this fails on 32 bits - put a tolerance
   ret = TMath::AreEqualAbs(t1.Eval(2) , y , 1.E-8);
   if (!ret)  std::cout << "Error in test25 - t1 != y " << t1.Eval(2.) << "  " <<  y << std::endl;
   ok &= ret; 

   // tests with scientific notations
   auto ff = new TFormula("ff","x+2.e-2^1.2e-1");
   ret = ( ff->Eval(1.) == (1. + std::pow(2.e-2,1.2e-1) ) );
   if (!ret) std::cout << "Error in test25 - ff != expr " << ff->Eval(1.) << "  " <<   (1. + std::pow(2.e-2,1.2e-1) ) << std::endl;
   ok &= ret; 

   ff = new TFormula("ff","x^-1.2e1");
   ret = ( ff->Eval(1.5) == std::pow(1.5,-1.2e1) ) ;
   if (!ret) std::cout << "Error in test25 - ff(1.5) != pow " <<  ff->Eval(1.5) << "  " <<  std::pow(1.5,-1.2e1) << std::endl; 
   ok &= ret; 

   ff = new TFormula("ff","1.5e2^x");
   ret = ( ff->Eval(2) == std::pow(1.5e2,2) );
   if (!ret) std::cout << "Error in test25 - ff(2) != pow " << ff->Eval(2) << "  " <<  std::pow(1.5e2,2) << std::endl; 
   ok &= ret; 

   ff = new TFormula("ff","1.5e2^x^-1.1e-2");
   ret = ( ff->Eval(2.) == std::pow(1.5e2, std::pow(2,-1.1e-2) ) );
   if (!ret) std::cout << "Error in test25 - ff(2) != pow^pow " << ff->Eval(2.) << "  " <<  std::pow(1.5e2, std::pow(2,-1.1e-2) ) << std::endl; 
   ok &= ret; 
>>>>>>> 5f99219a

   // test same prelacements
   ff = new TFormula("ff","pol10(3)+pol2");
   std::vector<double> p = {1,2,3,4,5,6,7,8,9,10,11,12,13,14};
<<<<<<< HEAD
   ff->SetParameters(p.data());
   double sum = 0; for (auto &a : p) { sum+= a;}
   ok &= (ff->Eval(1.) == sum);
=======
   ff->SetParameters(p.data() );
   double sum = 0; for (auto &a : p) { sum+= a;} 
   ret = ( ff->Eval(1.) == sum );
   if (!ret) std::cout << "Error in test25 - ff(1) != sum " << ff->Eval(1.) << "  " <<  sum << std::endl; 
   ok &= ret; 
>>>>>>> 5f99219a

   return ok;
}

bool test26() {
   // test sign function
   bool ok = true;
   TF1 f("f","x*sign(1.,x+2.)");
   ok &= (f.Eval(2) == 2);
   ok &= (f.Eval(-1) == -1);
   ok &= (f.Eval(-3) == 3);
   TF1 f2("f2","x*TMath::Sign(1,x+2)");
   ok &= (f2.Eval(2) == 2);
   ok &= (f2.Eval(-1) == -1);
   ok &= (f2.Eval(-3) == 3);
   TF1 f3("f3","TMath::SignBit(x-2)");
   ok &= (f3.Eval(1) == 1);
   ok &= (f3.Eval(3) == 0);
   return ok;
}

bool test27() {
   // test ssq function
   bool ok = true;
   TF1 f1("f1","x+sq(x+2)+sq(x+[0])");
   TF1 f2("f2","x+(x+2)^2+(x+[0])^2");
   f1.SetParameter(0,3); f2.SetParameter(0,3);
   ok &= (f1.Eval(2) == f2.Eval(2));
   ok &= (f1.Eval(-4) == f2.Eval(-4));
   // test nested expressions and conflict with sqrt
   TF1 f3("f3","sqrt(1.+sq(x))");
   ok &= (f3.Eval(2) == sqrt(5));
   TF1 f4("f4","sq(1.+std::sqrt(x))");
   ok &= (f4.Eval(2) == TMath::Sq(1.+sqrt(2)));
   TF1 f5("f5","sqrt(((TMath::Sign(1,[0])*sq([0]/x))+(sq([1])*(x^([3]-1))))+sq([2]))");
   auto func = [](double *x, double *p){ return TMath::Sqrt(((TMath::Sign(1,p[0])*TMath::Sq(p[0]/x[0]))+(TMath::Sq(p[1])*(TMath::Power(x[0],(p[3]-1)))))+TMath::Sq(p[2])); };
   TF1 f6("f6",func,-10,10,4);
   f5.SetParameters(-1,2,3,4); f6.SetParameters(f5.GetParameters());
   ok &= TMath::AreEqualAbs(f5.Eval(2), f6.Eval(2), 4.e-16);
   return ok;
}

bool test28() {
   bool ok = true;
   // test composition of two functions
   TF1 fsin("fsin", "[0]*sin(x)", 0., 10.);
   fsin.SetParNames("sin");
   fsin.SetParameter(0, 2.1);

   TF1  fcos("fcos", "[0]*cos(x)", 0., 10.);
   fcos.SetParNames("cos");
   fcos.SetParameter(0, 1.1);

   TF1 fsincos("fsc", "fsin+fcos");

   // keep same order in evaluation
   TF1 f0("f0",[](double *x, double *p){ return p[1]*sin(x[0]) + p[0]*cos(x[0]);},0.,10.,2);
   f0.SetParameters(1.1,2.1);
   ok &= TMath::AreEqualAbs(fsincos.Eval(2), f0.Eval(2), 3e-16);
   return ok;
}

bool test29() {
   // test hexadecimal numbers
   bool ok = true;
   TF1 f1("f1","x+[0]*0xaf");
   f1.SetParameter(0,2);
   ok &= (f1.Eval(3) == (3.+2*175.));

   TF1 f2("f2","0x64^2+x");
   ok &= (f2.Eval(1) == 10001);

   TF1 f3("f3","x^0x000c+1");
   ok &= (f3.Eval(2) == 4097);

   return ok;
}

bool test30() {
// handle -- (++ is in linear expressions)
   bool ok = true;
   TF1 f1("f1","x--[0]");
   f1.SetParameter(0,2);
   ok &= (f1.Eval(3) == 5.);

   return ok;
}

bool test31() {
// test whitespaces in par name and cloning
   bool ok = true;
   TF1 f1("f1","x*[0]");
   f1.SetParameter(0,2);
   f1.SetParName(0,"First Param");
   auto f2 = (TF1*) f1.Clone();

   ok &= (f1.Eval(3) == f2->Eval(3));
   ok &= (TString(f1.GetParName(0)) == TString(f2->GetParName(0)));

   return ok;
}

bool test32() {
// test polynomial are linear and have right number
   bool ok = true;
   TF1 f1("f1","pol2");
   ok &= (f1.GetNumber() == 302);
   ok &= (f1.IsLinear());

   TF1 f2("f2","gaus(0)+pol1(3)");
   ok &= (f2.GetNumber() == 0);
   ok &= (!f2.IsLinear());
   return ok;
}

bool test33() {
   // test new bigaus pre-defined funcition
   bool ok = true;
   TF2 f1("f1","bigaus",-10,10,-10,10);
   ok &= (f1.GetNumber() == 112);
   ok &= (std::string(f1.GetParName(5)) == "Rho");
   f1.SetParameters(1,0,1,1,2,0.);
   TF2 f2("f2","xygaus",-10,10,-10,10);
   f2.SetParameters(1,0,1,1,2);
   ok &= TMath::AreEqualAbs(f1.Eval(0), f2.Eval(0)/(f2.Integral(-10,10,-20,20)), 1.E-4);
   if (!ok) std::cout << "Error in test33 - " << f1.Eval(0) << "  " << f2.Eval(0)/f2.Integral(-10,10,-10,10) << std::endl;
   return ok;
}

bool test34() {
   // test for bug 8105
   bool ok  = true;
   TF1 f1("f1","(1.- gaus)*[3]",-10,10);
   f1.SetParameters(1,0,1,3);
   ok &= TMath::AreEqualAbs(f1.Eval(1), (1.- TMath::Gaus(1,0,1))*3., 1.E-10);
   return ok;
}

bool test35() {
   // test for similar pre-defined functions
   bool ok = true;
   TF1 f1("f1","cheb1(0)+cheb10(2)",-1,1);
   std::vector<double> par(13);
   par.assign(13,1.); par[1] = 2; par[2] = 3;
   TF1 g1("g1",[](double *x, double *p){ return ROOT::Math::ChebyshevN(1, x[0], p) + ROOT::Math::ChebyshevN(10,x[0],p+2); }, -1, 1, 13);
   f1.SetParameters(par.data());
   g1.SetParameters(par.data());

   ok &= TMath::AreEqualRel(f1.Eval(2), g1.Eval(2), 1.E-6);
   if (!ok) std::cout << "Error in test35 - f1 != g1 " << f1.Eval(2) << "  " << g1.Eval(2) << std::endl;

   TF1 f2("f2","cheb10(0)+cheb1(11)",-1,1);
   TF1 g2("g2",[](double *x, double *p){ return ROOT::Math::ChebyshevN(10, x[0], p) + ROOT::Math::ChebyshevN(1,x[0],p+11); }, -1, 1, 13);
   f2.SetParameters(par.data());
   g2.SetParameters(par.data());

   ok &= TMath::AreEqualRel(f2.Eval(2), g2.Eval(2), 1.E-6);
   if (!ok) std::cout << "Error in test35 - f2 != g2 " << f2.Eval(2.) << "  " << g2.Eval(2.) << std::endl;

   return ok;
}

bool test36() {
   // test for mixed dim functions
   bool ok = true;
   TF2 f1("f1","xygaus(0) + gaus(5)");
   f1.SetParameters(1,0,1,1,2,2,-1,1);
   auto g1 = [](double x, double y){ return TMath::Gaus(x,0,1)*TMath::Gaus(y,1,2)+2.*TMath::Gaus(x,-1,1); };
   ok &= TMath::AreEqualAbs(f1.Eval(1,1), g1(1,1), 1.E-10);

   TF2 f2("f2","xygaus(0) + gaus[y](5)");
   f2.SetParameters(1,0,1,1,2,2,-1,1);
   auto g2 = [](double x, double y){ return TMath::Gaus(x,0,1)*TMath::Gaus(y,1,2)+2.*TMath::Gaus(y,-1,1); };
   ok &= TMath::AreEqualAbs(f2.Eval(1,1), g2(1,1), 1.E-10);

   return ok;
}

void PrintError(int itest)  {
   Error("TFormula test","test%d FAILED ",itest);
   failedTests.push_back(itest);
}

void IncrTest(int & itest) {
   if (itest > 0) std::cout << ".\n";
   itest++;
   std::cout << "Test " << itest << " :        ";
}

int runTests(bool debug = false) {

   verbose = debug;

   int itest = 0;

   IncrTest(itest); if (!test1()) { PrintError(itest); }
   IncrTest(itest); if (!test2()) { PrintError(itest); }
   IncrTest(itest); if (!test3()) { PrintError(itest); }
   IncrTest(itest); if (!test4()) { PrintError(itest); }
   IncrTest(itest); if (!test5()) { PrintError(itest); }
   IncrTest(itest); if (!test6()) { PrintError(itest); }
   IncrTest(itest); if (!test7()) { PrintError(itest); }
   IncrTest(itest); if (!test8()) { PrintError(itest); }
   IncrTest(itest); if (!test9()) { PrintError(itest); }
   IncrTest(itest); if (!test10()) { PrintError(itest); }
   IncrTest(itest); if (!test11()) { PrintError(itest); }
   IncrTest(itest); if (!test12()) { PrintError(itest); }
   IncrTest(itest); if (!test13()) { PrintError(itest); }
   IncrTest(itest); if (!test14()) { PrintError(itest); }
   IncrTest(itest); if (!test15()) { PrintError(itest); }
   IncrTest(itest); if (!test16()) { PrintError(itest); }
   IncrTest(itest); if (!test17()) { PrintError(itest); }
   IncrTest(itest); if (!test18()) { PrintError(itest); }
   IncrTest(itest); if (!test19()) { PrintError(itest); }
   IncrTest(itest); if (!test20()) { PrintError(itest); }
   IncrTest(itest); if (!test21()) { PrintError(itest); }
   IncrTest(itest); if (!test22()) { PrintError(itest); }
   IncrTest(itest); if (!test23()) { PrintError(itest); }
   IncrTest(itest); if (!test24()) { PrintError(itest); }
   IncrTest(itest); if (!test25()) { PrintError(itest); }
   IncrTest(itest); if (!test26()) { PrintError(itest); }
   IncrTest(itest); if (!test27()) { PrintError(itest); }
   IncrTest(itest); if (!test28()) { PrintError(itest); }
   IncrTest(itest); if (!test29()) { PrintError(itest); }
   IncrTest(itest); if (!test30()) { PrintError(itest); }
   IncrTest(itest); if (!test31()) { PrintError(itest); }
   IncrTest(itest); if (!test32()) { PrintError(itest); }
   IncrTest(itest); if (!test33()) { PrintError(itest); }
   IncrTest(itest); if (!test34()) { PrintError(itest); }
   IncrTest(itest); if (!test35()) { PrintError(itest); }
   IncrTest(itest); if (!test36()) { PrintError(itest); }

   std::cout << ".\n";

   if (failedTests.size() == 0)
      std::cout << "All TFormula Parsing tests PASSED !" << std::endl;
   else {
      Error("TFORMULA Tests","%d tests failed ",int(failedTests.size()));
      std::cout << "failed tests are : ";
      for (auto & ittest : failedTests) {
         std::cout << ittest << "   ";
      }
      std::cout << std::endl;
   }

   return failedTests.size();
}

};<|MERGE_RESOLUTION|>--- conflicted
+++ resolved
@@ -248,28 +248,28 @@
    return ok;
 }
 
-bool test13()  {
+bool test13() {
    // test GetExpFormula
    TFormula f("f","[2] + [0]*x + [1]*x*x");
    f.SetParameters(1,2,3);
    return (f.GetExpFormula() == TString("[p2]+[p0]*x+[p1]*x*x"));
 }
 
-bool test14()  {
+bool test14() {
    // test GetExpFormula
    TFormula f("f","[2] + [0]*x + [1]*x*x");
    f.SetParameters(1,2,3);
    return (f.GetExpFormula("P") == TString("3+1*x+2*x*x"));
 }
 
-bool test15()  {
+bool test15() {
    // test GetExpFormula
    TFormula f("f","[2] + [0]*x + [1]*x*x");
    f.SetParameters(1,2,3);
    return (f.GetExpFormula("CLING") == TString("p[2]+p[0]*x[0]+p[1]*x[0]*x[0] ")); // need an extra white space
 }
 
-bool test16()  {
+bool test16() {
    // test GetExpFormula
    TFormula f("f","[2] + [0]*x + [1]*x*x");
    f.SetParameters(1,2,3);
@@ -382,85 +382,54 @@
    // fix parsing of operator^ (ROOT-7349)
    bool ok = true;
    TF1 f1("f1","x^-2.5");
-<<<<<<< HEAD
    ok &= (f1.Eval(3.) == TMath::Power(3,-2.5));
-=======
-   ok &= (f1.Eval(3.) == TMath::Power(3,-2.5) );
-   if (!ok)  std::cout << "Error in test25 - f != x^-2.5 " << f1.Eval(3.) << "  " <<  TMath::Power(3,-2.5) << std::endl;
->>>>>>> 5f99219a
+   if (!ok) std::cout << "Error in test25 - f != x^-2.5 " << f1.Eval(3.) << "  " << TMath::Power(3,-2.5) << std::endl;
 
    TF1 f2("f2","x^+2.5");
    //TF1 f3("f3","std::pow(x,2.5)");  // this needed to be fixed
    TF1 f3("f3","TMath::Power(x,2.5)");
-<<<<<<< HEAD
-   ok &= (f2.Eval(3.) == f3.Eval(3));
-=======
-   bool ret =  (f2.Eval(3.) == f3.Eval(3) );
-   if (!ret)  std::cout << "Error in test25 - f2 != f3 " << f2.Eval(3.) << "  " <<  f3.Eval(3.) << std::endl;
-   ok &= ret; 
->>>>>>> 5f99219a
+   bool ret = (f2.Eval(3.) == f3.Eval(3));
+   if (!ret) std::cout << "Error in test25 - f2 != f3 " << f2.Eval(3.) << "  " << f3.Eval(3.) << std::endl;
+   ok &= ret;
 
    //cms test
    TF1 t1("t1","(x<190)?(-18.7813+(((2.49368+(10.3321/(x^0.881126)))*exp(-((x^-1.66603)/0.074916)))-(-17.5757*exp(-((x^-1464.26)/-7.94004e+06))))):(1.09984+(0.394544*exp(-(x/562.407))))");
    double x = 2;
    double y =(x<190)?(-18.7813+(((2.49368+(10.3321/(std::pow(x,0.881126))))*exp(-((std::pow(x,-1.66603))/0.074916)))-(-17.5757*exp(-((std::pow(x,-1464.26))/-7.94004e+06))))):(1.09984+(0.394544*exp(-(x/562.407))));
-<<<<<<< HEAD
-   ok &= (t1.Eval(2) == y);
+   // this fails on 32 bits - put a tolerance
+   ret = TMath::AreEqualAbs(t1.Eval(2), y, 1.E-8);
+   if (!ret) std::cout << "Error in test25 - t1 != y " << t1.Eval(2.) << "  " << y << std::endl;
+   ok &= ret;
 
    // tests with scientific notations
    auto ff = new TFormula("ff","x+2.e-2^1.2e-1");
-   ok &= (ff->Eval(1.) == (1. + std::pow(2.e-2,1.2e-1)));
+   ret = (ff->Eval(1.) == (1. + std::pow(2.e-2,1.2e-1)));
+   if (!ret) std::cout << "Error in test25 - ff != expr " << ff->Eval(1.) << "  " << (1. + std::pow(2.e-2,1.2e-1)) << std::endl;
+   ok &= ret;
 
    ff = new TFormula("ff","x^-1.2e1");
-   ok &= (ff->Eval(1.5) == std::pow(1.5,-1.2e1)) ;
+   ret = (ff->Eval(1.5) == std::pow(1.5,-1.2e1));
+   if (!ret) std::cout << "Error in test25 - ff(1.5) != pow " << ff->Eval(1.5) << "  " << std::pow(1.5,-1.2e1) << std::endl;
+   ok &= ret;
 
    ff = new TFormula("ff","1.5e2^x");
-   ok &= (ff->Eval(2) == std::pow(1.5e2,2));
+   ret = (ff->Eval(2) == std::pow(1.5e2,2));
+   if (!ret) std::cout << "Error in test25 - ff(2) != pow " << ff->Eval(2) << "  " << std::pow(1.5e2,2) << std::endl;
+   ok &= ret;
 
    ff = new TFormula("ff","1.5e2^x^-1.1e-2");
-   ok &= (ff->Eval(2.) == std::pow(1.5e2, std::pow(2,-1.1e-2)));
-=======
-   // this fails on 32 bits - put a tolerance
-   ret = TMath::AreEqualAbs(t1.Eval(2) , y , 1.E-8);
-   if (!ret)  std::cout << "Error in test25 - t1 != y " << t1.Eval(2.) << "  " <<  y << std::endl;
-   ok &= ret; 
-
-   // tests with scientific notations
-   auto ff = new TFormula("ff","x+2.e-2^1.2e-1");
-   ret = ( ff->Eval(1.) == (1. + std::pow(2.e-2,1.2e-1) ) );
-   if (!ret) std::cout << "Error in test25 - ff != expr " << ff->Eval(1.) << "  " <<   (1. + std::pow(2.e-2,1.2e-1) ) << std::endl;
-   ok &= ret; 
-
-   ff = new TFormula("ff","x^-1.2e1");
-   ret = ( ff->Eval(1.5) == std::pow(1.5,-1.2e1) ) ;
-   if (!ret) std::cout << "Error in test25 - ff(1.5) != pow " <<  ff->Eval(1.5) << "  " <<  std::pow(1.5,-1.2e1) << std::endl; 
-   ok &= ret; 
-
-   ff = new TFormula("ff","1.5e2^x");
-   ret = ( ff->Eval(2) == std::pow(1.5e2,2) );
-   if (!ret) std::cout << "Error in test25 - ff(2) != pow " << ff->Eval(2) << "  " <<  std::pow(1.5e2,2) << std::endl; 
-   ok &= ret; 
-
-   ff = new TFormula("ff","1.5e2^x^-1.1e-2");
-   ret = ( ff->Eval(2.) == std::pow(1.5e2, std::pow(2,-1.1e-2) ) );
-   if (!ret) std::cout << "Error in test25 - ff(2) != pow^pow " << ff->Eval(2.) << "  " <<  std::pow(1.5e2, std::pow(2,-1.1e-2) ) << std::endl; 
-   ok &= ret; 
->>>>>>> 5f99219a
+   ret = (ff->Eval(2.) == std::pow(1.5e2, std::pow(2,-1.1e-2)));
+   if (!ret) std::cout << "Error in test25 - ff(2) != pow^pow " << ff->Eval(2.) << "  " << std::pow(1.5e2, std::pow(2,-1.1e-2)) << std::endl;
+   ok &= ret;
 
    // test same prelacements
    ff = new TFormula("ff","pol10(3)+pol2");
    std::vector<double> p = {1,2,3,4,5,6,7,8,9,10,11,12,13,14};
-<<<<<<< HEAD
    ff->SetParameters(p.data());
    double sum = 0; for (auto &a : p) { sum+= a;}
-   ok &= (ff->Eval(1.) == sum);
-=======
-   ff->SetParameters(p.data() );
-   double sum = 0; for (auto &a : p) { sum+= a;} 
-   ret = ( ff->Eval(1.) == sum );
-   if (!ret) std::cout << "Error in test25 - ff(1) != sum " << ff->Eval(1.) << "  " <<  sum << std::endl; 
-   ok &= ret; 
->>>>>>> 5f99219a
+   ret = (ff->Eval(1.) == sum);
+   if (!ret) std::cout << "Error in test25 - ff(1) != sum " << ff->Eval(1.) << "  " << sum << std::endl;
+   ok &= ret;
 
    return ok;
 }
@@ -639,7 +608,7 @@
    return ok;
 }
 
-void PrintError(int itest)  {
+void PrintError(int itest) {
    Error("TFormula test","test%d FAILED ",itest);
    failedTests.push_back(itest);
 }
