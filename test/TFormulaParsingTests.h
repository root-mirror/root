#include "TF1.h"
#include "TF2.h"
#include "TF3.h"
#include "TFormula.h"
#include "TGraph.h"
#include "Math/ChebyshevPol.h"

// test of tformula neeeded to be run

class TFormulaParsingTests {

bool verbose;
std::vector<int> failedTests;

public:

TFormulaParsingTests(bool _verbose = false) : verbose(_verbose) {}

bool test1() {
   // test composition of functions
   TF1 f1("f1","[0]+[1]*x*x");
   TF1 f2("f2","[0]+[1]*f1");

   f2.SetParameters(1,2,3,4);

   return (f2.Eval(2) == 39.);
}

bool test2() {
   TF1 f1("f1","[0]+[1]*x");
   TF1 f2("f2","[0]+[1]*x*f1");

   TF1 f3("f3",f2.GetExpFormula());

   f3.SetParameters(1,2,3,4);

   return (f3.Eval(2) == 45.);
}

bool test3() {
   // still test composition of functions
   TF1 f1("f1","gaus");
   TF1 f2("f2","[0]+[1]*x+f1");

   f2.SetParameters(10,2,5,2,1);

   f1.SetParameters(5,2,1);

   return (f2.Eval(2) == (10. + 2*2 + f1.Eval(2)));
}

bool test4() {
   // similar but with different name (it contains gaus)
   TF1 f1("fgaus","gaus");
   TF1 f2("f2","[0]+[1]*x+fgaus");

   f2.SetParameters(10,2,5,2,1);

   f1.SetParameters(5,2,1);

   return (f2.Eval(2) == (10. + 2*2 + f1.Eval(2)));
}

bool test5() {
   // similar but with different name (it contains gaus)
   TF1 f1("gausnfunc","gaus");
   TF1 f2("f2","[0]+[1]*x+gausnfunc");

   f2.SetParameters(10,2,5,2,1);

   f1.SetParameters(5,2,1);

   return (f2.Eval(2) == (10. + 2*2 + f1.Eval(2)));
}

bool test1a() {
   // this makes infinite loop
   // why re-using same name
   TF1 f1("f1","[0]+[1]*x*x");
   TF1 f2("f1","[0]+[1]*f1");
   return true;
}

bool test6() {
   // test linear function used in fitting
   bool ok = true;
   double x[] = {1,2,3,4,5};
   double y[] = {1,4,7,9,10};
   TGraph g(5,x,y);

   int iret = g.Fit("x++1","Q");
   ok &= (iret == 0);
   iret = g.Fit("1++x","Q");
   return iret == 0;
}

bool test7() {
   // test copying and deleting of linear functions
   TF1 * f1 = new TF1("f1","1++x");
   if (f1->GetNpar() != 2) return false;
   f1->SetParameters(2,3);
   if (f1->Eval(3) != 11) return  false;

   if (verbose) printf("Test7: test linear part1 of function\n");
   TFormula * lin1 = (TFormula*) f1->GetLinearPart(1);
   assert (lin1);
   if (lin1->Eval(3) != 3) return false;

   if (verbose) printf("Test7: test copying linear function\n");

   TF1 * f2 = new TF1(*f1);
   if (f2->Eval(3) != 11) return  false;

   if (verbose) printf("Test7: test linear part1 of copied function\n");
   if (!f2->IsLinear()) return false;
   lin1 = (TFormula*) f2->GetLinearPart(1);
   assert (lin1);
   if (lin1->Eval(3) != 3) return false;

   delete f1;

   if (verbose) printf("Test7: test cloning linear function\n");

   TF1 * f3 = (TF1*) f2->Clone("f3");
   if (f3->Eval(3) != 11) return  false;

   if (verbose) printf("Test7: test deleting the copied function\n");
   delete f2;

   if (verbose) printf("Test7: test linear part1 of cloned function\n");
   if (!f3->IsLinear()) return false;
   lin1 = (TFormula*) f3->GetLinearPart(1);
   assert (lin1);
   if (verbose) printf("Test7: test evaluating linear part1 of cloned function\n");
   if (lin1->Eval(3) != 3) return false;

   if (verbose) printf("Test7: test deleting the cloned function\n");
   delete f3;
   return true;
}

bool test8() {
   // test the operator ^
   bool ok = true;
   TFormula * f = 0;
   f = new TFormula("f","x^y");

   ok &= (f->Eval(2,3) == 8);
   delete f;

   f = new TFormula("f","(x+[0])^y");
   f->SetParameter(0,1);
   ok &= (f->Eval(2,3) == 27);
   delete f;

   f = new TFormula("f","sqrt(x+[0])^y");
   f->SetParameter(0,2);
   ok &= (f->Eval(2,3) == 8);
   delete f;

   f = new TFormula("f","[0]/((x+2)^y)");
   f->SetParameter(0,27);
   ok &= (f->Eval(1,3) == 1);
   delete f;

   f = new TFormula("f","[0]/((x+2)^(y+1))");
   f->SetParameter(0,27);
   ok &= (f->Eval(1,2) == 1);
   delete f;

   // test also nested operators
   f = new TFormula("f","((x+1)^y)^z");
   ok &= (f->Eval(1,3,4) == 4096);
   delete f;

   f = new TFormula("f","x^((y+1)^z)");
   ok &= (f->Eval(2,1,3) == 256);
   delete f;

   return ok;
}

bool test9() {
   // test the exponent notations in numbers
   bool ok = true;

   TFormula * f = 0;
   f = new TFormula("f","x+2.0e1");
   ok &= (f->Eval(1) == 21.);

   f = new TFormula("f","x*2.e-1");
   ok &= (f->Eval(10) == 2.);

   f = new TFormula("f","x*2.e+1");
   ok &= (f->Eval(0.1) == 2.);

   f = new TFormula("f","x*2E2");
   ok &= (f->Eval(0.01) == 2.);

   delete f;
   return ok;
}

bool test10() {
   // test the operator "? : "
   bool ok = true;
   TFormula * f = 0;
   f  = new TFormula("f","(x<0)?-x:x");
   ok &= (f->Eval(-2) == 2);
   ok &= (f->Eval(2) == 2);

   f = new TFormula("f","(x<0)?x:pol2");
   f->SetParameters(1,2,3);
   ok &= (f->Eval(-2) == -2);
   ok &= (f->Eval(2) == 1 + 2*2 + 2*2*3);

   delete f;
   return ok;
}

bool test11() {
   // test with ::
   bool ok = true;

   TFormula f1("f","ROOT::Math::normal_pdf(x,1,2)");
   TFormula f2("f","[0]+TMath::Gaus(x,2,1,true)");
   f2.SetParameter(0,1);
   ok &= ((f1.Eval(2) + 1.) == f2.Eval(2));
   return ok;
}

bool test12() {
   // test parameters order
   bool ok = true;
   TFormula * f = 0;
   f = new TFormula("f","[2] + [3]*x + [0]*x^2 + [1]*x^3");
   f->SetParameters(1,2,3,4);
   double result = 3+4*2+1*4+2*8;
   ok &= (f->Eval(2) == result);
   f = new TFormula("f","[b] + [c]*x + [d]*x^2 + [a]*x^3");
   f->SetParameters(1,2,3,4);
   result = 2+3*2+4*4+1*8;
   ok &= (f->Eval(2) == result);
   // change a parameter value
   f->SetParName(2,"par2");
   ok &= (f->Eval(2) == result);
   return ok;
}

bool test13()  {
   // test GetExpFormula
   TFormula f("f","[2] + [0]*x + [1]*x*x");
   f.SetParameters(1,2,3);
   return (f.GetExpFormula() == TString("[p2]+[p0]*x+[p1]*x*x"));
}

bool test14()  {
   // test GetExpFormula
   TFormula f("f","[2] + [0]*x + [1]*x*x");
   f.SetParameters(1,2,3);
   return (f.GetExpFormula("P") == TString("3+1*x+2*x*x"));
}

bool test15()  {
   // test GetExpFormula
   TFormula f("f","[2] + [0]*x + [1]*x*x");
   f.SetParameters(1,2,3);
   return (f.GetExpFormula("CLING") == TString("p[2]+p[0]*x[0]+p[1]*x[0]*x[0] ")); // need an extra white space
}

bool test16()  {
   // test GetExpFormula
   TFormula f("f","[2] + [0]*x + [1]*x*x");
   f.SetParameters(1,2,3);
   return (f.GetExpFormula("CLING P") == TString("3.000000+1.000000*x[0]+2.000000*x[0]*x[0] "));
}

bool test17() {
   // test Eval for TF1
   TF1 * f1 = new TF1("f1","[0]*sin([1]*x)");
   f1->SetParameters(2,3);
   TF1 * f0 = new TF1("f0",[](double *x, double *p){ return p[0]*sin(p[1]*x[0]); },0,10,2);
   f0->SetParameters(2,3);
   bool ok = true;
   ok &= (f1->Eval(1.5) == f0->Eval(1.5));
   double xx[1] = {2.5};
   ok &= (f1->EvalPar(xx) == f0->Eval(2.5));
   return ok;
}

bool test18() {
   // test Eval for TF2
   TF2 * f1 = new TF2("f2","[0]*sin([1]*x*y)");
   f1->SetParameters(2,3);
   TF2 * f0 = new TF2("f0",[](double *x, double *p){ return p[0]*sin(p[1]*x[0]*x[1]); },0,10,0,10,2);
   f0->SetParameters(2,3);
   bool ok = true;
   ok &= (f1->Eval(1.5,2.5) == f0->Eval(1.5,2.5));
   double par[2] = {3,4};
   double xx[2] = {0.8,1.6};
   ok &= TMath::AreEqualAbs(f1->EvalPar(xx,par), f0->EvalPar(xx,par), 2e-16);
   return ok;
}

bool test19() {
   // test Eval for TF3
   TF3 * f1 = new TF3("f3","[0]*sin([1]*x*y*z)");
   f1->SetParameters(2,3);
   TF3 * f0 = new TF3("f0",[](double *x, double *p){ return p[0]*sin(p[1]*x[0]*x[1]*x[2]); },0,10,0,10,0,10,2);
   f0->SetParameters(2,3);
   bool ok = true;
   ok &= (f1->Eval(1.5,2.5,3.5) == f0->Eval(1.5,2.5,3.5));
   double par[2] = {3,4};
   double xx[3] = {0.8,1.6,2.2};
   ok &= TMath::AreEqualAbs(f1->EvalPar(xx,par), f0->EvalPar(xx,par), 2e-16);
   return ok;
}

bool test20() {
   // test parameter order with more than 10 parameters
   TF2 f2("f2","xygaus+xygaus(5)+xygaus(10)+[offset]");
   double params[16] = {1,0,1,1,1, 2,-1,2,0,2, 2,1,3,-1,2, 10};
   f2.SetParameters(params);
   TF2 f0("f2",[](double *x, double *p){ return p[0]*TMath::Gaus(x[0],p[1],p[2])*TMath::Gaus(x[1],p[3],p[4]) +
            p[5]*TMath::Gaus(x[0],p[6],p[7])*TMath::Gaus(x[1],p[8],p[9]) +
            p[10]*TMath::Gaus(x[0],p[11],p[12])*TMath::Gaus(x[1],p[13],p[14]) + p[15]; },
      -10,10,-10,10,16);
   double xx[2]={1,2};
   //printf(" difference = %f, value %f \n", f2.Eval(1,2) - f0.EvalPar(xx,params), f2.Eval(1,2));
   return (f2.Eval(1,2) == f0.EvalPar(xx,params));
}

bool test21() {
   // test parsing polynomials (bug ROOT-7312)
   TFormula f("f","pol2+gaus(3)");
   f.SetParameters(1,2,3,1,0,1);
   TF1 f0("f0",[](double *x, double *p){ return p[0]+x[0]*p[1]+x[0]*x[0]*p[2]+p[3]*TMath::Gaus(x[0],p[4],p[5]); },0,1,6);
   f0.SetParameters(f.GetParameters());
   return (f.Eval(2) == f0.Eval(2));
}

bool test22() {
   // test chebyshev
   TF1 f("f","cheb10+[offset]");
   double p[12] = {1,1,1,1,1,1,1,1,1,1,1,10 };
   f.SetParameters(p);
   return (f.Eval(0.5) == ROOT::Math::ChebyshevN(10, 0.5, p) + f.GetParameter("offset"));
}

bool test23() {
   // fix function compositions using pre-defined functions
   bool ok = true;
   TF1 f1("f1","gaus");
   TF1 f2("f2","[0]+f1");
   TF1 f0("f0",[](double *x, double *p){ return p[0]+p[1]*TMath::Gaus(x[0],p[2],p[3]); },-3,3,4);
   f2.SetParameters(10,1,0,1);
   f0.SetParameters(f2.GetParameters());
   ok &= TMath::AreEqualAbs(f2.Eval(1), f0.Eval(1), 7e-16);

   TF1 f3("f3","f1+[0]");
   // param order should be the same
   f3.SetParameters(f2.GetParameters());
   ok &= TMath::AreEqualAbs(f3.Eval(1), f0.Eval(1), 7e-16);
   return ok;
}

bool test24() {
   // test I/O for parameter ordering
   bool ok = true;
   TF2 f("f","xygaus");
   f.SetParameters(10,0,1,-1,2);
   TF2 * f2 = (TF2*) f.Clone();
   ok &= (f.Eval(1,1) == f2->Eval(1,1));
   // test with copy
   TF2 f3(f);
   ok &= (f.Eval(1,1) == f3.Eval(1,1));
   return ok;
}

bool test25() {
   // fix parsing of operator^ (ROOT-7349)
   bool ok = true;
   TF1 f1("f1","x^-2.5");
   ok &= (f1.Eval(3.) == TMath::Power(3,-2.5));

   TF1 f2("f2","x^+2.5");
   //TF1 f3("f3","std::pow(x,2.5)");  // this needed to be fixed
   TF1 f3("f3","TMath::Power(x,2.5)");
   ok &= (f2.Eval(3.) == f3.Eval(3));

   //cms test
   TF1 t1("t1","(x<190)?(-18.7813+(((2.49368+(10.3321/(x^0.881126)))*exp(-((x^-1.66603)/0.074916)))-(-17.5757*exp(-((x^-1464.26)/-7.94004e+06))))):(1.09984+(0.394544*exp(-(x/562.407))))");
   double x = 2;
   double y =(x<190)?(-18.7813+(((2.49368+(10.3321/(std::pow(x,0.881126))))*exp(-((std::pow(x,-1.66603))/0.074916)))-(-17.5757*exp(-((std::pow(x,-1464.26))/-7.94004e+06))))):(1.09984+(0.394544*exp(-(x/562.407))));
   ok &= (t1.Eval(2) == y);

   // tests with scientific notations
   auto ff = new TFormula("ff","x+2.e-2^1.2e-1");
   ok &= (ff->Eval(1.) == (1. + std::pow(2.e-2,1.2e-1)));

   ff = new TFormula("ff","x^-1.2e1");
   ok &= (ff->Eval(1.5) == std::pow(1.5,-1.2e1)) ;

   ff = new TFormula("ff","1.5e2^x");
   ok &= (ff->Eval(2) == std::pow(1.5e2,2));

   ff = new TFormula("ff","1.5e2^x^-1.1e-2");
   ok &= (ff->Eval(2.) == std::pow(1.5e2, std::pow(2,-1.1e-2)));

   // test same prelacements
   ff = new TFormula("ff","pol10(3)+pol2");
   std::vector<double> p = {1,2,3,4,5,6,7,8,9,10,11,12,13,14};
   ff->SetParameters(p.data());
   double sum = 0; for (auto &a : p) { sum+= a;}
   ok &= (ff->Eval(1.) == sum);

   return ok;
}

bool test26() {
   // test sign function
   bool ok = true;
   TF1 f("f","x*sign(1.,x+2.)");
   ok &= (f.Eval(2) == 2);
   ok &= (f.Eval(-1) == -1);
   ok &= (f.Eval(-3) == 3);
   TF1 f2("f2","x*TMath::Sign(1,x+2)");
   ok &= (f2.Eval(2) == 2);
   ok &= (f2.Eval(-1) == -1);
   ok &= (f2.Eval(-3) == 3);
   TF1 f3("f3","TMath::SignBit(x-2)");
   ok &= (f3.Eval(1) == 1);
   ok &= (f3.Eval(3) == 0);
   return ok;
}

bool test27() {
   // test ssq function
   bool ok = true;
   TF1 f1("f1","x+sq(x+2)+sq(x+[0])");
   TF1 f2("f2","x+(x+2)^2+(x+[0])^2");
   f1.SetParameter(0,3); f2.SetParameter(0,3);
   ok &= (f1.Eval(2) == f2.Eval(2));
   ok &= (f1.Eval(-4) == f2.Eval(-4));
   // test nested expressions and conflict with sqrt
   TF1 f3("f3","sqrt(1.+sq(x))");
   ok &= (f3.Eval(2) == sqrt(5));
   TF1 f4("f4","sq(1.+std::sqrt(x))");
   ok &= (f4.Eval(2) == TMath::Sq(1.+sqrt(2)));
   TF1 f5("f5","sqrt(((TMath::Sign(1,[0])*sq([0]/x))+(sq([1])*(x^([3]-1))))+sq([2]))");
   auto func = [](double *x, double *p){ return TMath::Sqrt(((TMath::Sign(1,p[0])*TMath::Sq(p[0]/x[0]))+(TMath::Sq(p[1])*(TMath::Power(x[0],(p[3]-1)))))+TMath::Sq(p[2])); };
   TF1 f6("f6",func,-10,10,4);
   f5.SetParameters(-1,2,3,4); f6.SetParameters(f5.GetParameters());
   ok &= TMath::AreEqualAbs(f5.Eval(2), f6.Eval(2), 4.e-16);
   return ok;
}

bool test28() {
   bool ok = true;
   // test composition of two functions
   TF1 fsin("fsin", "[0]*sin(x)", 0., 10.);
   fsin.SetParNames("sin");
   fsin.SetParameter(0, 2.1);

   TF1  fcos("fcos", "[0]*cos(x)", 0., 10.);
   fcos.SetParNames("cos");
   fcos.SetParameter(0, 1.1);

   TF1 fsincos("fsc", "fsin+fcos");

   // keep same order in evaluation
   TF1 f0("f0",[](double *x, double *p){ return p[1]*sin(x[0]) + p[0]*cos(x[0]);},0.,10.,2);
   f0.SetParameters(1.1,2.1);
   ok &= TMath::AreEqualAbs(fsincos.Eval(2), f0.Eval(2), 3e-16);
   return ok;
}

bool test29() {
   // test hexadecimal numbers
   bool ok = true;
   TF1 f1("f1","x+[0]*0xaf");
   f1.SetParameter(0,2);
   ok &= (f1.Eval(3) == (3.+2*175.));

   TF1 f2("f2","0x64^2+x");
   ok &= (f2.Eval(1) == 10001);

   TF1 f3("f3","x^0x000c+1");
   ok &= (f3.Eval(2) == 4097);

   return ok;
}

bool test30() {
// handle -- (++ is in linear expressions)
   bool ok = true;
   TF1 f1("f1","x--[0]");
   f1.SetParameter(0,2);
   ok &= (f1.Eval(3) == 5.);

   return ok;
}

bool test31() {
// test whitespaces in par name and cloning
   bool ok = true;
   TF1 f1("f1","x*[0]");
   f1.SetParameter(0,2);
   f1.SetParName(0,"First Param");
   auto f2 = (TF1*) f1.Clone();

   ok &= (f1.Eval(3) == f2->Eval(3));
   ok &= (TString(f1.GetParName(0)) == TString(f2->GetParName(0)));

   return ok;
}

bool test32() {
// test polynomial are linear and have right number
   bool ok = true;
   TF1 f1("f1","pol2");
   ok &= (f1.GetNumber() == 302);
   ok &= (f1.IsLinear());

   TF1 f2("f2","gaus(0)+pol1(3)");
   ok &= (f2.GetNumber() == 0);
   ok &= (!f2.IsLinear());
   return ok;
}

bool test33() {
   // test new bigaus pre-defined funcition
   bool ok = true;
   TF2 f1("f1","bigaus",-10,10,-10,10);
   ok &= (f1.GetNumber() == 112);
   ok &= (std::string(f1.GetParName(5)) == "Rho");
   f1.SetParameters(1,0,1,1,2,0.);
   TF2 f2("f2","xygaus",-10,10,-10,10);
   f2.SetParameters(1,0,1,1,2);
   ok &= TMath::AreEqualAbs(f1.Eval(0), f2.Eval(0)/(f2.Integral(-10,10,-20,20)), 1.E-4);
   if (!ok) std::cout << "Error in test33 - " << f1.Eval(0) << "  " << f2.Eval(0)/f2.Integral(-10,10,-10,10) << std::endl;
   return ok;
}

bool test34() {
   // test for bug 8105
   bool ok  = true;
   TF1 f1("f1","(1.- gaus)*[3]",-10,10);
   f1.SetParameters(1,0,1,3);
   ok &= TMath::AreEqualAbs(f1.Eval(1), (1.- TMath::Gaus(1,0,1))*3., 1.E-10);
   return ok;
}

bool test35() {
   // test for similar pre-defined functions
   bool ok = true;
   TF1 f1("f1","cheb1(0)+cheb10(2)",-1,1);
   std::vector<double> par(13);
   par.assign(13,1.); par[1] = 2; par[2] = 3;
   TF1 g1("g1",[](double *x, double *p){ return ROOT::Math::ChebyshevN(1, x[0], p) + ROOT::Math::ChebyshevN(10,x[0],p+2); }, -1, 1, 13);
   f1.SetParameters(par.data());
   g1.SetParameters(par.data());

   ok &= TMath::AreEqualRel(f1.Eval(2), g1.Eval(2), 1.E-6);

<<<<<<< HEAD
=======
   ok &=  TMath::AreEqualRel( f1.Eval(2), g1.Eval(2), 1.E-6);
   if (!ok) std::cout << "Error in test35 - f1 != g1 " << f1.Eval(2) << "  " << g1.Eval(2) << std::endl;
   
>>>>>>> 1a2b59b3
   TF1 f2("f2","cheb10(0)+cheb1(11)",-1,1);
   TF1 g2("g2",[](double *x, double *p){ return ROOT::Math::ChebyshevN(10, x[0], p) + ROOT::Math::ChebyshevN(1,x[0],p+11); }, -1, 1, 13);
   f2.SetParameters(par.data());
   g2.SetParameters(par.data());

<<<<<<< HEAD
   ok &= TMath::AreEqualRel(f2.Eval(2), g2.Eval(2), 1.E-6);

   return ok;
=======
   ok &=  TMath::AreEqualRel( f2.Eval(2), g2.Eval(2), 1.E-6);
   if (!ok) std::cout << "Error in test35 - f2 != g2 " << f2.Eval(2.) << "  " << g2.Eval(2.) << std::endl;
   
   return ok; 
>>>>>>> 1a2b59b3
}

bool test36() {
   // test for mixed dim functions
   bool ok = true;
   TF2 f1("f1","xygaus(0) + gaus(5)");
   f1.SetParameters(1,0,1,1,2,2,-1,1);
   auto g1 = [](double x, double y){ return TMath::Gaus(x,0,1)*TMath::Gaus(y,1,2)+2.*TMath::Gaus(x,-1,1); };
   ok &= TMath::AreEqualAbs(f1.Eval(1,1), g1(1,1), 1.E-10);

   TF2 f2("f2","xygaus(0) + gaus[y](5)");
   f2.SetParameters(1,0,1,1,2,2,-1,1);
   auto g2 = [](double x, double y){ return TMath::Gaus(x,0,1)*TMath::Gaus(y,1,2)+2.*TMath::Gaus(y,-1,1); };
   ok &= TMath::AreEqualAbs(f2.Eval(1,1), g2(1,1), 1.E-10);

   return ok;
}

void PrintError(int itest)  {
   Error("TFormula test","test%d FAILED ",itest);
   failedTests.push_back(itest);
}

void IncrTest(int & itest) {
   if (itest > 0) std::cout << ".\n";
   itest++;
   std::cout << "Test " << itest << " :        ";
}

int runTests(bool debug = false) {

   verbose = debug;

   int itest = 0;

   IncrTest(itest); if (!test1()) { PrintError(itest); }
   IncrTest(itest); if (!test2()) { PrintError(itest); }
   IncrTest(itest); if (!test3()) { PrintError(itest); }
   IncrTest(itest); if (!test4()) { PrintError(itest); }
   IncrTest(itest); if (!test5()) { PrintError(itest); }
   IncrTest(itest); if (!test6()) { PrintError(itest); }
   IncrTest(itest); if (!test7()) { PrintError(itest); }
   IncrTest(itest); if (!test8()) { PrintError(itest); }
   IncrTest(itest); if (!test9()) { PrintError(itest); }
   IncrTest(itest); if (!test10()) { PrintError(itest); }
   IncrTest(itest); if (!test11()) { PrintError(itest); }
   IncrTest(itest); if (!test12()) { PrintError(itest); }
   IncrTest(itest); if (!test13()) { PrintError(itest); }
   IncrTest(itest); if (!test14()) { PrintError(itest); }
   IncrTest(itest); if (!test15()) { PrintError(itest); }
   IncrTest(itest); if (!test16()) { PrintError(itest); }
   IncrTest(itest); if (!test17()) { PrintError(itest); }
   IncrTest(itest); if (!test18()) { PrintError(itest); }
   IncrTest(itest); if (!test19()) { PrintError(itest); }
   IncrTest(itest); if (!test20()) { PrintError(itest); }
   IncrTest(itest); if (!test21()) { PrintError(itest); }
   IncrTest(itest); if (!test22()) { PrintError(itest); }
   IncrTest(itest); if (!test23()) { PrintError(itest); }
   IncrTest(itest); if (!test24()) { PrintError(itest); }
   IncrTest(itest); if (!test25()) { PrintError(itest); }
   IncrTest(itest); if (!test26()) { PrintError(itest); }
   IncrTest(itest); if (!test27()) { PrintError(itest); }
   IncrTest(itest); if (!test28()) { PrintError(itest); }
   IncrTest(itest); if (!test29()) { PrintError(itest); }
   IncrTest(itest); if (!test30()) { PrintError(itest); }
   IncrTest(itest); if (!test31()) { PrintError(itest); }
   IncrTest(itest); if (!test32()) { PrintError(itest); }
   IncrTest(itest); if (!test33()) { PrintError(itest); }
   IncrTest(itest); if (!test34()) { PrintError(itest); }
   IncrTest(itest); if (!test35()) { PrintError(itest); }
   IncrTest(itest); if (!test36()) { PrintError(itest); }

   std::cout << ".\n";

   if (failedTests.size() == 0)
      std::cout << "All TFormula Parsing tests PASSED !" << std::endl;
   else {
      Error("TFORMULA Tests","%d tests failed ",int(failedTests.size()));
      std::cout << "failed tests are : ";
      for (auto & ittest : failedTests) {
         std::cout << ittest << "   ";
      }
      std::cout << std::endl;
   }

   return failedTests.size();
}

};<|MERGE_RESOLUTION|>--- conflicted
+++ resolved
@@ -562,28 +562,17 @@
    g1.SetParameters(par.data());
 
    ok &= TMath::AreEqualRel(f1.Eval(2), g1.Eval(2), 1.E-6);
-
-<<<<<<< HEAD
-=======
-   ok &=  TMath::AreEqualRel( f1.Eval(2), g1.Eval(2), 1.E-6);
    if (!ok) std::cout << "Error in test35 - f1 != g1 " << f1.Eval(2) << "  " << g1.Eval(2) << std::endl;
-   
->>>>>>> 1a2b59b3
+
    TF1 f2("f2","cheb10(0)+cheb1(11)",-1,1);
    TF1 g2("g2",[](double *x, double *p){ return ROOT::Math::ChebyshevN(10, x[0], p) + ROOT::Math::ChebyshevN(1,x[0],p+11); }, -1, 1, 13);
    f2.SetParameters(par.data());
    g2.SetParameters(par.data());
 
-<<<<<<< HEAD
    ok &= TMath::AreEqualRel(f2.Eval(2), g2.Eval(2), 1.E-6);
-
-   return ok;
-=======
-   ok &=  TMath::AreEqualRel( f2.Eval(2), g2.Eval(2), 1.E-6);
    if (!ok) std::cout << "Error in test35 - f2 != g2 " << f2.Eval(2.) << "  " << g2.Eval(2.) << std::endl;
-   
-   return ok; 
->>>>>>> 1a2b59b3
+
+   return ok;
 }
 
 bool test36() {
