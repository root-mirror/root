--- conflicted
+++ resolved
@@ -287,12 +287,7 @@
 class fitFunctions {
 public:
    TString name;
-<<<<<<< HEAD
-   double (*func)(double*, double*);
-   func = nullptr;
-=======
    double (*func)(double*, double*) = nullptr;
->>>>>>> c63aefe7
    unsigned int npars = 0;
    vector<double> origPars;
    vector<double> fitPars;
