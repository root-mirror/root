sap.ui.define(['sap/ui/core/Component',
               'sap/ui/core/mvc/Controller',
               'sap/ui/core/Control',
               'sap/ui/core/Icon',
               'sap/ui/core/mvc/XMLView',
               'sap/m/Text',
               'sap/m/CheckBox',
               'sap/m/MessageBox',
               'sap/m/MessageToast',
               'sap/m/TabContainerItem',
               'sap/ui/layout/Splitter',
               "sap/ui/core/ResizeHandler",
               "sap/ui/layout/HorizontalLayout",
               "sap/ui/table/Column",
               "sap/ui/core/util/File",
               "sap/ui/model/json/JSONModel",
               "rootui5/browser/model/BrowserModel",
<<<<<<< HEAD
               "sap/ui/core/Fragment"
],function(Component, Controller, CoreControl, CoreIcon, mText, mCheckBox, MessageBox, MessageToast, TabContainerItem,
=======
],function(Component, Controller, CoreControl, CoreIcon, XMLView, mText, mCheckBox, MessageBox, MessageToast, TabContainerItem,
>>>>>>> d82dc13b
           Splitter, ResizeHandler, HorizontalLayout, tableColumn, File, JSONModel, BrowserModel) {

   "use strict";

   /** Central ROOT RBrowser controller
    * All Browser functionality is loaded after main ui5 rendering is performed */

   return Controller.extend("rootui5.browser.controller.Browser", {

      onInit: function () {

         this.websocket = this.getView().getViewData().conn_handle;

         // this is code for the Components.js
         // this.websocket = Component.getOwnerComponentFor(this.getView()).getComponentData().conn_handle;

         this.websocket.SetReceiver(this);
         this.websocket.Connect();

         this.queue = []; // received draw messages

         // if true, most operations are performed locally without involving server
         this.standalone = this.websocket.kind == "file";

/*         if (JSROOT.GetUrlOption('nobrowser') !== null) {
            // remove complete area
            this.getView().byId("mainSplitter").removeAllContentAreas();
         } else {
*/
            // create model only for browser - no need for anybody else
            this.model = new BrowserModel();

            // copy extra attributes from element to node in the browser
            // later can be done automatically
            this.model.addNodeAttributes = function(node, elem) {
               node.icon = elem.icon;
               node.fsize = elem.fsize;
               node.mtime = elem.mtime;
               node.ftype = elem.ftype;
               node.fuid = elem.fuid;
               node.fgid = elem.fgid;
            }

            var t = this.getView().byId("treeTable");

            t.setModel(this.model);

            this.model.assignTreeTable(t);
            t.addColumn(new tableColumn({
               label: "Name",
               autoResizable: true,
               visible: true,
               template: new HorizontalLayout({
                  content: [
                     new CoreIcon({src:"{icon}"}),
                     new mText({text:" {name}", renderWhitespace: true, wrapping: false })
                  ]
               })
            }));
            t.addColumn(new tableColumn({
               label: "Size",
               autoResizable: true,
               visible: true,
               template: new HorizontalLayout({
                  content: [
                     new mText({text:"{fsize}", wrapping: false })
                  ]
               })
            }));
            t.addColumn(new tableColumn({
               label: "Time",
               autoResizable: true,
               visible: false,
               template: new HorizontalLayout({
                  content: [
                     new mText({text:"{mtime}", wrapping: false })
                  ]
               })
            }));
            t.addColumn(new tableColumn({
               label: "Type",
               autoResizable: true,
               visible: false,
               template: new HorizontalLayout({
                  content: [
                     new mText({text:"{ftype}", wrapping: false })
                  ]
               })
            }));
            t.addColumn(new tableColumn({
               label: "UID",
               autoResizable: true,
               visible: false,
               template: new HorizontalLayout({
                  content: [
                     new mText({text:"{fuid}", wrapping: false })
                  ]
               })
            }));
            t.addColumn(new tableColumn({
               label: "GID",
               autoResizable: true,
               visible: false,
               template: new HorizontalLayout({
                  content: [
                     new mText({text:"{fgid}", wrapping: false })
                  ]
               })
            }));

            // catch re-rendering of the table to assign handlers
            t.addEventDelegate({
               onAfterRendering: function() { this.assignRowHandlers(); }
            }, this);

            this.getView().byId("aCodeEditor").setModel(new JSONModel({
               code: ""
            }));
            
<<<<<<< HEAD
            this.getView().byId("aRootCanvas1").setModel(new JSONModel({
               rootCanvas: ""
            }));
         }
=======
            /* this.getView().byId("aRootCanvas1").setModel(new JSONModel({
               rootCanvas: ""
            }));
            */
     //    }
            
          // this.addNewButtonPressHandler(); // always create new canvas in the beginning   
>>>>>>> d82dc13b
      },

      /** @brief Extract the file name and extension
      * @desc Used to set the editor's model properties and display the file name on the tab element  */
     setFileNameType: function(filename) {
         var oEditor = this.getView().byId("aCodeEditor");
         var oModel = oEditor.getModel();
         var oTabElement = oEditor.getParent().getParent();
         var ext = "txt";
         if (filename.lastIndexOf('.') > 0)
            ext = filename.substr(filename.lastIndexOf('.') + 1);
         switch(ext.toLowerCase()) {
            case "c":
            case "cc":
            case "cpp":
            case "cxx":
            case "h":
            case "hh":
            case "hxx":
               oEditor.setType('c_cpp');
               break;
            case "f":
               oEditor.setType('fortran');
               break;
            case "htm":
            case "html":
               oEditor.setType('html');
               break;
            case "js":
               oEditor.setType('javascript');
               break;
            case "json":
               oEditor.setType('json');
               break;
            case "md":
               oEditor.setType('markdown');
               break;
            case "py":
               oEditor.setType('python');
               break;
            case "tex":
               oEditor.setType('latex');
               break;
            case "cmake":
            case "log":
            case "txt":
               oEditor.setType('plain_text');
               break;
            case "xml":
               oEditor.setType('xml');
               break;
            default: // unsupported type
               if (filename.lastIndexOf('README') >= 0)
                  oEditor.setType('plain_text');
               else
                  return false;
               break;
         }
         oTabElement.setAdditionalText(filename);
         if (filename.lastIndexOf('.') > 0)
            filename = filename.substr(0, filename.lastIndexOf('.'));
         oModel.setProperty("/filename", filename);
         oModel.setProperty("/ext", ext);
         return true;
      },

      /** @brief Handle the "Browse..." button press event */
      onChangeFile: function(oEvent) {
         var oEditor = this.getView().byId("aCodeEditor");
         var oModel = oEditor.getModel();
         var oReader = new FileReader();
         oReader.onload = function() {
            oModel.setProperty("/code", oReader.result);
         };
         var file = oEvent.getParameter("files")[0];
         if (this.setFileNameType(file.name))
            oReader.readAsText(file);
      },

     _getSettingsMenu: async function () {
       if (!this._oSettingsMenu) {
         let myThis = this;
         await sap.ui.core.Fragment.load({name: "rootui5.browser.view.settingsmenu"}).then(function (oSettingsMenu) {
           let oModel = new sap.ui.model.json.JSONModel("rootui5sys/browser/json/drawingOptions.json");
           oSettingsMenu.setModel(oModel);
           myThis.getView().addDependent(oSettingsMenu);

           myThis._oSettingsMenu = oSettingsMenu;
           return oSettingsMenu;
         });
       }
       return this._oSettingsMenu;
     },

     onSettingPress: async function() {
        console.log("onSettingPress");
        await this._getSettingsMenu();
        this._oSettingsMenu.open();
     },

      /** @brief Handle the "Save As..." button press event */
      onSaveAs: function() {
         var oEditor = this.getView().byId("aCodeEditor");
         var oModel = oEditor.getModel();
         var sText = oModel.getProperty("/code");
         var filename = oModel.getProperty("/filename");
         var ext = oModel.getProperty("/ext");
         if (filename == undefined) filename = "untitled";
         if (ext == undefined) ext = "txt";
         File.save(sText, filename, ext);
      },

      /** @brief Assign the "double click" event handler to each row */
      assignRowHandlers: function() {
         var rows = this.byId("treeTable").getRows();
         for (var k=0;k<rows.length;++k) {
            rows[k].$().dblclick(this.onRowDblClick.bind(this, rows[k]));
         }
      },

      /** @brief Send RBrowserRequest to the browser */
      sendBrowserRequest: function(_oper, args) {
         let req = { path: "", first: 0, number: 0, sort: _oper, filePath: "", rootFile: "" };
         JSROOT.extend(req, args);
         this.websocket.Send("BRREQ:" + JSON.stringify(req));
      },

      /** @brief Double-click event handler */
      onRowDblClick: function(row) {
<<<<<<< HEAD
        let json = this.getPathAndNameFromRow(row);
        return this.sendBrowserRequest("DBLCLK", json);
      },

      getPathAndNameFromRow: function(row) {
        let answer = {path: "", rootFile: "", filepath: ""};
        let fullpath = "";
        let ctxt = row.getBindingContext(), prop = ctxt ? ctxt.getProperty(ctxt.getPath()) : null;
        if (prop && prop.fullpath) {
          fullpath = prop.fullpath.substr(1, prop.fullpath.length-2);
          answer.path = fullpath;
          let dirname = fullpath.substr(0, fullpath.lastIndexOf('/'));
          answer.filePath = dirname;
          if (dirname.endsWith(".root")) {
            let rootFile = fullpath.substr(fullpath.lastIndexOf('/')+1, fullpath.length);
            answer.rootFile = rootFile;
          }
        }
        return answer;
      },
=======
         if (row._bHasChildren) // ignore directories for now
            return;
         var fullpath = "";
         var ctxt = row.getBindingContext(),
             prop = ctxt ? ctxt.getProperty(ctxt.getPath()) : null;
         if (prop && prop.fullpath) {
            fullpath = prop.fullpath.substr(1, prop.fullpath.length-2);
            var dirname = fullpath.substr(0, fullpath.lastIndexOf('/'));
            if (dirname.endsWith(".root"))
               return this.websocket.Send("DBLCLK:" + fullpath);
         }
         var oEditor = this.getView().byId("aCodeEditor");
         var oModel = oEditor.getModel();
         var filename = fullpath.substr(fullpath.lastIndexOf('/') + 1);
         if (this.setFileNameType(filename))
            return this.websocket.Send("DBLCLK:" + fullpath);
       },
>>>>>>> d82dc13b

      OnWebsocketOpened: function(handle) {
         this.isConnected = true;
         
         if (this.model)
            this.model.sendFirstRequest(this.websocket);

         // when connection established, checked if we can submit requested
         this.checkRequestMsg();

      },

      OnWebsocketClosed: function() {
         // when connection closed, close panel as well
         console.log('CLOSE WINDOW WHEN CONNECTION CLOSED');

         if (window) window.close();

         this.isConnected = false;
      },

      /** Entry point for all data from server */
      OnWebsocketMsg: function(handle, msg, offset) {

         if (typeof msg != "string")
            return console.error("Browser do not uses binary messages len = " + mgs.byteLength);


         let mhdr = msg.split(":")[0];
         msg = msg.substr(mhdr.length+1);

         switch (mhdr) {
<<<<<<< HEAD
         case "DESCR":  // browser hierarchy
=======
         case "INMSG:":
            this.processInitMsg(msg);
            break;
         case "DESCR:":  // browser hierarchy
>>>>>>> d82dc13b
            this.parseDescription(msg, true);
            break;
         case "FESCR":  // searching hierarchy
            this.parseDescription(msg, false);
            break;
<<<<<<< HEAD
         case "FREAD":  // file read
            this.getView().byId("aCodeEditor").getModel().setProperty("/code", msg);
            break;
         case "FROOT": // Root file
            this.draw(msg);
            break;
         case "BREPL":   // browser reply
=======
         case "FREAD:":  // file read
            this.getView().byId("aCodeEditor").getModel().setProperty("/code", msg);
            break;
         case "CANVS:":  // canvas created by server, need to establish connection
            var arr = JSON.parse(msg);
            this.createCanvas(arr[0], arr[1]);
            break;
         case "FROOT:": // Root file
           var selecedTabID = this.getSelectedtabFromtabContainer("myTabContainer"); // The ID of the selected tab in the TabContainer

           var jsonAnswer = JSON.parse(msg); // message received from the server to JSON

           var rootFileArray = jsonAnswer.path.split("/"); // splitting the path on /
           var  rootFileRelativePath = ""; // Declaration of the var to open the good file

           var  i = 0; // Iterator
           while (rootFileArray[i].slice(-5) !== ".root") { // Iterating over the splited path until it find the .root file
             rootFileRelativePath += "/" + rootFileArray[i];
             i++;
           }
           rootFileRelativePath += "/" + rootFileArray[i]; // Adding the last bit (the wanted graphic) to the relative path

           var  oCanvas = this.getView().byId("aRootCanvas" + selecedTabID); // Get the drawing place object

           if (oCanvas === undefined || oCanvas === null) { // If the selected tabs it not a Root canvas then display and error message
             MessageToast.show("Please, select a Root Canvas tab", {duration: 1500});
             return;
           }

           var  oTabElement = oCanvas.getParent(); // Get the tab from the drawing place
           var  rootFileDisplayName = rootFileArray[i] + "/" + rootFileArray[i + 1]; // Creating a simple nameOfTheFile.root/graphic;1 to display on the tab

           document.getElementById("TopBrowserId--aRootCanvas" + selecedTabID).innerHTML = ""; // Clearing the canvas
           oTabElement.setAdditionalText(rootFileDisplayName); // Setting the tab file name
           var  finalJsonRoot = JSROOT.JSONR_unref(jsonAnswer.data); // Creating the graphic from the json
           JSROOT.draw("TopBrowserId--aRootCanvas" + selecedTabID, finalJsonRoot, "colz"); // Drawing the graphic into the selected tab canvas

           break;
         case "BREPL:":   // browser reply
>>>>>>> d82dc13b
            if (this.model) {
               var bresp = JSON.parse(msg);

               this.model.processResponse(bresp);

               if (bresp.path === '/') {
                  var tt = this.getView().byId("treeTable");
                  var cols = tt.getColumns();
                  tt.autoResizeColumn(2);
                  tt.autoResizeColumn(1);
                  // for (var k=0;k<cols.length;++k)
                  //    tt.autoResizeColumn(k);
               }
            }
            break;
         default:
            console.error('Non recognized msg ' + mhdr + ' len=' + msg.length);
         }
      },

<<<<<<< HEAD
      /** Get the ID of the curentrly selected tab of given tab container */
      getSelectedtabFromtabContainer: function(divid) {
         let tabContainer = this.getView().byId('myTabContainer').getSelectedItem()
         return tabContainer.slice(6, tabContainer.length);
      },

     draw: function(msg, drawOption="colz") {

       let selecedTabID = this.getSelectedtabFromtabContainer("myTabContainer"); // The ID of the selected tab in the TabContainer
       let oCanvas = this.getView().byId("aRootCanvas" + selecedTabID); // Get the drawing place object
       if (oCanvas === undefined || oCanvas === null) { // If the selected tabs it not a Root canvas then display and error message
         MessageToast.show("Please, select a Root Canvas tab", {duration: 1500});
         return;
       }
       let oTabElement = oCanvas.getParent(); // Get the tab from the drawing place

       let jsonAnswer = JSON.parse(msg); // message received from the server to JSON

       let rootFileArray = jsonAnswer.path.split("/"); // spliting the path on /
       let i = 0; // Iterator
       while (rootFileArray[i].slice(-5) !== ".root") { // Iterating over the splited path until it find the .root file
         i++;
       }
       let rootFileDisplayName = rootFileArray[i] + "/" + rootFileArray[i + 1]; // Creating a simple nameOfTheFile.root/graphic;1 to display on the tab
       oTabElement.setAdditionalText(rootFileDisplayName); // Setting the tab file name

       document.getElementById("TopBrowserId--aRootCanvas" + selecedTabID).innerHTML = ""; // Clearing the canvas
       oTabElement.setAdditionalText(rootFileDisplayName); // Setting the tab file name
       let finalJsonRoot = JSROOT.JSONR_unref(jsonAnswer.data); // Creating the graphic from the json

       JSROOT.draw("TopBrowserId--aRootCanvas" + selecedTabID, finalJsonRoot, drawOption); // Drawing the graphic into the selected tab canvas
     },

      /** Show special message insted of nodes hierarchy */
=======
      /** Get the ID of the currently selected tab of given tab container */
      getSelectedtabFromtabContainer: function(divid) {
         var  tabContainer = this.getView().byId('myTabContainer').getSelectedItem();
         return tabContainer.slice(6, tabContainer.length);
      },

      /** Show special message instead of nodes hierarchy */
>>>>>>> d82dc13b
      showTextInBrowser: function(text) {
         var br = this.byId("treeTable");
         br.collapseAll();
         if (!text || (text === "RESET")) {
            br.setNoData("");
            br.setShowNoData(false);

            this.model.setNoData(false);
            this.model.refresh();

         } else {
            br.setNoData(text);
            br.setShowNoData(true);
            this.model.setNoData(true);
            this.model.refresh();
         }
      },

      omBeforeRendering: function() {
         this.renderingDone = false;
      },

      onAfterRendering: function() {
         this.renderingDone = true;

         this.checkRequestMsg();
      },

      checkRequestMsg: function() {
         if (this.isConnected && this.renderingDone) {

            if (this.creator && !this.ask_getdraw) {
               this.websocket.Send("GETDRAW");
               this.ask_getdraw = true;
            }
         }
      },

      /** Reload (refresh) file tree browser */
      onRealoadPress: function (oEvent) {
         this.doReload(true);
      },

      doReload: function(force) {
         if (this.standalone) {
            this.showTextInBrowser();
            this.paintFoundNodes(null);
            this.model.setFullModel(this.fullModel);
         } else {
            this.model.reloadMainModel(force);
         }
      },

      /** Quit ROOT session */
      onQuitRootPress: function(oEvent) {
         this.websocket.Send("QUIT_ROOT");
      },

      /** @brief Add Tab event handler */
      addNewButtonPressHandler: function(oEvent) {
         if (this.isConnected)
            this.websocket.Send("NEWCANVAS");
      },
      
      /** process initial message, now it is list of existing canvases */
      processInitMsg: function(msg) {
         var arr = JSROOT.parse(msg);
         if (!arr) return;
         
         for (var k=0; k<arr.length; ++k) {
            this.createCanvas(arr[k][0], arr[k][1]);
         }
      },
      
      createCanvas: function(url, name) {
         console.log("Create canvas ", url, name);
         if (!url || !name) return;
         
         var oTabContainer = this.byId("myTabContainer");
         var oTabContainerItem = new TabContainerItem({
            name: "ROOT Canvas",
            icon: "sap-icon://column-chart-dual-axis"
         });
<<<<<<< HEAD
         let ID = oTabContainerItem.sId.slice(6, oTabContainerItem.sId.length);

         oTabContainer.addItem(oTabContainerItem);
         let html = new sap.ui.core.HTML("TopBrowserId--aRootCanvas" + ID, {
            content: "<div style=\"height:100%\">{/rootCanvas}</div>"
         });
         oTabContainerItem.addContent(html);

         oTabContainer.setSelectedItem(oTabContainerItem);

         this.getView().byId("aRootCanvas" + ID).setModel(new JSONModel({
            rootCanvas: ""
         }));
=======

         oTabContainerItem.setAdditionalText(name); // name can be used to set active canvas or close canvas

         oTabContainer.addItem(oTabContainerItem);
         
         var conn = new JSROOT.WebWindowHandle(this.websocket.kind);
         
         // this is producing 
         var addr = this.websocket.href, relative_path = url;
         if (relative_path.indexOf("../")==0) {
            var ddd = addr.lastIndexOf("/",addr.length-2);
            addr = addr.substr(0,ddd) + relative_path.substr(2);
         } else {
            addr += relative_path;
         }
         
         var painter = new JSROOT.TCanvasPainter(null);
         painter.online_canvas = true;
         painter.use_openui = true; 
         painter.batch_mode = false;
         painter._window_handle = conn;
         painter._window_handle_href = addr; // argument for connect
         
         XMLView.create({
            viewName: "rootui5.canv.view.Canvas",
            viewData: { canvas_painter: painter },
            height: "100%"
         }).then(function(oView) {
            oTabContainerItem.addContent(oView);
            // JSROOT.CallBack(call_back, true);
         });
      },
      
      tabSelectItem: function(oEvent) {
         var oTabContainer = this.byId("myTabContainer");
         var oItemSelected = oEvent.getParameter('item');
         
         if (oItemSelected.getName() != "ROOT Canvas") return;

         console.log("Canvas selected:", oItemSelected.getAdditionalText());
         
         this.websocket.Send("SELECT_CANVAS:" + oItemSelected.getAdditionalText());
         
>>>>>>> d82dc13b
      },

      /** @brief Close Tab event handler */
      tabCloseHandler: function(oEvent) {
         // prevent the tab being closed by default
         oEvent.preventDefault();

         var oTabContainer = this.byId("myTabContainer");
         var oItemToClose = oEvent.getParameter('item');
         // prevent closing the Code Editor
         if (oItemToClose.getName() == "Code Editor") {
            MessageToast.show("Sorry, you cannot close the Code Editor", {duration: 1500});
            return;
         }
         
         var pthis = this;

         MessageBox.confirm('Do you really want to close the "' + oItemToClose.getName() + '" tab?', {
            onClose: function (oAction) {
               if (oAction === MessageBox.Action.OK) {
                  if (oItemToClose.getName() == "ROOT Canvas") 
                     pthis.websocket.Send("CLOSE_CANVAS:" + oItemToClose.getAdditionalText());
                  
                  oTabContainer.removeItem(oItemToClose);
                  
                  MessageToast.show('Closed the "' + oItemToClose.getName() + '" tab', {duration: 1500});
               }
            }
         });
      }
   });

});<|MERGE_RESOLUTION|>--- conflicted
+++ resolved
@@ -15,12 +15,8 @@
                "sap/ui/core/util/File",
                "sap/ui/model/json/JSONModel",
                "rootui5/browser/model/BrowserModel",
-<<<<<<< HEAD
                "sap/ui/core/Fragment"
-],function(Component, Controller, CoreControl, CoreIcon, mText, mCheckBox, MessageBox, MessageToast, TabContainerItem,
-=======
 ],function(Component, Controller, CoreControl, CoreIcon, XMLView, mText, mCheckBox, MessageBox, MessageToast, TabContainerItem,
->>>>>>> d82dc13b
            Splitter, ResizeHandler, HorizontalLayout, tableColumn, File, JSONModel, BrowserModel) {
 
    "use strict";
@@ -29,7 +25,6 @@
     * All Browser functionality is loaded after main ui5 rendering is performed */
 
    return Controller.extend("rootui5.browser.controller.Browser", {
-
       onInit: function () {
 
          this.websocket = this.getView().getViewData().conn_handle;
@@ -139,21 +134,14 @@
             this.getView().byId("aCodeEditor").setModel(new JSONModel({
                code: ""
             }));
-            
-<<<<<<< HEAD
-            this.getView().byId("aRootCanvas1").setModel(new JSONModel({
-               rootCanvas: ""
-            }));
-         }
-=======
+
             /* this.getView().byId("aRootCanvas1").setModel(new JSONModel({
                rootCanvas: ""
             }));
             */
      //    }
-            
-          // this.addNewButtonPressHandler(); // always create new canvas in the beginning   
->>>>>>> d82dc13b
+
+          // this.addNewButtonPressHandler(); // always create new canvas in the beginning
       },
 
       /** @brief Extract the file name and extension
@@ -276,35 +264,13 @@
 
       /** @brief Send RBrowserRequest to the browser */
       sendBrowserRequest: function(_oper, args) {
-         let req = { path: "", first: 0, number: 0, sort: _oper, filePath: "", rootFile: "" };
+         var req = { path: "", first: 0, number: 0, sort: _oper };
          JSROOT.extend(req, args);
          this.websocket.Send("BRREQ:" + JSON.stringify(req));
       },
 
       /** @brief Double-click event handler */
       onRowDblClick: function(row) {
-<<<<<<< HEAD
-        let json = this.getPathAndNameFromRow(row);
-        return this.sendBrowserRequest("DBLCLK", json);
-      },
-
-      getPathAndNameFromRow: function(row) {
-        let answer = {path: "", rootFile: "", filepath: ""};
-        let fullpath = "";
-        let ctxt = row.getBindingContext(), prop = ctxt ? ctxt.getProperty(ctxt.getPath()) : null;
-        if (prop && prop.fullpath) {
-          fullpath = prop.fullpath.substr(1, prop.fullpath.length-2);
-          answer.path = fullpath;
-          let dirname = fullpath.substr(0, fullpath.lastIndexOf('/'));
-          answer.filePath = dirname;
-          if (dirname.endsWith(".root")) {
-            let rootFile = fullpath.substr(fullpath.lastIndexOf('/')+1, fullpath.length);
-            answer.rootFile = rootFile;
-          }
-        }
-        return answer;
-      },
-=======
          if (row._bHasChildren) // ignore directories for now
             return;
          var fullpath = "";
@@ -322,11 +288,10 @@
          if (this.setFileNameType(filename))
             return this.websocket.Send("DBLCLK:" + fullpath);
        },
->>>>>>> d82dc13b
 
       OnWebsocketOpened: function(handle) {
          this.isConnected = true;
-         
+
          if (this.model)
             this.model.sendFirstRequest(this.websocket);
 
@@ -355,36 +320,23 @@
          msg = msg.substr(mhdr.length+1);
 
          switch (mhdr) {
-<<<<<<< HEAD
          case "DESCR":  // browser hierarchy
-=======
-         case "INMSG:":
+            this.parseDescription(msg, true);
+            break;
+         case "INMSG":
             this.processInitMsg(msg);
-            break;
-         case "DESCR:":  // browser hierarchy
->>>>>>> d82dc13b
-            this.parseDescription(msg, true);
             break;
          case "FESCR":  // searching hierarchy
             this.parseDescription(msg, false);
             break;
-<<<<<<< HEAD
          case "FREAD":  // file read
             this.getView().byId("aCodeEditor").getModel().setProperty("/code", msg);
             break;
-         case "FROOT": // Root file
-            this.draw(msg);
-            break;
-         case "BREPL":   // browser reply
-=======
-         case "FREAD:":  // file read
-            this.getView().byId("aCodeEditor").getModel().setProperty("/code", msg);
-            break;
-         case "CANVS:":  // canvas created by server, need to establish connection
+         case "CANVS":  // canvas created by server, need to establish connection
             var arr = JSON.parse(msg);
             this.createCanvas(arr[0], arr[1]);
             break;
-         case "FROOT:": // Root file
+         case "FROOT": // Root file
            var selecedTabID = this.getSelectedtabFromtabContainer("myTabContainer"); // The ID of the selected tab in the TabContainer
 
            var jsonAnswer = JSON.parse(msg); // message received from the server to JSON
@@ -416,7 +368,6 @@
 
            break;
          case "BREPL:":   // browser reply
->>>>>>> d82dc13b
             if (this.model) {
                var bresp = JSON.parse(msg);
 
@@ -437,42 +388,6 @@
          }
       },
 
-<<<<<<< HEAD
-      /** Get the ID of the curentrly selected tab of given tab container */
-      getSelectedtabFromtabContainer: function(divid) {
-         let tabContainer = this.getView().byId('myTabContainer').getSelectedItem()
-         return tabContainer.slice(6, tabContainer.length);
-      },
-
-     draw: function(msg, drawOption="colz") {
-
-       let selecedTabID = this.getSelectedtabFromtabContainer("myTabContainer"); // The ID of the selected tab in the TabContainer
-       let oCanvas = this.getView().byId("aRootCanvas" + selecedTabID); // Get the drawing place object
-       if (oCanvas === undefined || oCanvas === null) { // If the selected tabs it not a Root canvas then display and error message
-         MessageToast.show("Please, select a Root Canvas tab", {duration: 1500});
-         return;
-       }
-       let oTabElement = oCanvas.getParent(); // Get the tab from the drawing place
-
-       let jsonAnswer = JSON.parse(msg); // message received from the server to JSON
-
-       let rootFileArray = jsonAnswer.path.split("/"); // spliting the path on /
-       let i = 0; // Iterator
-       while (rootFileArray[i].slice(-5) !== ".root") { // Iterating over the splited path until it find the .root file
-         i++;
-       }
-       let rootFileDisplayName = rootFileArray[i] + "/" + rootFileArray[i + 1]; // Creating a simple nameOfTheFile.root/graphic;1 to display on the tab
-       oTabElement.setAdditionalText(rootFileDisplayName); // Setting the tab file name
-
-       document.getElementById("TopBrowserId--aRootCanvas" + selecedTabID).innerHTML = ""; // Clearing the canvas
-       oTabElement.setAdditionalText(rootFileDisplayName); // Setting the tab file name
-       let finalJsonRoot = JSROOT.JSONR_unref(jsonAnswer.data); // Creating the graphic from the json
-
-       JSROOT.draw("TopBrowserId--aRootCanvas" + selecedTabID, finalJsonRoot, drawOption); // Drawing the graphic into the selected tab canvas
-     },
-
-      /** Show special message insted of nodes hierarchy */
-=======
       /** Get the ID of the currently selected tab of given tab container */
       getSelectedtabFromtabContainer: function(divid) {
          var  tabContainer = this.getView().byId('myTabContainer').getSelectedItem();
@@ -480,7 +395,6 @@
       },
 
       /** Show special message instead of nodes hierarchy */
->>>>>>> d82dc13b
       showTextInBrowser: function(text) {
          var br = this.byId("treeTable");
          br.collapseAll();
@@ -544,49 +458,34 @@
          if (this.isConnected)
             this.websocket.Send("NEWCANVAS");
       },
-      
+
       /** process initial message, now it is list of existing canvases */
       processInitMsg: function(msg) {
          var arr = JSROOT.parse(msg);
          if (!arr) return;
-         
+
          for (var k=0; k<arr.length; ++k) {
             this.createCanvas(arr[k][0], arr[k][1]);
          }
       },
-      
+
       createCanvas: function(url, name) {
          console.log("Create canvas ", url, name);
          if (!url || !name) return;
-         
+
          var oTabContainer = this.byId("myTabContainer");
          var oTabContainerItem = new TabContainerItem({
             name: "ROOT Canvas",
             icon: "sap-icon://column-chart-dual-axis"
          });
-<<<<<<< HEAD
-         let ID = oTabContainerItem.sId.slice(6, oTabContainerItem.sId.length);
+
+         oTabContainerItem.setAdditionalText(name); // name can be used to set active canvas or close canvas
 
          oTabContainer.addItem(oTabContainerItem);
-         let html = new sap.ui.core.HTML("TopBrowserId--aRootCanvas" + ID, {
-            content: "<div style=\"height:100%\">{/rootCanvas}</div>"
-         });
-         oTabContainerItem.addContent(html);
-
-         oTabContainer.setSelectedItem(oTabContainerItem);
-
-         this.getView().byId("aRootCanvas" + ID).setModel(new JSONModel({
-            rootCanvas: ""
-         }));
-=======
-
-         oTabContainerItem.setAdditionalText(name); // name can be used to set active canvas or close canvas
-
-         oTabContainer.addItem(oTabContainerItem);
-         
+
          var conn = new JSROOT.WebWindowHandle(this.websocket.kind);
-         
-         // this is producing 
+
+         // this is producing
          var addr = this.websocket.href, relative_path = url;
          if (relative_path.indexOf("../")==0) {
             var ddd = addr.lastIndexOf("/",addr.length-2);
@@ -594,14 +493,14 @@
          } else {
             addr += relative_path;
          }
-         
+
          var painter = new JSROOT.TCanvasPainter(null);
          painter.online_canvas = true;
-         painter.use_openui = true; 
+         painter.use_openui = true;
          painter.batch_mode = false;
          painter._window_handle = conn;
          painter._window_handle_href = addr; // argument for connect
-         
+
          XMLView.create({
             viewName: "rootui5.canv.view.Canvas",
             viewData: { canvas_painter: painter },
@@ -611,18 +510,17 @@
             // JSROOT.CallBack(call_back, true);
          });
       },
-      
+
       tabSelectItem: function(oEvent) {
          var oTabContainer = this.byId("myTabContainer");
          var oItemSelected = oEvent.getParameter('item');
-         
+
          if (oItemSelected.getName() != "ROOT Canvas") return;
 
          console.log("Canvas selected:", oItemSelected.getAdditionalText());
-         
+
          this.websocket.Send("SELECT_CANVAS:" + oItemSelected.getAdditionalText());
-         
->>>>>>> d82dc13b
+
       },
 
       /** @brief Close Tab event handler */
@@ -637,17 +535,17 @@
             MessageToast.show("Sorry, you cannot close the Code Editor", {duration: 1500});
             return;
          }
-         
+
          var pthis = this;
 
          MessageBox.confirm('Do you really want to close the "' + oItemToClose.getName() + '" tab?', {
             onClose: function (oAction) {
                if (oAction === MessageBox.Action.OK) {
-                  if (oItemToClose.getName() == "ROOT Canvas") 
+                  if (oItemToClose.getName() == "ROOT Canvas")
                      pthis.websocket.Send("CLOSE_CANVAS:" + oItemToClose.getAdditionalText());
-                  
+
                   oTabContainer.removeItem(oItemToClose);
-                  
+
                   MessageToast.show('Closed the "' + oItemToClose.getName() + '" tab', {duration: 1500});
                }
             }
