// @(#)root/roostats:$Id$
// Author: Kyle Cranmer, George Lewis 
/*************************************************************************
 * Copyright (C) 1995-2008, Rene Brun and Fons Rademakers.               *
 * All rights reserved.                                                  *
 *                                                                       *
 * For the licensing terms see $ROOTSYS/LICENSE.                         *
 * For the list of contributors see $ROOTSYS/README/CREDITS.             *
 *************************************************************************/

////////////////////////////////////////////////////////////////////////////////

/*
BEGIN_HTML
<p>
The RooStats::HistFactory::Measurement class can be used to construct a model
by combining multiple RooStats::HistFactory::Channel objects. It also allows
to set some general properties like the integrated luminosity, its relative
uncertainty or the functional form of constraints on nuisance parameters.
</p>
END_HTML
*/
//


#include <ctime>
#include <iostream>
#include <algorithm>
#include <sys/stat.h>
#include "TSystem.h"
#include "TTimeStamp.h"

#include "RooStats/HistFactory/Measurement.h"
#include "RooStats/HistFactory/HistFactoryException.h"

using namespace std;

ClassImp(RooStats::HistFactory::Measurement); ;


RooStats::HistFactory::Measurement::Measurement() :
  fPOI(), fLumi( 1.0 ), fLumiRelErr( .10 ), 
  fBinLow( 0 ), fBinHigh( 1 ), fExportOnly( false )
{
  // standard constructor
}

/*
RooStats::HistFactory::Measurement::Measurement(const Measurement& other) :
  POI( other.POI ), Lumi( other.Lumi ), LumiRelErr( other.LumiRelErr ), 
  BinLow( other.BinLow ), BinHigh( other.BinHigh ), ExportOnly( other.ExportOnly ),
  channels( other.channels ), OutputFilePrefix( other.outputFilePrefix ),
  constantParams( other.constantParams ), { ; }
*/

RooStats::HistFactory::Measurement::Measurement(const char* Name, const char* Title) :
  TNamed( Name, Title ),
  fPOI(), fLumi( 1.0 ), fLumiRelErr( .10 ), 
  fBinLow( 0 ), fBinHigh( 1 ), fExportOnly( false )
{
  // standard constructor specifying name and title of measurement
}


void RooStats::HistFactory::Measurement::AddConstantParam( const std::string& param )
{ 
  // set a parameter in the model to be constant
  // the parameter does not have to exist yet, the information will be used when
  // the model is actually created
  
  // Check if the parameter is already set constant
  // We don't need to set it constant twice,
  // and we issue a warning in case this is a hint
  // of a possible bug

  if( std::find(fConstantParams.begin(), fConstantParams.end(), param) != fConstantParams.end() ) {
    std::cout << "Warning: Setting parameter: " << param 
	      << " to constant, but it is already listed as constant.  "
	      << "You may ignore this warning."
	      << std::endl;
    return;
  }

  fConstantParams.push_back( param ); 

}

void RooStats::HistFactory::Measurement::SetParamValue( const std::string& param, double value )
{
  // set parameter of the model to given value

  // Check if this parameter is already set to a value
  // If so, issue a warning
  // (Not sure if we want to throw an exception here, or
  // issue a warning and move along.  Thoughts?)
  if( fParamValues.find(param) != fParamValues.end() ) {
    std::cout << "Warning: Chainging parameter: " << param
	      << " value from: " << fParamValues[param]
	      << " to: " << value 
	      << std::endl;
  }

  // Store the parameter and its value
  std::cout << "Setting parameter: " << param
	    << " value to " << value
	    << std::endl;

  fParamValues[param] = value;

}

void RooStats::HistFactory::Measurement::AddPreprocessFunction( std::string name, std::string expression, std::string dependencies )
{
  // Add a preprocessed function by giving the function a name,
  // a functional expression, and a string with a bracketed list of dependencies (eg "SigXsecOverSM[0,3]")

  PreprocessFunction func(name, expression, dependencies);
  AddFunctionObject(func);

}


std::vector<std::string> RooStats::HistFactory::Measurement::GetPreprocessFunctions()
{
  // returns a list of defined proprocess function expressions
  
  std::vector<std::string> PreprocessFunctionExpressions;
  for( unsigned int i = 0; i < fFunctionObjects.size(); ++i ) {
    std::string expression = fFunctionObjects.at(i).GetCommand();
    PreprocessFunctionExpressions.push_back( expression );
  }
  return PreprocessFunctionExpressions;
}

void RooStats::HistFactory::Measurement::AddGammaSyst(std::string syst, double uncert)
{
  // set constraint term for given systematic to Gamma distribution
  
  fGammaSyst[syst] = uncert;
}

void RooStats::HistFactory::Measurement::AddLogNormSyst(std::string syst, double uncert)
{
  // set constraint term for given systematic to LogNormal distribution
  
  fLogNormSyst[syst] = uncert;
}

void RooStats::HistFactory::Measurement::AddUniformSyst(std::string syst)
{
  // set constraint term for given systematic to uniform distribution

  fUniformSyst[syst] = 1.0; // Is this parameter simply a dummy?
}

void RooStats::HistFactory::Measurement::AddNoSyst(std::string syst)
{
  // define given systematics to have no external constraint
  
  fNoSyst[syst] = 1.0; // dummy value
}


bool RooStats::HistFactory::Measurement::HasChannel( std::string ChanName )
{
  // is the given channel part of this measurement

  for( unsigned int i = 0; i < fChannels.size(); ++i ) {

    Channel& chan = fChannels.at(i);
    if( chan.GetName() == ChanName ) {
      return true;
    }

  }

  return false;

}

RooStats::HistFactory::Channel& RooStats::HistFactory::Measurement::GetChannel( std::string ChanName )
{
  // get channel with given name from this measurement
  // throws an exception in case the channel is not found

  for( unsigned int i = 0; i < fChannels.size(); ++i ) {

    Channel& chan = fChannels.at(i);
    if( chan.GetName() == ChanName ) {
      return chan;
    }

  }
  
  // If we get here, we didn't find the channel

  std::cout << "Error: Did not find channel: " << ChanName
	    << " in measurement: " << GetName() << std::endl;
  throw hf_exc();

  // No Need to return after throwing exception
  // return RooStats::HistFactory::BadChannel;


}

/*
  void RooStats::HistFactory::Measurement::Print( Option_t* option ) const {
  RooStats::HistFactory::Measurement::Print( std::cout );
  return;
  }
*/

void RooStats::HistFactory::Measurement::PrintTree( std::ostream& stream )
{
  // print information about measurement object in tree-like structure to given stream
  
  stream << "Measurement Name: " << GetName()
	 << "\t OutputFilePrefix: " << fOutputFilePrefix
	 << "\t POI: ";
  for(unsigned int i = 0; i < fPOI.size(); ++i) {
    stream << fPOI.at(i);
  }
  stream << "\t Lumi: " << fLumi
	 << "\t LumiRelErr: " << fLumiRelErr
	 << "\t BinLow: " << fBinLow
	 << "\t BinHigh: " << fBinHigh
	 << "\t ExportOnly: " << fExportOnly
	 << std::endl;


  if( fConstantParams.size() != 0 ) {
    stream << "Constant Params: ";
    for( unsigned int i = 0; i < fConstantParams.size(); ++i ) {
      stream << " " << fConstantParams.at(i);
    }
    stream << std::endl;
  }

  if( fFunctionObjects.size() != 0 ) {
    stream << "Preprocess Functions: ";
    for( unsigned int i = 0; i < fFunctionObjects.size(); ++i ) {
      stream << " " << fFunctionObjects.at(i).GetCommand();
    }
    stream << std::endl;
  }
  
  if( fChannels.size() != 0 ) {
    stream << "Channels:" << std::endl;
    for( unsigned int i = 0; i < fChannels.size(); ++i ) {
      fChannels.at(i).Print( stream );
    }
  }

  std::cout << "End Measurement: " << GetName() << std::endl;

}



void RooStats::HistFactory::Measurement::PrintXML(const std::string& directory, const std::string& newOutputPrefix ) const
{
  // create XML files for this measurement in the given directory
  // XML files can be configured with a different output prefix

  // Create an XML file for this measurement
  // First, create the XML driver
  // Then, create xml files for each channel

  // First, check that the directory exists:
<<<<<<< HEAD
  auto testExists = [](const std::string& theDir) {
    void* dir = gSystem->OpenDirectory(theDir.c_str());
=======
  auto testExists = [](const std::string& theDirectory) {
    void* dir = gSystem->OpenDirectory(theDirectory.c_str());
>>>>>>> b305dcdd
    bool exists = dir != nullptr;
    if (exists)
      gSystem->FreeDirectory(dir);

    return exists;
  };
  
  if ( !directory.empty() && !testExists(directory) ) {
    int success = gSystem->MakeDirectory(directory.c_str() );    
    if( success != 0 ) {
      std::cout << "Error: Failed to make directory: " << directory << std::endl;
      throw hf_exc();
    }
  }

  // If supplied new Prefix, use that one:

  std::cout << "Printing XML Files for measurement: " << GetName() << std::endl;

  std::string XMLName = std::string(GetName()) + ".xml";
  if( directory != "" ) XMLName = directory + "/" + XMLName;

  ofstream xml( XMLName.c_str() );

  if( ! xml.is_open() ) {
    std::cout << "Error opening xml file: " << XMLName << std::endl;
    throw hf_exc();
  }


  // Add the time
  xml << "<!--" << std::endl;
  xml << "This xml file created automatically on: " << std::endl;
/*
  time_t t = time(0);   // get time now
  struct tm * now = localtime( &t );
  xml << (now->tm_year + 1900) << '-'
      << (now->tm_mon + 1) << '-'
      << now->tm_mday
      << std::endl;
*/
  // LM: use TTimeStamp 
  TTimeStamp t; 
  UInt_t year = 0; 
  UInt_t month = 0; 
  UInt_t day = 0; 
  t.GetDate(true, 0, &year, &month, &day);
  xml << year << '-'
      << month << '-'
      << day
      << std::endl;

  xml << "-->" << std::endl;

  // Add the doctype
  xml << "<!DOCTYPE Combination  SYSTEM 'HistFactorySchema.dtd'>" << std::endl << std::endl;

  // Add the combination name
  if (newOutputPrefix.empty() ) newOutputPrefix = fOutputFilePrefix;  
  xml << "<Combination OutputFilePrefix=\"" << newOutputPrefix /*OutputFilePrefix*/ << "\" >" << std::endl << std::endl;

  // Add the Preprocessed Functions
  for( unsigned int i = 0; i < fFunctionObjects.size(); ++i ) {
    RooStats::HistFactory::PreprocessFunction func = fFunctionObjects.at(i);
    func.PrintXML(xml);
    /*
    xml << "<Function Name=\"" << func.GetName() << "\" "
	<< "Expression=\""     << func.GetExpression() << "\" "
	<< "Dependents=\""     << func.GetDependents() << "\" "
	<< "/>" << std::endl;
    */
  }
  
  xml << std::endl;

  // Add the list of channels
  for( unsigned int i = 0; i < fChannels.size(); ++i ) {
     xml << "  <Input>" << "./";
     if (!directory.empty() ) xml << directory << "/";
     xml << GetName() << "_" << fChannels.at(i).GetName() << ".xml" << "</Input>" << std::endl;
  }

  xml << std::endl;

  // Open the Measurement, Set Lumi
  xml << "  <Measurement Name=\"" << GetName() << "\" "
      << "Lumi=\""        << fLumi       << "\" " 
      << "LumiRelErr=\""  << fLumiRelErr << "\" "
    //<< "BinLow=\""      << fBinLow     << "\" "
    // << "BinHigh=\""     << fBinHigh    << "\" "
      << "ExportOnly=\""  << (fExportOnly ? std::string("True") : std::string("False")) << "\" "
      << " >" <<  std::endl;


  // Set the POI
  xml << "    <POI>" ;
  for(unsigned int i = 0; i < fPOI.size(); ++i) {
    if(i==0) xml << fPOI.at(i);
    else     xml << " " << fPOI.at(i);
  } 
  xml << "</POI>  " << std::endl;
  
  // Set the Constant Parameters
  if(fConstantParams.size()) {
    xml << "    <ParamSetting Const=\"True\">";
    for( unsigned int i = 0; i < fConstantParams.size(); ++i ) {
      if (i==0) xml << fConstantParams.at(i);
      else      xml << " " << fConstantParams.at(i);;
    }
    xml << "</ParamSetting>" << std::endl;
  }
  
  // Set the Parameters with new Constraint Terms
  std::map<std::string, double>::iterator ConstrItr;
  
  // Gamma
  for( ConstrItr = fGammaSyst.begin(); ConstrItr != fGammaSyst.end(); ++ConstrItr ) {
    xml << "<ConstraintTerm Type=\"Gamma\" RelativeUncertainty=\""
	<< ConstrItr->second << "\">" << ConstrItr->first
	<< "</ConstraintTerm>" << std::endl; 
  }
  // Uniform
  for( ConstrItr = fUniformSyst.begin(); ConstrItr != fUniformSyst.end(); ++ConstrItr ) {
    xml << "<ConstraintTerm Type=\"Uniform\" RelativeUncertainty=\""
	<< ConstrItr->second << "\">" << ConstrItr->first
	<< "</ConstraintTerm>" << std::endl; 
  }
  // LogNormal
  for( ConstrItr = fLogNormSyst.begin(); ConstrItr != fLogNormSyst.end(); ++ConstrItr ) {
    xml << "<ConstraintTerm Type=\"LogNormal\" RelativeUncertainty=\""
	<< ConstrItr->second << "\">" << ConstrItr->first
	<< "</ConstraintTerm>" << std::endl; 
  }
  // NoSyst
  for( ConstrItr = fNoSyst.begin(); ConstrItr != fNoSyst.end(); ++ConstrItr ) {
    xml << "<ConstraintTerm Type=\"NoSyst\" RelativeUncertainty=\""
	<< ConstrItr->second << "\">" << ConstrItr->first
	<< "</ConstraintTerm>" << std::endl; 
  }


  // Close the Measurement
  xml << "  </Measurement> " << std::endl << std::endl;

  // Close the combination
  xml << "</Combination>" << std::endl;

  xml.close();

  // Now, make the xml files 
  // for the individual channels:

  std::string prefix = std::string(GetName()) + "_";

  for( unsigned int i = 0; i < fChannels.size(); ++i ) {
    fChannels.at(i).PrintXML( directory, prefix );
  }


  std::cout << "Finished printing XML files" << std::endl;

}



void RooStats::HistFactory::Measurement::writeToFile( TFile* file )
{
  // A measurement, once fully configured, can be saved into a ROOT
  // file. This will persitify the Measurement object, along with any
  // channels and samples that have been added to it. It can then be
  // loaded, potentially modified, and used to create new models.
    
  // Write every histogram to the file.
  // Edit the measurement to point to this file
  // and to point to each histogram in this file
  // Then write the measurement itself.

  // Create a tempory measurement
  // (This is the one that is actually written)
  RooStats::HistFactory::Measurement outMeas( *this );

  std::string OutputFileName = file->GetName();

  // Collect all histograms from file:
  // HistCollector collector;


  for( unsigned int chanItr = 0; chanItr < outMeas.fChannels.size(); ++chanItr ) {
    
    // Go to the main directory 
    // in the file
    file->cd();
    file->Flush();

    // Get the name of the channel:
    RooStats::HistFactory::Channel& channel = outMeas.fChannels.at( chanItr );
    std::string chanName = channel.GetName();

    
    if( ! channel.CheckHistograms() ) {
      std::cout << "Measurement.writeToFile(): Channel: " << chanName
		<< " has uninitialized histogram pointers" << std::endl;
      throw hf_exc();
      return;
    }
    
    // Get and cache the histograms for this channel:
    //collector.CollectHistograms( channel );
    // Do I need this...?
    // channel.CollectHistograms();

    // Make a directory to store the histograms
    // for this channel

    TDirectory* chanDir = file->mkdir( (chanName + "_hists").c_str() );
    if( chanDir == NULL ) {
      std::cout << "Error: Cannot create channel " << (chanName + "_hists")
		<< std::endl;
      throw hf_exc();
    }
    chanDir->cd();

    // Save the data:
    TDirectory* dataDir = chanDir->mkdir( "data" );
    if( dataDir == NULL ) {
      std::cout << "Error: Cannot make directory " << chanDir << std::endl;
      throw hf_exc();
    }
    dataDir->cd();

    channel.fData.writeToFile( OutputFileName, GetDirPath(dataDir) );

    /*
    // Write the data file to this directory
    TH1* hData = channel.data.GetHisto();
    hData->Write();

    // Set the location of the data
    // in the output measurement

    channel.data.InputFile = OutputFileName;
    channel.data.HistoName = hData->GetName();
    channel.data.HistoPath = GetDirPath( dataDir );
    */

    // Loop over samples:

    for( unsigned int sampItr = 0; sampItr < channel.GetSamples().size(); ++sampItr ) {

      RooStats::HistFactory::Sample& sample = channel.GetSamples().at( sampItr );
      std::string sampName = sample.GetName();
      
      std::cout << "Writing sample: " << sampName << std::endl;

      file->cd();
      chanDir->cd();
      TDirectory* sampleDir = chanDir->mkdir( sampName.c_str() );
      if( sampleDir == NULL ) {
	std::cout << "Error: Directory " << sampName << " not created properly" << std::endl;
	throw hf_exc();
      }
      std::string sampleDirPath = GetDirPath( sampleDir );

      if( ! sampleDir ) {
	std::cout << "Error making directory: " << sampName 
		  << " in directory: " << chanName
		  << std::endl;
	throw hf_exc();
      }

      // Write the data file to this directory
      sampleDir->cd();      
      
      sample.writeToFile( OutputFileName, sampleDirPath );
      /*
      TH1* hSample = sample.GetHisto();
      if( ! hSample ) {
	std::cout << "Error getting histogram for sample: " 
		  << sampName << std::endl;
	throw -1;
      }
      sampleDir->cd();    
      hSample->Write();

      sample.InputFile = OutputFileName;
      sample.HistoName = hSample->GetName();
      sample.HistoPath = sampleDirPath;
      */

      // Write the histograms associated with
      // systematics

      /*  THIS IS WHAT I"M COMMENTING
      sample.GetStatError().writeToFile( OutputFileName, sampleDirPath );

      // Must write all systematics that contain internal histograms
      // (This is not all systematics)

      for( unsigned int i = 0; i < sample.GetHistoSysList().size(); ++i ) {
	sample.GetHistoSysList().at(i).writeToFile( OutputFileName, sampleDirPath );
      }
      for( unsigned int i = 0; i < sample.GetHistoFactorList().size(); ++i ) {
	sample.GetHistoFactorList().at(i).writeToFile( OutputFileName, sampleDirPath );
      }
      for( unsigned int i = 0; i < sample.GetShapeSysList().size(); ++i ) {
	sample.GetShapeSysList().at(i).writeToFile( OutputFileName, sampleDirPath );
      }
      END COMMENT  */
      /*
      sample.statError.writeToFile( OutputFileName, sampleDirPath );

      // Now, get the Stat config histograms
      if( sample.statError.HistoName != "" ) {
	TH1* hStatError = sample.statError.GetErrorHist();
	if( ! hStatError ) {
	  std::cout << "Error getting stat error histogram for sample: " 
		    << sampName << std::endl;
	  throw -1;
	}
	hStatError->Write();
      
	sample.statError.InputFile = OutputFileName;
	sample.statError.HistoName = hStatError->GetName();
	sample.statError.HistoPath = sampleDirPath;

      }
      */

    }

  }
  
  
  // Finally, write the measurement itself:

  std::cout << "Saved all histograms" << std::endl;
  
  file->cd();
  outMeas.Write();

  std::cout << "Saved Measurement" << std::endl;

}


std::string RooStats::HistFactory::Measurement::GetDirPath( TDirectory* dir )
{
  // Return the directory's path,
  // stripped of unnecessary prefixes

  std::string path = dir->GetPath();

  if( path.find(":") != std::string::npos ) {
    size_t index = path.find(":");
    path.replace( 0, index+1, "" );
  }                   

  path = path + "/";

  return path;

  /*
      if( path.find(":") != std::string::npos ) {
	size_t index = path.find(":");
	SampleName.replace( 0, index, "" );
      }                   

      // Remove the file:
      */

}



void RooStats::HistFactory::Measurement::CollectHistograms()
{
  // The most common way to add histograms to channels is to have them
  // stored in ROOT files and to give HistFactory the location of these
  // files. This means providing the path to the ROOT file and the path
  // and name of the histogram within that file. When providing these
  // in a script, HistFactory doesn't load the histogram from the file
  // right away. Instead, once all such histograms have been supplied,
  // one should run this method to open all ROOT files and to copy and
  // save all necessary histograms.

  for( unsigned int chanItr = 0; chanItr < fChannels.size(); ++chanItr) {

    RooStats::HistFactory::Channel& chan = fChannels.at( chanItr );
    
    chan.CollectHistograms();

  }

}


<|MERGE_RESOLUTION|>--- conflicted
+++ resolved
@@ -268,13 +268,8 @@
   // Then, create xml files for each channel
 
   // First, check that the directory exists:
-<<<<<<< HEAD
-  auto testExists = [](const std::string& theDir) {
-    void* dir = gSystem->OpenDirectory(theDir.c_str());
-=======
   auto testExists = [](const std::string& theDirectory) {
     void* dir = gSystem->OpenDirectory(theDirectory.c_str());
->>>>>>> b305dcdd
     bool exists = dir != nullptr;
     if (exists)
       gSystem->FreeDirectory(dir);
