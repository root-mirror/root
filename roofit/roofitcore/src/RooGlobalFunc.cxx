/*****************************************************************************
 * Project: RooFit                                                           *
 * Package: RooFitCore                                                       *
 * @(#)root/roofitcore:$Id$
 * Authors:                                                                  *
 *   WV, Wouter Verkerke, UC Santa Barbara, verkerke@slac.stanford.edu       *
 *   DK, David Kirkby,    UC Irvine,         dkirkby@uci.edu                 *
 *                                                                           *
 * Copyright (c) 2000-2005, Regents of the University of California          *
 *                          and Stanford University. All rights reserved.    *
 *                                                                           *
 * Redistribution and use in source and binary forms,                        *
 * with or without modification, are permitted according to the terms        *
 * listed in LICENSE (http://roofit.sourceforge.net/license.txt)             *
 *****************************************************************************/

// Global helper functions

#include "RooGlobalFunc.h"

#include "RooFit.h"
#include "RooCategory.h"
#include "RooRealConstant.h"
#include "RooDataSet.h"
#include "RooDataHist.h"
#include "RooNumIntConfig.h"
#include "RooRealVar.h"
#include "RooFitResult.h"
#include "RooAbsPdf.h"
#include "RooFormulaVar.h"
#include "RooHelpers.h"
#include "TH1.h"

using namespace std;

namespace RooFit {

  // RooAbsReal::plotOn arguments
  RooCmdArg DrawOption(const char* opt)            { return RooCmdArg("DrawOption",0,0,0,0,opt,0,0,0) ; }
  RooCmdArg Slice(const RooArgSet& sliceSet)       { return RooCmdArg("SliceVars",0,0,0,0,0,0,&sliceSet,0) ; }
  RooCmdArg Slice(RooCategory& cat, const char* label) { return RooCmdArg("SliceCat",0,0,0,0,label,0,&cat,0) ; }

  RooCmdArg Project(const RooArgSet& projSet)      { return RooCmdArg("Project",0,0,0,0,0,0,&projSet,0) ; }
  RooCmdArg ProjWData(const RooArgSet& projSet, 
                      const RooAbsData& projData,
                      Bool_t binData)              { return RooCmdArg("ProjData",binData,0,0,0,0,0,&projSet,&projData) ; }
  RooCmdArg ProjWData(const RooAbsData& projData,
                      Bool_t binData)              { return RooCmdArg("ProjData",binData,0,0,0,0,0,0,&projData) ; }
  RooCmdArg Asymmetry(const RooCategory& cat)      { return RooCmdArg("Asymmetry",0,0,0,0,0,0,&cat,0) ; }
  RooCmdArg Precision(Double_t prec)               { return RooCmdArg("Precision",0,0,prec,0,0,0,0,0) ; }
  RooCmdArg ShiftToZero()                          { return RooCmdArg("ShiftToZero",1,0,0,0,0,0,0,0) ; }
  RooCmdArg Normalization(Double_t scaleFactor)    { return RooCmdArg("Normalization",RooAbsReal::Relative,0,scaleFactor,0,0,0,0,0) ; }
  RooCmdArg Range(const char* rangeName, Bool_t adjustNorm)   { return RooCmdArg("RangeWithName",adjustNorm,0,0,0,rangeName,0,0,0) ; }
  RooCmdArg Range(Double_t lo, Double_t hi, Bool_t adjustNorm){ return RooCmdArg("Range",adjustNorm,0,lo,hi,0,0,0,0) ; }
  RooCmdArg NormRange(const char* rangeNameList)   { return RooCmdArg("NormRange",0,0,0,0,rangeNameList,0,0,0) ; }
  RooCmdArg VLines()                               { return RooCmdArg("VLines",1,0,0,0,0,0,0,0) ; } 
  RooCmdArg LineColor(Color_t color)               { return RooCmdArg("LineColor",color,0,0,0,0,0,0,0) ; }
  RooCmdArg LineStyle(Style_t style)               { return RooCmdArg("LineStyle",style,0,0,0,0,0,0,0) ; }
  RooCmdArg LineWidth(Width_t width)               { return RooCmdArg("LineWidth",width,0,0,0,0,0,0,0) ; }
  RooCmdArg FillColor(Color_t color)               { return RooCmdArg("FillColor",color,0,0,0,0,0,0,0) ; }
  RooCmdArg FillStyle(Style_t style)               { return RooCmdArg("FillStyle",style,0,0,0,0,0,0,0) ; }
  RooCmdArg ProjectionRange(const char* rangeName) { return RooCmdArg("ProjectionRange",0,0,0,0,rangeName,0,0,0) ; }
  RooCmdArg Name(const char* name)                 { return RooCmdArg("Name",0,0,0,0,name,0,0,0) ; }
  RooCmdArg Invisible(bool inv)                    { return RooCmdArg("Invisible",inv,0,0,0,0,0,0,0) ; }
  RooCmdArg AddTo(const char* name, double wgtSel, double wgtOther) { return RooCmdArg("AddTo",0,0,wgtSel,wgtOther,name,0,0,0) ; }
  RooCmdArg EvalErrorValue(Double_t val)           { return RooCmdArg("EvalErrorValue",1,0,val,0,0,0,0,0) ; }
  RooCmdArg MoveToBack()                           { return RooCmdArg("MoveToBack",1,0,0,0,0,0,0,0) ; }
  RooCmdArg VisualizeError(const RooFitResult& fitres, Double_t Z, Bool_t EVmethod)  { return RooCmdArg("VisualizeError",EVmethod,0,Z,0,0,0,&fitres,0) ; }
  RooCmdArg VisualizeError(const RooFitResult& fitres, const RooArgSet& param, Double_t Z, Bool_t EVmethod) 
                                                                  { return RooCmdArg("VisualizeError",EVmethod,0,Z,0,0,0,&fitres,0,0,0,&param) ; }
  RooCmdArg VisualizeError(const RooDataSet& paramData, Double_t Z) { return RooCmdArg("VisualizeErrorData",0,0,Z,0,0,0,&paramData,0) ; }
  RooCmdArg ShowProgress()                         { return RooCmdArg("ShowProgress",1,0,0,0,0,0,0,0) ; }
  
  // RooAbsPdf::plotOn arguments
  RooCmdArg Components(const RooArgSet& compSet) { return RooCmdArg("SelectCompSet",0,0,0,0,0,0,&compSet,0) ; }
  RooCmdArg Components(const char* compSpec) { return RooCmdArg("SelectCompSpec",0,0,0,0,compSpec,0,0,0) ; }
  RooCmdArg Normalization(Double_t scaleFactor, Int_t scaleType) 
                                                   { return RooCmdArg("Normalization",scaleType,0,scaleFactor,0,0,0,0,0) ; }
  
  // RooAbsData::plotOn arguments
  RooCmdArg Cut(const char* cutSpec)              { return RooCmdArg("CutSpec",0,0,0,0,cutSpec,0,0,0) ; }
  RooCmdArg Cut(const RooFormulaVar& cutVar)      { return RooCmdArg("CutVar",0,0,0,0,0,0,&cutVar,0) ; }
  RooCmdArg Binning(const RooAbsBinning& binning) { return RooCmdArg("Binning",0,0,0,0,0,0,&binning,0) ;}
  RooCmdArg Binning(const char* binningName) { return RooCmdArg("BinningName",0,0,0,0,binningName,0,0,0) ;}
  RooCmdArg Binning(Int_t nBins, Double_t xlo, Double_t xhi) { return RooCmdArg("BinningSpec",nBins,0,xlo,xhi,0,0,0,0) ;}
  RooCmdArg MarkerStyle(Style_t style)            { return RooCmdArg("MarkerStyle",style,0,0,0,0,0,0,0) ; }
  RooCmdArg MarkerSize(Size_t size)               { return RooCmdArg("MarkerSize",0,0,size,0,0,0,0,0) ; }
  RooCmdArg MarkerColor(Color_t color)            { return RooCmdArg("MarkerColor",color,0,0,0,0,0,0,0) ; }
  RooCmdArg CutRange(const char* rangeName)       { return RooCmdArg("CutRange",0,0,0,0,rangeName,0,0,0) ; }
  RooCmdArg AddTo(const char* name)               { return RooCmdArg("AddTo",0,0,0,0,name,0,0,0) ; }
  RooCmdArg XErrorSize(Double_t width)            { return RooCmdArg("XErrorSize",0,0,width,0,0,0,0,0) ; }
  RooCmdArg RefreshNorm()                         { return RooCmdArg("RefreshNorm",1,0,0,0,0,0,0,0) ; }
  RooCmdArg Efficiency(const RooCategory& cat)    { return RooCmdArg("Efficiency",0,0,0,0,0,0,&cat,0) ; }
  RooCmdArg Rescale(Double_t factor)              { return RooCmdArg("Rescale",0,0,factor,0,0,0,0,0) ; }

  // RooDataHist::ctor arguments
  RooCmdArg Weight(Double_t wgt)                          { return RooCmdArg("Weight",0,0,wgt,0,0,0,0,0) ; }
  RooCmdArg Index(RooCategory& icat)                      { return RooCmdArg("IndexCat",0,0,0,0,0,0,&icat,0) ; }
  RooCmdArg Import(const char* state, TH1& histo)         { return RooCmdArg("ImportHistoSlice",0,0,0,0,state,0,&histo,0) ; }
  RooCmdArg Import(const char* state, RooDataHist& dhist) { return RooCmdArg("ImportDataHistSlice",0,0,0,0,state,0,&dhist,0) ; }
  RooCmdArg Import(TH1& histo, Bool_t importDensity)      { return RooCmdArg("ImportHisto",importDensity,0,0,0,0,0,&histo,0) ; }

  RooCmdArg Import(const std::map<std::string,RooDataHist*>& arg) {
    RooCmdArg container("ImportDataHistSliceMany",0,0,0,0,0,0,0,0) ; 
    std::map<std::string,RooDataHist*>::const_iterator iter ;
    for (iter = arg.begin() ; iter!=arg.end() ; ++iter) {
      container.addArg(Import(iter->first.c_str(),*(iter->second))) ;
    }
    container.setProcessRecArgs(kTRUE,kFALSE) ;
    return container ;
  }
  RooCmdArg Import(const std::map<std::string,TH1*>& arg) {
    RooCmdArg container("ImportHistoSliceMany",0,0,0,0,0,0,0,0) ; 
    std::map<std::string,TH1*>::const_iterator iter ;
    for (iter = arg.begin() ; iter!=arg.end() ; ++iter) {
      container.addArg(Import(iter->first.c_str(),*(iter->second))) ;
    }
    container.setProcessRecArgs(kTRUE,kFALSE) ;
    return container ;
  }

  
  // RooDataSet::ctor arguments
  RooCmdArg WeightVar(const char* name, Bool_t reinterpretAsWeight) { return RooCmdArg("WeightVarName",reinterpretAsWeight,0,0,0,name,0,0,0) ; }
  RooCmdArg WeightVar(const RooRealVar& arg, Bool_t reinterpretAsWeight)  { return RooCmdArg("WeightVar",reinterpretAsWeight,0,0,0,0,0,&arg,0) ; }
  RooCmdArg Link(const char* state, RooAbsData& data)   { return RooCmdArg("LinkDataSlice",0,0,0,0,state,0,&data,0) ;} 
  RooCmdArg Import(const char* state, RooDataSet& data) { return RooCmdArg("ImportDataSlice",0,0,0,0,state,0,&data,0) ; }
  RooCmdArg Import(RooDataSet& data)                    { return RooCmdArg("ImportData",0,0,0,0,0,0,&data,0) ; }
  RooCmdArg Import(TTree& tree)                         { return RooCmdArg("ImportTree",0,0,0,0,0,0,reinterpret_cast<TObject*>(&tree),0) ; }
  RooCmdArg ImportFromFile(const char* fname, const char* tname){ return RooCmdArg("ImportFromFile",0,0,0,0,fname,tname,0,0) ; }
  RooCmdArg StoreError(const RooArgSet& aset)           { return RooCmdArg("StoreError",0,0,0,0,0,0,0,0,0,0,&aset) ; }
  RooCmdArg StoreAsymError(const RooArgSet& aset)       { return RooCmdArg("StoreAsymError",0,0,0,0,0,0,0,0,0,0,&aset) ; }
  RooCmdArg OwnLinked()                                 { return RooCmdArg("OwnLinked",1,0,0,0,0,0,0,0,0,0,0) ; }

  RooCmdArg Import(const std::map<std::string,RooDataSet*>& arg) {
    RooCmdArg container("ImportDataSliceMany",0,0,0,0,0,0,0,0) ; 
    std::map<std::string,RooDataSet*>::const_iterator iter ;
    for (iter = arg.begin() ; iter!=arg.end() ; ++iter) {
      container.addArg(Import(iter->first.c_str(),*(iter->second))) ;
    }
    container.setProcessRecArgs(kTRUE,kFALSE) ;
    return container ;
  }
  RooCmdArg Link(const std::map<std::string,RooAbsData*>& arg) {
    RooCmdArg container("LinkDataSliceMany",0,0,0,0,0,0,0,0) ; 
    std::map<std::string,RooAbsData*>::const_iterator iter ;
    for (iter = arg.begin() ; iter!=arg.end() ; ++iter) {
      container.addArg(Link(iter->first.c_str(),*(iter->second))) ;
    }
    container.setProcessRecArgs(kTRUE,kFALSE) ;
    return container ;
  }
 

  // RooChi2Var::ctor / RooNLLVar arguments
  RooCmdArg Extended(Bool_t flag) { return RooCmdArg("Extended",flag,0,0,0,0,0,0,0) ; }
  RooCmdArg DataError(Int_t etype) { return RooCmdArg("DataError",(Int_t)etype,0,0,0,0,0,0,0) ; }
  RooCmdArg NumCPU(Int_t nCPU, Int_t interleave)   { return RooCmdArg("NumCPU",nCPU,interleave,0,0,0,0,0,0) ; }
<<<<<<< HEAD
  RooCmdArg CPUAffinity(Bool_t flag) { return RooCmdArg("CPUAffinity",flag,0,0,0,0,0,0,0); }
=======
  RooCmdArg BatchMode(bool flag) { return RooCmdArg("BatchMode", flag); }
  /// Integrate the PDF over bins. Improves accuracy for binned fits. Switch off using `0.` as argument. \see RooAbsPdf::fitTo().
  RooCmdArg IntegrateBins(double precision) { return RooCmdArg("IntegrateBins", 0, 0, precision); }
>>>>>>> 2238dbd0

  // RooAbsCollection::printLatex arguments
  RooCmdArg Columns(Int_t ncol)                           { return RooCmdArg("Columns",ncol,0,0,0,0,0,0,0) ; }
  RooCmdArg OutputFile(const char* fileName)              { return RooCmdArg("OutputFile",0,0,0,0,fileName,0,0,0) ; }
  RooCmdArg Sibling(const RooAbsCollection& sibling)      { return RooCmdArg("Sibling",0,0,0,0,0,0,&sibling,0) ; }
  RooCmdArg Format(const char* format, Int_t sigDigit)    { return RooCmdArg("Format",sigDigit,0,0,0,format,0,0,0) ; }
  RooCmdArg Format(const char* what, const RooCmdArg& arg1,const RooCmdArg& arg2,const RooCmdArg& arg3,const RooCmdArg& arg4,
                   const RooCmdArg& arg5,const RooCmdArg& arg6,const RooCmdArg& arg7,const RooCmdArg& arg8) {
            RooCmdArg ret("FormatArgs",0,0,0,0,what,0,0,0) ; ret.addArg(arg1) ; ret.addArg(arg2) ; 
            ret.addArg(arg3) ; ret.addArg(arg4) ; ret.addArg(arg5) ; ret.addArg(arg6) ; ret.addArg(arg7) ; ret.addArg(arg8) ;
            ret.setProcessRecArgs(kFALSE) ; return ret ;
  }
  
  // RooAbsRealLValue::frame arguments
  RooCmdArg Title(const char* name) { return RooCmdArg("Title",0,0,0,0,name,0,0,0) ; }
  RooCmdArg Bins(Int_t nbin)        { return RooCmdArg("Bins",nbin,0,0,0,0,0,0,0) ; }
  RooCmdArg AutoSymRange(const RooAbsData& data, Double_t marginFactor) { return RooCmdArg("AutoRange",1,0,marginFactor,0,0,0,&data,0) ; }
  RooCmdArg AutoRange(const RooAbsData& data, Double_t marginFactor) { return RooCmdArg("AutoRange",0,0,marginFactor,0,0,0,&data,0) ; }
  
  // RooAbsData::reduce arguments
  RooCmdArg SelectVars(const RooArgSet& vars)     { return RooCmdArg("SelectVars",0,0,0,0,0,0,&vars,0) ; }
  RooCmdArg EventRange(Int_t nStart, Int_t nStop) { return RooCmdArg("EventRange",nStart,nStop,0,0,0,0,0,0) ; }
  
  // RooAbsPdf::fitTo arguments
  RooCmdArg PrefitDataFraction(Double_t data_ratio)  { return RooCmdArg("Prefit",0,0,data_ratio,0,nullptr,nullptr,nullptr,nullptr) ; }
  RooCmdArg FitOptions(const char* opts) { return RooCmdArg("FitOptions",0,0,0,0,opts,0,0,0) ; }
  RooCmdArg Optimize(Int_t flag)         { return RooCmdArg("Optimize",flag,0,0,0,0,0,0,0) ; }
  RooCmdArg Verbose(Bool_t flag)         { return RooCmdArg("Verbose",flag,0,0,0,0,0,0,0) ; }
  RooCmdArg Save(Bool_t flag)            { return RooCmdArg("Save",flag,0,0,0,0,0,0,0) ; }
  RooCmdArg Timer(Bool_t flag)           { return RooCmdArg("Timer",flag,0,0,0,0,0,0,0) ; }
  RooCmdArg PrintLevel(Int_t level)      { return RooCmdArg("PrintLevel",level,0,0,0,0,0,0,0) ; }
  RooCmdArg Warnings(Bool_t flag)        { return RooCmdArg("Warnings",flag,0,0,0,0,0,0,0) ; }
  RooCmdArg Strategy(Int_t code)         { return RooCmdArg("Strategy",code,0,0,0,0,0,0,0) ; }
  RooCmdArg InitialHesse(Bool_t flag)    { return RooCmdArg("InitialHesse",flag,0,0,0,0,0,0,0) ; }
  RooCmdArg Hesse(Bool_t flag)           { return RooCmdArg("Hesse",flag,0,0,0,0,0,0,0) ; }
  RooCmdArg Minos(Bool_t flag)           { return RooCmdArg("Minos",flag,0,0,0,0,0,0,0) ; }
  RooCmdArg Minos(const RooArgSet& minosArgs)            { return RooCmdArg("Minos",kTRUE,0,0,0,0,0,&minosArgs,0) ; }
  RooCmdArg ConditionalObservables(const RooArgSet& set) { return RooCmdArg("ProjectedObservables",0,0,0,0,0,0,0,0,0,0,&set) ; }
  RooCmdArg ProjectedObservables(const RooArgSet& set)   { return RooCmdArg("ProjectedObservables",0,0,0,0,0,0,0,0,0,0,&set) ; }
  RooCmdArg SplitRange(Bool_t flag)                      { return RooCmdArg("SplitRange",flag,0,0,0,0,0,0,0) ; }
  RooCmdArg SumCoefRange(const char* rangeName)          { return RooCmdArg("SumCoefRange",0,0,0,0,rangeName,0,0,0) ; }
  RooCmdArg Constrain(const RooArgSet& params)           { return RooCmdArg("Constrain",0,0,0,0,0,0,0,0,0,0,&params) ; }
  RooCmdArg GlobalObservables(const RooArgSet& globs)    { return RooCmdArg("GlobalObservables",0,0,0,0,0,0,0,0,0,0,&globs) ; }
  RooCmdArg GlobalObservablesTag(const char* tagName)    { return RooCmdArg("GlobalObservablesTag",0,0,0,0,tagName,0,0,0) ; }
//  RooCmdArg Constrained()                                { return RooCmdArg("Constrained",kTRUE,0,0,0,0,0,0,0) ; }
  RooCmdArg ExternalConstraints(const RooArgSet& cpdfs)  { return RooCmdArg("ExternalConstraints",0,0,0,0,0,0,&cpdfs,0,0,0,&cpdfs) ; }
  RooCmdArg PrintEvalErrors(Int_t numErrors)             { return RooCmdArg("PrintEvalErrors",numErrors,0,0,0,0,0,0,0) ; }
  RooCmdArg EvalErrorWall(Bool_t flag)                   { return RooCmdArg("EvalErrorWall",flag,0,0,0,0,0,0,0) ; }
  RooCmdArg SumW2Error(Bool_t flag)                      { return RooCmdArg("SumW2Error",flag,0,0,0,0,0,0,0) ; }
  RooCmdArg AsymptoticError(Bool_t flag)                      { return RooCmdArg("AsymptoticError",flag,0,0,0,0,0,0,0) ; }  
  RooCmdArg CloneData(Bool_t flag)                       { return RooCmdArg("CloneData",flag,0,0,0,0,0,0,0) ; }
  RooCmdArg Integrate(Bool_t flag)                       { return RooCmdArg("Integrate",flag,0,0,0,0,0,0,0) ; }
  RooCmdArg Minimizer(const char* type, const char* alg) { return RooCmdArg("Minimizer",0,0,0,0,type,alg,0,0) ; }
  RooCmdArg Offset(Bool_t flag)                          { return RooCmdArg("OffsetLikelihood",flag,0,0,0,0,0,0,0) ; }
  /// When parameters are chosen such that a PDF is undefined, try to indicate to the minimiser how to leave this region.
  /// \param strength Strength of hints for minimiser. Set to zero to switch off.
  RooCmdArg RecoverFromUndefinedRegions(double strength) { return RooCmdArg("RecoverFromUndefinedRegions",0,0,strength,0,0,0,0,0) ; }

  
  // RooAbsPdf::paramOn arguments
  RooCmdArg Label(const char* str) { return RooCmdArg("Label",0,0,0,0,str,0,0,0) ; }
  RooCmdArg Layout(Double_t xmin, Double_t xmax, Double_t ymin) { return RooCmdArg("Layout",Int_t(ymin*10000),0,xmin,xmax,0,0,0,0) ; }
  RooCmdArg Parameters(const RooArgSet& params) { return RooCmdArg("Parameters",0,0,0,0,0,0,&params,0) ; }
  RooCmdArg ShowConstants(Bool_t flag) { return RooCmdArg("ShowConstants",flag,0,0,0,0,0,0,0) ; }

  // RooTreeData::statOn arguments
  RooCmdArg What(const char* str) { return RooCmdArg("What",0,0,0,0,str,0,0,0) ; }

  // RooProdPdf::ctor arguments
  RooCmdArg Conditional(const RooArgSet& pdfSet, const RooArgSet& depSet, Bool_t depsAreCond) { return RooCmdArg("Conditional",depsAreCond,0,0,0,0,0,0,0,0,0,&pdfSet,&depSet) ; } ;
  
  // RooAbsPdf::generate arguments
  RooCmdArg ProtoData(const RooDataSet& protoData, Bool_t randomizeOrder, Bool_t resample) 
                                         { return RooCmdArg("PrototypeData",randomizeOrder,resample,0,0,0,0,&protoData,0) ; }
  RooCmdArg NumEvents(Int_t numEvents)   { return RooCmdArg("NumEvents",numEvents,0,0,0,0,0,0,0) ; }
  RooCmdArg NumEvents(Double_t numEvents)   { return RooCmdArg("NumEventsD",0,0,numEvents,0,0,0,0,0) ; }
  RooCmdArg ExpectedData(Bool_t flag)    { return RooCmdArg("ExpectedData",flag,0,0,0,0,0,0,0) ; }
  RooCmdArg Asimov(Bool_t flag)          { return ExpectedData(flag) ; }
  RooCmdArg AutoBinned(Bool_t flag)      { return RooCmdArg("AutoBinned",flag,0,0,0,0,0,0,0) ; }
  RooCmdArg GenBinned(const char* tag)   { return RooCmdArg("GenBinned",0,0,0,0,tag,0,0,0) ; }
  RooCmdArg AllBinned()                  { return RooCmdArg("GenBinned",0,0,0,0,"*",0,0,0) ; }

  
  // RooAbsRealLValue::createHistogram arguments
  RooCmdArg YVar(const RooAbsRealLValue& var, const RooCmdArg& arg)       { return RooCmdArg("YVar",0,0,0,0,0,0,&var,0,&arg) ; }
  RooCmdArg ZVar(const RooAbsRealLValue& var, const RooCmdArg& arg)       { return RooCmdArg("ZVar",0,0,0,0,0,0,&var,0,&arg) ; }
  RooCmdArg AxisLabel(const char* name)                                   { return RooCmdArg("AxisLabel",0,0,0,0,name,0,0,0) ; }
  RooCmdArg Scaling(Bool_t flag)                                          { return RooCmdArg("Scaling",flag,0,0,0,0,0,0,0) ; }

  // RooAbsReal::createHistogram arguments
  RooCmdArg IntrinsicBinning(Bool_t flag)                                 { return RooCmdArg("IntrinsicBinning",flag,0,0,0,0,0,0,0) ; }

  // RooAbsData::createHistogram arguments
  RooCmdArg AutoSymBinning(Int_t nbins, Double_t marginFactor) { return RooCmdArg("AutoRangeData",1,nbins,marginFactor,0,0,0,0,0) ; }
  RooCmdArg AutoBinning(Int_t nbins, Double_t marginFactor) { return RooCmdArg("AutoRangeData",0,nbins,marginFactor,0,0,0,0,0) ; }

  // RooAbsReal::fillHistogram arguments
  RooCmdArg IntegratedObservables(const RooArgSet& intObs) {  return RooCmdArg("IntObs",0,0,0,0,0,0,0,0,0,0,&intObs,0) ; } ;  
 
  // RooAbsReal::createIntegral arguments
  RooCmdArg NormSet(const RooArgSet& nset)           { return RooCmdArg("NormSet",0,0,0,0,0,0,&nset,0) ; }
  RooCmdArg NumIntConfig(const RooNumIntConfig& cfg) { return RooCmdArg("NumIntConfig",0,0,0,0,0,0,&cfg,0) ; }

  // RooMCStudy::ctor arguments
  RooCmdArg Silence(Bool_t flag) { return RooCmdArg("Silence",flag,0,0,0,0,0,0,0) ; }
  RooCmdArg FitModel(RooAbsPdf& pdf) { return RooCmdArg("FitModel",0,0,0,0,0,0,&pdf,0) ; }
  RooCmdArg FitOptions(const RooCmdArg& arg1 ,const RooCmdArg& arg2, const RooCmdArg& arg3,
                       const RooCmdArg& arg4, const RooCmdArg& arg5, const RooCmdArg& arg6) {
             RooCmdArg ret("FitOptArgs",0,0,0,0,0,0,0,0) ; ret.addArg(arg1) ; ret.addArg(arg2) ; 
             ret.addArg(arg3) ; ret.addArg(arg4) ; ret.addArg(arg5) ; ret.addArg(arg6) ; 
             ret.setProcessRecArgs(kFALSE) ; return ret ; 
  }
  RooCmdArg Binned(Bool_t flag)               { return RooCmdArg("Binned",flag,0,0,0,0,0,0,0) ; }
  RooCmdArg BootStrapData(const RooDataSet& dset) { return RooCmdArg("BootStrapData",0,0,0,0,0,0,&dset,0) ; }


  // RooMCStudy::plot* arguments
  RooCmdArg Frame(const RooCmdArg& arg1,const RooCmdArg& arg2,
                  const RooCmdArg& arg3,const RooCmdArg& arg4,
                  const RooCmdArg& arg5,const RooCmdArg& arg6) {
            RooCmdArg ret("FrameArgs",0,0,0,0,0,0,0,0) ; ret.addArg(arg1) ; ret.addArg(arg2) ; 
            ret.addArg(arg3) ; ret.addArg(arg4) ; ret.addArg(arg5) ; ret.addArg(arg6) ; 
            ret.setProcessRecArgs(kFALSE) ; return ret ;
  }
  RooCmdArg FrameBins(Int_t nbins)                 { return RooCmdArg("Bins",nbins,0,0,0,0,0,0,0) ; }
  RooCmdArg FrameRange(Double_t xlo, Double_t xhi) { return RooCmdArg("Range",0,0,xlo,xhi,0,0,0,0) ; }
  RooCmdArg FitGauss(Bool_t flag)                  { return RooCmdArg("FitGauss",flag,0,0,0,0,0,0,0) ; }

  // RooRealVar::format arguments
  RooCmdArg ShowName(Bool_t flag)             { return RooCmdArg("ShowName",flag,0,0,0,0,0,0,0) ; }
  RooCmdArg ShowValue(Bool_t flag)            { return RooCmdArg("ShowValue",flag,0,0,0,0,0,0,0) ; }
  RooCmdArg ShowError(Bool_t flag)            { return RooCmdArg("ShowError",flag,0,0,0,0,0,0,0) ; }
  RooCmdArg ShowAsymError(Bool_t flag)        { return RooCmdArg("ShowAsymError",flag,0,0,0,0,0,0,0) ; }
  RooCmdArg ShowUnit(Bool_t flag)             { return RooCmdArg("ShowUnit",flag,0,0,0,0,0,0,0) ; }
  RooCmdArg AutoPrecision(Int_t ndigit)   { return RooCmdArg("AutoPrecision",ndigit,0,0,0,0,0,0,0) ; }
  RooCmdArg FixedPrecision(Int_t ndigit)  { return RooCmdArg("FixedPrecision",ndigit,0,0,0,0,0,0,0) ; }
  RooCmdArg TLatexStyle(Bool_t flag)      { return RooCmdArg("TLatexStyle",flag,0,0,0,0,0,0,0) ; }
  RooCmdArg LatexStyle(Bool_t flag)       { return RooCmdArg("LatexStyle",flag,0,0,0,0,0,0,0) ; }
  RooCmdArg LatexTableStyle(Bool_t flag)  { return RooCmdArg("LatexTableStyle",flag,0,0,0,0,0,0,0) ; }
  RooCmdArg VerbatimName(Bool_t flag)     { return RooCmdArg("VerbatimName",flag,0,0,0,0,0,0,0) ; }

  // RooMsgService::addReportingStream arguments
  RooCmdArg Topic(Int_t topic)              { return RooCmdArg("Topic",topic,0,0,0,0,0,0,0) ; }
  RooCmdArg ObjectName(const char* name)    { return RooCmdArg("ObjectName",0,0,0,0,name,0,0,0) ; }
  RooCmdArg ClassName(const char* name)     { return RooCmdArg("ClassName",0,0,0,0,name,0,0,0) ; }
  RooCmdArg BaseClassName(const char* name) { return RooCmdArg("BaseClassName",0,0,0,0,name,0,0,0) ; }
  RooCmdArg TagName(const char* name)     { return RooCmdArg("LabelName",0,0,0,0,name,0,0,0) ; }
  RooCmdArg OutputStream(ostream& os)    { return RooCmdArg("OutputStream",0,0,0,0,0,0,new RooHelpers::WrapIntoTObject<ostream>(os),0) ; }
  RooCmdArg Prefix(Bool_t flag)          { return RooCmdArg("Prefix",flag,0,0,0,0,0,0,0) ; }
  RooCmdArg Color(Color_t color)         { return RooCmdArg("Color",color,0,0,0,0,0,0,0) ; }


  // RooWorkspace::import() arguments
  RooCmdArg RenameConflictNodes(const char* suffix, Bool_t ro) { return RooCmdArg("RenameConflictNodes",ro,0,0,0,suffix,0,0,0) ; }
  RooCmdArg RecycleConflictNodes(Bool_t flag)               { return RooCmdArg("RecycleConflictNodes",flag,0,0,0,0,0,0,0) ; }
  RooCmdArg RenameAllNodes(const char* suffix)              { return RooCmdArg("RenameAllNodes",0,0,0,0,suffix,0,0,0) ; }
  RooCmdArg RenameAllVariables(const char* suffix)          { return RooCmdArg("RenameAllVariables",0,0,0,0,suffix,0,0,0) ; }
  RooCmdArg RenameAllVariablesExcept(const char* suffix, const char* except)    { return RooCmdArg("RenameAllVariables",0,0,0,0,suffix,except,0,0) ; }
  RooCmdArg RenameVariable(const char* in, const char* out) { return RooCmdArg("RenameVar",0,0,0,0,in,out,0,0) ; }
  RooCmdArg Rename(const char* suffix)                      { return RooCmdArg("Rename",0,0,0,0,suffix,0,0,0) ; }
  RooCmdArg Embedded(Bool_t flag)                           { return RooCmdArg("Embedded",flag,0,0,0,0,0,0,0) ; }
  RooCmdArg NoRecursion(Bool_t flag)                        { return RooCmdArg("NoRecursion",flag,0,0,0,0,0,0,0) ; }

  // RooSimCloneTool::build() arguments
  RooCmdArg SplitParam(const char* varname, const char* catname)         { return RooCmdArg("SplitParam",0,0,0,0,varname,catname,0,0) ; }
  RooCmdArg SplitParam(const RooRealVar& var, const RooAbsCategory& cat) { return RooCmdArg("SplitParam",0,0,0,0,var.GetName(),cat.GetName(),0,0) ; }
  RooCmdArg SplitParamConstrained(const char* varname, const char* catname, const char* rsname)        { return RooCmdArg("SplitParamConstrained",0,0,0,0,varname,catname,0,0,0,rsname) ; }
  RooCmdArg SplitParamConstrained(const RooRealVar& var, const RooAbsCategory& cat, const char* rsname) { return RooCmdArg("SplitParamConstrained",0,0,0,0,var.GetName(),cat.GetName(),0,0,0,rsname) ; }
  RooCmdArg Restrict(const char* catName, const char* stateNameList) { return RooCmdArg("Restrict",0,0,0,0,catName,stateNameList,0,0) ; }

  // RooAbsPdf::createCdf() arguments
  RooCmdArg SupNormSet(const RooArgSet& nset) { return RooCmdArg("SupNormSet",0,0,0,0,0,0,&nset,0) ; } 
  RooCmdArg ScanParameters(Int_t nbins,Int_t intOrder) { return RooCmdArg("ScanParameters",nbins,intOrder,0,0,0,0,0,0) ; }
  RooCmdArg ScanNumCdf() { return RooCmdArg("ScanNumCdf",1,0,0,0,0,0,0,0) ; }
  RooCmdArg ScanAllCdf() { return RooCmdArg("ScanAllCdf",1,0,0,0,0,0,0,0) ; }
  RooCmdArg ScanNoCdf() { return RooCmdArg("ScanNoCdf",1,0,0,0,0,0,0,0) ; }


  RooCmdArg MultiArg(const RooCmdArg& arg1,const RooCmdArg& arg2,const RooCmdArg& arg3,const RooCmdArg& arg4,
                     const RooCmdArg& arg5,const RooCmdArg& arg6,const RooCmdArg& arg7,const RooCmdArg& arg8) {
    RooCmdArg ret("MultiArg",0,0,0,0,0,0,0,0) ; ret.addArg(arg1) ; ret.addArg(arg2) ; 
    ret.addArg(arg3) ; ret.addArg(arg4) ; ret.addArg(arg5) ; ret.addArg(arg6) ; ret.addArg(arg7) ; ret.addArg(arg8) ;
    ret.setProcessRecArgs(kTRUE,kFALSE) ; return ret ;
  }

  RooConstVar& RooConst(Double_t val) { return RooRealConstant::value(val) ; }

 
} // End namespace RooFit

namespace RooFitShortHand {

RooArgSet S(const RooAbsArg& v1) { return RooArgSet(v1) ; }
RooArgSet S(const RooAbsArg& v1, const RooAbsArg& v2) { return RooArgSet(v1,v2) ; }
RooArgSet S(const RooAbsArg& v1, const RooAbsArg& v2, const RooAbsArg& v3) { return RooArgSet(v1,v2,v3) ; }
RooArgSet S(const RooAbsArg& v1, const RooAbsArg& v2, const RooAbsArg& v3, const RooAbsArg& v4) { return RooArgSet(v1,v2,v3,v4) ; }
RooArgSet S(const RooAbsArg& v1, const RooAbsArg& v2, const RooAbsArg& v3, const RooAbsArg& v4, const RooAbsArg& v5) 
          { return RooArgSet(v1,v2,v3,v4,v5) ; }
RooArgSet S(const RooAbsArg& v1, const RooAbsArg& v2, const RooAbsArg& v3, const RooAbsArg& v4, const RooAbsArg& v5, 
            const RooAbsArg& v6) { return RooArgSet(v1,v2,v3,v4,v5,v6) ; }
RooArgSet S(const RooAbsArg& v1, const RooAbsArg& v2, const RooAbsArg& v3, const RooAbsArg& v4, const RooAbsArg& v5, 
            const RooAbsArg& v6, const RooAbsArg& v7) { return RooArgSet(v1,v2,v3,v4,v5,v6,v7) ; }
RooArgSet S(const RooAbsArg& v1, const RooAbsArg& v2, const RooAbsArg& v3, const RooAbsArg& v4, const RooAbsArg& v5, 
            const RooAbsArg& v6, const RooAbsArg& v7, const RooAbsArg& v8) { return RooArgSet(v1,v2,v3,v4,v5,v6,v7,v8) ; }
RooArgSet S(const RooAbsArg& v1, const RooAbsArg& v2, const RooAbsArg& v3, const RooAbsArg& v4, const RooAbsArg& v5, 
            const RooAbsArg& v6, const RooAbsArg& v7, const RooAbsArg& v8, const RooAbsArg& v9) 
          { return RooArgSet(v1,v2,v3,v4,v5,v6,v7,v8,v9) ; }

RooArgList L(const RooAbsArg& v1) { return RooArgList(v1) ; }
RooArgList L(const RooAbsArg& v1, const RooAbsArg& v2) { return RooArgList(v1,v2) ; }
RooArgList L(const RooAbsArg& v1, const RooAbsArg& v2, const RooAbsArg& v3) { return RooArgList(v1,v2,v3) ; }
RooArgList L(const RooAbsArg& v1, const RooAbsArg& v2, const RooAbsArg& v3, const RooAbsArg& v4) { return RooArgList(v1,v2,v3,v4) ; }
RooArgList L(const RooAbsArg& v1, const RooAbsArg& v2, const RooAbsArg& v3, const RooAbsArg& v4, const RooAbsArg& v5) 
           { return RooArgList(v1,v2,v3,v4,v5) ; }
RooArgList L(const RooAbsArg& v1, const RooAbsArg& v2, const RooAbsArg& v3, const RooAbsArg& v4, const RooAbsArg& v5, 
             const RooAbsArg& v6) { return RooArgList(v1,v2,v3,v4,v5,v6) ; }
RooArgList L(const RooAbsArg& v1, const RooAbsArg& v2, const RooAbsArg& v3, const RooAbsArg& v4, const RooAbsArg& v5, 
             const RooAbsArg& v6, const RooAbsArg& v7) { return RooArgList(v1,v2,v3,v4,v5,v6,v7) ; }
RooArgList L(const RooAbsArg& v1, const RooAbsArg& v2, const RooAbsArg& v3, const RooAbsArg& v4, const RooAbsArg& v5, 
             const RooAbsArg& v6, const RooAbsArg& v7, const RooAbsArg& v8) { return RooArgList(v1,v2,v3,v4,v5,v6,v7,v8) ; }
RooArgList L(const RooAbsArg& v1, const RooAbsArg& v2, const RooAbsArg& v3, const RooAbsArg& v4, const RooAbsArg& v5, 
             const RooAbsArg& v6, const RooAbsArg& v7, const RooAbsArg& v8, const RooAbsArg& v9) 
           { return RooArgList(v1,v2,v3,v4,v5,v6,v7,v8,v9) ; }

RooConstVar& C(Double_t value) { return RooFit::RooConst(value) ; }

} // End namespace Shorthand<|MERGE_RESOLUTION|>--- conflicted
+++ resolved
@@ -156,13 +156,11 @@
   RooCmdArg Extended(Bool_t flag) { return RooCmdArg("Extended",flag,0,0,0,0,0,0,0) ; }
   RooCmdArg DataError(Int_t etype) { return RooCmdArg("DataError",(Int_t)etype,0,0,0,0,0,0,0) ; }
   RooCmdArg NumCPU(Int_t nCPU, Int_t interleave)   { return RooCmdArg("NumCPU",nCPU,interleave,0,0,0,0,0,0) ; }
-<<<<<<< HEAD
   RooCmdArg CPUAffinity(Bool_t flag) { return RooCmdArg("CPUAffinity",flag,0,0,0,0,0,0,0); }
-=======
+
   RooCmdArg BatchMode(bool flag) { return RooCmdArg("BatchMode", flag); }
   /// Integrate the PDF over bins. Improves accuracy for binned fits. Switch off using `0.` as argument. \see RooAbsPdf::fitTo().
   RooCmdArg IntegrateBins(double precision) { return RooCmdArg("IntegrateBins", 0, 0, precision); }
->>>>>>> 2238dbd0
 
   // RooAbsCollection::printLatex arguments
   RooCmdArg Columns(Int_t ncol)                           { return RooCmdArg("Columns",ncol,0,0,0,0,0,0,0) ; }
