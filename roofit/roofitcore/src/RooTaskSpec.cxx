--- conflicted
+++ resolved
@@ -62,15 +62,11 @@
   cout <<"starting case2"<<endl;
   RooAddition* ra = dynamic_cast<RooAddition*>(nll) ;
   if (ra) {
-<<<<<<< HEAD
-    RooAbsTestStatistic* rats = dynamic_cast<RooAbsTestStatistic*>(ra->list().at(0)) ;
-=======
     cout <<"yes ra, printing RooAddition"<<endl;
     ra->Print();
     cout <<"printed"<<endl;
 
     RooAbsOptTestStatistic* rats = dynamic_cast<RooAbsOptTestStatistic*>(ra->list().at(0)) ;
->>>>>>> 30cf57f8
     if (!rats) {
       cout << "ERROR: NLL is a RooAddition, but first element of addition is not a RooAbsTestStatistic!" << endl ;
       _fit_case = 0;
