/*****************************************************************************
 * Project: RooFit                                                           *
 * Package: RooFitCore                                                       *
 * @(#)root/roofitcore:$Id$
 * Authors:                                                                  *
 *   WV, Wouter Verkerke, UC Santa Barbara, verkerke@slac.stanford.edu       *
 *   DK, David Kirkby,    UC Irvine,         dkirkby@uci.edu                 *
 *                                                                           *
 * Copyright (c) 2000-2005, Regents of the University of California          *
 *                          and Stanford University. All rights reserved.    *
 *                                                                           *
 * Redistribution and use in source and binary forms,                        *
 * with or without modification, are permitted according to the terms        *
 * listed in LICENSE (http://roofit.sourceforge.net/license.txt)             *
 *****************************************************************************/

/**
\file RooAbsTestStatistic.cxx
\class RooAbsTestStatistic
\ingroup Roofitcore

RooAbsTestStatistic is the abstract base class for all test
statistics. Test statistics that evaluate the PDF at each data
point should inherit from the RooAbsOptTestStatistic class which
implements several generic optimizations that can be done for such
quantities.

This test statistic base class organizes calculation of test
statistic values for RooSimultaneous PDF as a combination of test
statistic values for the PDF components of the simultaneous PDF and
organizes multi-processor parallel calculation of test statistic
values. For the latter, the test statistic value is calculated in
partitions in parallel executing processes and a posteriori
combined in the main thread.
**/


#include "RooFit.h"
#include "Riostream.h"

#include "RooAbsTestStatistic.h"
#include "RooAbsPdf.h"
#include "RooSimultaneous.h"
#include "RooAbsData.h"
#include "RooArgSet.h"
#include "RooRealVar.h"
#include "RooNLLVar.h"
#include "RooRealMPFE.h"
#include "RooErrorHandler.h"
#include "RooMsgService.h"
#include "TTimeStamp.h"
#include "RooProdPdf.h"
#include "RooRealSumPdf.h"
<<<<<<< HEAD
#include "RooConstVar.h"
#include "RooRealIntegral.h"

=======
>>>>>>> 07ea721e
#include <string>
#include <fstream>
#include <sstream>

// timing
#include "RooTimer.h"
// getpid and getppid:
#include "unistd.h"

using namespace std;

ClassImp(RooAbsTestStatistic);

////////////////////////////////////////////////////////////////////////////////
/// Default constructor

RooAbsTestStatistic::RooAbsTestStatistic() :
  _func(0), _data(0), _projDeps(0), _splitRange(0), _simCount(0),
  _verbose(kFALSE), _init(kFALSE), _gofOpMode(Slave), _nEvents(0), _setNum(0),
  _numSets(0), _extSet(0), _nGof(0), _gofArray(0), _nCPU(1), _mpfeArray(0),
  _mpinterl(RooFit::BulkPartition), _CPUAffinity(1), _doOffset(kFALSE), _offset(0),
  _offsetCarry(0), _evalCarry(0)
{
}



////////////////////////////////////////////////////////////////////////////////
/// Constructor taking function (real), a dataset (data), a set of projected observables (projSet). If
/// rangeName is not null, only events in the dataset inside the range will be used in the test
/// statistic calculation. If addCoefRangeName is not null, all RooAddPdf component of 'real' will be
/// instructed to fix their fraction definitions to the given named range. If nCPU is greater than
/// 1 the test statistic calculation will be paralellized over multiple processes. By default the data
/// is split with 'bulk' partitioning (each process calculates a contigious block of fraction 1/nCPU
/// of the data). For binned data this approach may be suboptimal as the number of bins with >0 entries
/// in each processing block many vary greatly thereby distributing the workload rather unevenly.
/// If interleave is set to true, the interleave partitioning strategy is used where each partition
/// i takes all bins for which (ibin % ncpu == i) which is more likely to result in an even workload.
/// If splitCutRange is true, a different rangeName constructed as rangeName_{catName} will be used
/// as range definition for each index state of a RooSimultaneous

RooAbsTestStatistic::RooAbsTestStatistic(const char *name, const char *title, RooAbsReal& real, RooAbsData& data,
					 const RooArgSet& projDeps, const char* rangeName, const char* addCoefRangeName,
					 Int_t nCPU, RooFit::MPSplit interleave, Bool_t CPUAffinity,
                                         Bool_t verbose, Bool_t splitCutRange) :
  RooAbsReal(name,title),
  _paramSet("paramSet","Set of parameters",this),
  _func(&real),
  _data(&data),
  _projDeps((RooArgSet*)projDeps.Clone()),
  _rangeName(rangeName?rangeName:""),
  _addCoefRangeName(addCoefRangeName?addCoefRangeName:""),
  _splitRange(splitCutRange),
  _simCount(1),
  _verbose(verbose),
  _nGof(0),
  _gofArray(0),
  _nCPU(nCPU),
  _mpfeArray(0),
  _mpinterl(interleave),
  _CPUAffinity(CPUAffinity),
  _doOffset(kFALSE),
  _offset(0),
  _offsetCarry(0),
  _evalCarry(0)
{
  // Register all parameters as servers
  RooArgSet* params = real.getParameters(&data) ;
  _paramSet.add(*params) ;
  delete params ;

  if (_nCPU>1 || _nCPU==-1) {

    if (_nCPU==-1) {
      _nCPU=1 ;
    }

    _gofOpMode = MPMaster ;

  } else {

    // Determine if RooAbsReal is a RooSimultaneous
    Bool_t simMode = dynamic_cast<RooSimultaneous*>(&real)?kTRUE:kFALSE ;

    if (simMode) {
      _gofOpMode = SimMaster ;
    } else {
      _gofOpMode = Slave ;
    }
  }

  _setNum = 0 ;
  _extSet = 0 ;
  _numSets = 1 ;
  _init = kFALSE ;
  _nEvents = data.numEntries() ;
}



////////////////////////////////////////////////////////////////////////////////
/// Copy constructor

RooAbsTestStatistic::RooAbsTestStatistic(const RooAbsTestStatistic& other, const char* name) :
  RooAbsReal(other,name),
  _paramSet("paramSet","Set of parameters",this),
  _func(other._func),
  _data(other._data),
  _projDeps((RooArgSet*)other._projDeps->Clone()),
  _rangeName(other._rangeName),
  _addCoefRangeName(other._addCoefRangeName),
  _splitRange(other._splitRange),
  _simCount(1),
  _verbose(other._verbose),
  _nGof(0),
  _gofArray(0),
  _gofSplitMode(other._gofSplitMode),
  _nCPU(other._nCPU),
  _mpfeArray(0),
  _mpinterl(other._mpinterl),
  _CPUAffinity(other._CPUAffinity),
  _doOffset(other._doOffset),
  _offset(other._offset),
  _offsetCarry(other._offsetCarry),
  _evalCarry(other._evalCarry)
{
  // Our parameters are those of original
  _paramSet.add(other._paramSet) ;

  if (_nCPU>1 || _nCPU==-1) {

    if (_nCPU==-1) {
      _nCPU=1 ;
    }
      
    _gofOpMode = MPMaster ;

  } else {

    // Determine if RooAbsReal is a RooSimultaneous
    Bool_t simMode = dynamic_cast<RooSimultaneous*>(_func)?kTRUE:kFALSE ;

    if (simMode) {
      _gofOpMode = SimMaster ;
    } else {
      _gofOpMode = Slave ;
    }
  }

  _setNum = 0 ;
  _extSet = 0 ;
  _numSets = 1 ;
  _init = kFALSE ;
  _nEvents = _data->numEntries() ;


}



////////////////////////////////////////////////////////////////////////////////
/// Destructor

RooAbsTestStatistic::~RooAbsTestStatistic()
{
  if (MPMaster == _gofOpMode && _init) {
    for (Int_t i = 0; i < _nCPU; ++i) delete _mpfeArray[i];
    delete[] _mpfeArray ;
  }

  if (SimMaster == _gofOpMode && _init) {
    for (Int_t i = 0; i < _nGof; ++i) delete _gofArray[i];
    delete[] _gofArray ;
  }

  delete _projDeps ;

}



////////////////////////////////////////////////////////////////////////////////
/// Calculates and return value of test statistic. If the test statistic
/// is calculated from on a RooSimultaneous, the test statistic calculation
/// is performed separately on each simultaneous p.d.f component and associated
/// data and then combined. If the test statistic calculation is parallelized
/// partitions are calculated in nCPU processes and a posteriori combined.

Double_t RooAbsTestStatistic::evaluate() const
{
  RooWallTimer timer;

    // One-time Initialization
  if (!_init) {
    const_cast<RooAbsTestStatistic*>(this)->initialize() ;
  }

  if (SimMaster == _gofOpMode) {
    if (RooTrace::timing_flag == 2) {
      timer.start();
    }
    // Evaluate array of owned GOF objects
    Double_t ret = 0.;

    if (_mpinterl == RooFit::BulkPartition || _mpinterl == RooFit::Interleave ) {
      ret = combinedValue((RooAbsReal**)_gofArray,_nGof);
    } else {
      Double_t sum = 0., carry = 0.;
      for (Int_t i = 0 ; i < _nGof; ++i) {
	if (i % _numSets == _setNum || (_mpinterl==RooFit::Hybrid && _gofSplitMode[i] != RooFit::SimComponents )) {
	  Double_t y = _gofArray[i]->getValV();
	  carry += _gofArray[i]->getCarry();
	  y -= carry;
	  const Double_t t = sum + y;
	  carry = (t - sum) - y;
	  sum = t;
	}
      }
      ret = sum ;
      _evalCarry = carry;
    }

    // Only apply global normalization if SimMaster doesn't have MP master
    if (numSets()==1) {
      const Double_t norm = globalNormalization();
      ret /= norm;
      _evalCarry /= norm;
    }

    if (RooTrace::timing_flag == 2) {
      timer.stop();
      // set ppid to -1, to signify that this is not a slave process
      RooTimer::timing_outfiles[0] << timer.timing_s() << getpid() << -1 << "SimMaster";
    }

    return ret ;

  } else if (MPMaster == _gofOpMode) {
    if (RooTrace::timing_flag == 2) {
      timer.start();
    }
    if (RooTrace::timing_flag == 3) {
      RooTimer::timings.reserve(_nCPU);
    }

    // Start calculations in parallel
    for (Int_t i = 0; i < _nCPU; ++i) _mpfeArray[i]->calculate();

    Double_t sum(0), carry = 0.;

    for (Int_t i = 0; i < _nCPU; ++i) {
      if (RooTrace::timing_flag == 3) {
        timer.start();
      }
      Double_t y = _mpfeArray[i]->getValV();
      carry += _mpfeArray[i]->getCarry();
      y -= carry;
      const Double_t t = sum + y;
      carry = (t - sum) - y;
      sum = t;
      if (RooTrace::timing_flag == 3) {
        timer.stop();
        RooTimer::timings[i] = timer.timing_s();
      }
    }

    if (RooTrace::timing_flag == 3) {
      for (Int_t i = 0; i < _nCPU; ++i) {
        RooTimer::timing_outfiles[0] << RooTimer::timings[i] << i << getpid();
      }
    }

    Double_t ret = sum ;
    _evalCarry = carry;

    if (RooTrace::timing_flag == 2) {
      timer.stop();
      // set ppid to -1, to signify that this is not a slave process
      RooTimer::timing_outfiles[0] << timer.timing_s() << getpid() << -1 << "MPMaster";
    }

    if (RooTrace::time_numInts() == kTRUE) {
      _collectNumIntTimings();
    }

    return ret ;

  } else {
    if (RooTrace::timing_flag == 2) {
      timer.start();
    }

    // Evaluate as straight FUNC
    Int_t nFirst(0), nLast(_nEvents), nStep(1) ;

    switch (_mpinterl) {
    case RooFit::BulkPartition:
      nFirst = _nEvents * _setNum / _numSets ;
      nLast  = _nEvents * (_setNum+1) / _numSets ;
      nStep  = 1 ;
      break;

    case RooFit::Interleave:
      nFirst = _setNum ;
      nLast  = _nEvents ;
      nStep  = _numSets ;
      break ;

    case RooFit::SimComponents:
      nFirst = 0 ;
      nLast  = _nEvents ;
      nStep  = 1 ;
      break ;

    case RooFit::Hybrid:
      throw(std::string("this should never happen")) ;
      break ;
    }

    Double_t ret = evaluatePartition(nFirst,nLast,nStep);

    if (numSets()==1) {
      const Double_t norm = globalNormalization();
      ret /= norm;
      _evalCarry /= norm;
    }

    if (RooTrace::timing_flag == 2) {
      timer.stop();
      int ppid;
      if (Slave == _gofOpMode) {
        ppid = getppid();
      } else {
        // set ppid to -1, to signify that this is not a slave process
        ppid = -1;
      }
      RooTimer::timing_outfiles[0] << timer.timing_s() << getpid() << ppid << "other";
    }

    return ret ;

  }
}



////////////////////////////////////////////////////////////////////////////////
/// One-time initialization of the test statistic. Setup
/// infrastructure for simultaneous p.d.f processing and/or
/// parallelized processing if requested

Bool_t RooAbsTestStatistic::initialize()
{
  if (_init) return kFALSE;

  if (RooTrace::timing_flag > 0) {
    _initTiming();
  }

  if ((MPMaster != _gofOpMode) && (RooTrace::time_numInts() == kTRUE)) {
    // in single-process mode, activate numerical integral timing on the local process
    // for multi-process mode, this is called from RooRealMPFE::setTimingNumInts in initMPMode
    _setNumIntTimingInPdfs();
  }

  if (MPMaster == _gofOpMode) {
    initMPMode(_func, _data, _projDeps, _rangeName.size() ? _rangeName.c_str() : 0,
               _addCoefRangeName.size() ? _addCoefRangeName.c_str() : 0);
  } else if (SimMaster == _gofOpMode) {
    initSimMode((RooSimultaneous*)_func,_data,_projDeps,_rangeName.size()?_rangeName.c_str():0,_addCoefRangeName.size()?_addCoefRangeName.c_str():0) ;
  }
  _init = kTRUE;

  return kFALSE;
}


void RooAbsTestStatistic::_initTiming() {

  if (RooTimer::timing_outfiles.size() < 1) {
    RooTimer::timing_outfiles.emplace_back();
  }

  switch (RooTrace::timing_flag) {
    case 2: {
      if (SimMaster == _gofOpMode) {
        RooTimer::timing_outfiles[0].open("timing_RATS_evaluate_full.json");
        std::string names[4] = {"RATS_evaluate_wall_s", "pid", "ppid", "mode"};
        RooTimer::timing_outfiles[0].set_member_names(names, names + 4);
      } else if (MPMaster == _gofOpMode) {
        RooTimer::timing_outfiles[0].open("timing_RATS_evaluate_full.json");
        std::string names[4] = {"RATS_evaluate_wall_s", "pid", "ppid", "mode"};
        RooTimer::timing_outfiles[0].set_member_names(names, names + 4);
      } else {
        RooTimer::timing_outfiles[0].open("timing_RATS_evaluate_full.json");
        std::string names[4] = {"RATS_evaluate_wall_s", "pid", "ppid", "mode"};
        RooTimer::timing_outfiles[0].set_member_names(names, names + 4);
      }
      break;
    }
    case 3: {
      if (MPMaster == _gofOpMode) {
        RooTimer::timing_outfiles[0].open("timing_RATS_evaluate_mpmaster_perCPU.json");
        std::string names[3] = {"RATS_evaluate_mpmaster_it_wall_s", "it_nr", "pid"};
        RooTimer::timing_outfiles[0].set_member_names(names, names + 3);
      }
      break;
    }
    default: {
      // no timing, do nothing
      break;
    }
  }

}

////////////////////////////////////////////////////////////////////////////////
/// Forward server redirect calls to component test statistics

Bool_t RooAbsTestStatistic::redirectServersHook(const RooAbsCollection& newServerList, Bool_t mustReplaceAll, Bool_t nameChange, Bool_t)
{
  if (SimMaster == _gofOpMode && _gofArray) {
    // Forward to slaves
    for (Int_t i = 0; i < _nGof; ++i) {
      if (_gofArray[i]) {
	_gofArray[i]->recursiveRedirectServers(newServerList,mustReplaceAll,nameChange);
      }
    }
  } else if (MPMaster == _gofOpMode&& _mpfeArray) {
    // Forward to slaves
    for (Int_t i = 0; i < _nCPU; ++i) {
      if (_mpfeArray[i]) {
	_mpfeArray[i]->recursiveRedirectServers(newServerList,mustReplaceAll,nameChange);
// 	cout << "redirecting servers on " << _mpfeArray[i]->GetName() << endl;
      }
    }
  }
  return kFALSE;
}



////////////////////////////////////////////////////////////////////////////////
/// Add extra information on component test statistics when printing
/// itself as part of a tree structure

void RooAbsTestStatistic::printCompactTreeHook(ostream& os, const char* indent)
{
  if (SimMaster == _gofOpMode) {
    // Forward to slaves
    os << indent << "RooAbsTestStatistic begin GOF contents" << endl ;
    for (Int_t i = 0; i < _nGof; ++i) {
      if (_gofArray[i]) {
	TString indent2(indent);
	indent2 += Form("[%d] ",i);
	_gofArray[i]->printCompactTreeHook(os,indent2);
      }
    }
    os << indent << "RooAbsTestStatistic end GOF contents" << endl;
  } else if (MPMaster == _gofOpMode) {
    // WVE implement this
  }
}



////////////////////////////////////////////////////////////////////////////////
/// Forward constant term optimization management calls to component
/// test statistics

void RooAbsTestStatistic::constOptimizeTestStatistic(ConstOpCode opcode, Bool_t doAlsoTrackingOpt)
{
  initialize();
  if (SimMaster == _gofOpMode) {
    // Forward to slaves
    for (Int_t i = 0; i < _nGof; ++i) {
      // In SimComponents Splitting strategy only constOptimize the terms that are actually used
      RooFit::MPSplit effSplit = (_mpinterl!=RooFit::Hybrid) ? _mpinterl : _gofSplitMode[i];
      if ( (i % _numSets == _setNum) || (effSplit != RooFit::SimComponents) ) {
	if (_gofArray[i]) _gofArray[i]->constOptimizeTestStatistic(opcode,doAlsoTrackingOpt);
      }
    }
  } else if (MPMaster == _gofOpMode) {
    for (Int_t i = 0; i < _nCPU; ++i) {
      _mpfeArray[i]->constOptimizeTestStatistic(opcode,doAlsoTrackingOpt);
    }
  }
}



////////////////////////////////////////////////////////////////////////////////
/// Set MultiProcessor set number identification of this instance

void RooAbsTestStatistic::setMPSet(Int_t inSetNum, Int_t inNumSets)
{
  _setNum = inSetNum; _numSets = inNumSets;
  _extSet = _mpinterl==RooFit::SimComponents ? _setNum : (_numSets - 1);
  
  if (SimMaster == _gofOpMode) {
    // Forward to slaves
    initialize();
    for (Int_t i = 0; i < _nGof; ++i) {
      if (_gofArray[i]) _gofArray[i]->setMPSet(inSetNum,inNumSets);
    }
  }
}



////////////////////////////////////////////////////////////////////////////////
/// Initialize multi-processor calculation mode. Create component test statistics in separate
/// processed that are connected to this process through a RooAbsRealMPFE front-end class.

void RooAbsTestStatistic::initMPMode(RooAbsReal *real, RooAbsData *data, const RooArgSet *projDeps, const char *rangeName,
                                     const char *addCoefRangeName)
{
  _mpfeArray = new pRooRealMPFE[_nCPU];

  // Create proto-goodness-of-fit
  RooAbsTestStatistic* gof = create(GetName(),GetTitle(),*real,*data,*projDeps,rangeName,addCoefRangeName,1,_mpinterl,_CPUAffinity,_verbose,_splitRange);
  gof->recursiveRedirectServers(_paramSet);

  for (Int_t i = 0; i < _nCPU; ++i) {
    gof->setMPSet(i,_nCPU);
    gof->SetName(Form("%s_GOF%d",GetName(),i));
    gof->SetTitle(Form("%s_GOF%d",GetTitle(),i));

    ccoutD(Eval) << "RooAbsTestStatistic::initMPMode: starting remote server process #" << i << endl;
    _mpfeArray[i] = new RooRealMPFE(Form("%s_%lx_MPFE%d",GetName(),(ULong_t)this,i),Form("%s_%lx_MPFE%d",GetTitle(),(ULong_t)this,i),*gof, i, _nCPU,false);
    //_mpfeArray[i]->setVerbose(kTRUE,kTRUE);

    _mpfeArray[i]->initialize();
    if (i > 0) {
      _mpfeArray[i]->followAsSlave(*_mpfeArray[0]);
    }

    if (_CPUAffinity == kTRUE) {
      _mpfeArray[i]->setCpuAffinity(i);
    }

    if (RooTrace::time_numInts() == kTRUE) {
      _mpfeArray[i]->setTimingNumInts();
    }
  }
  _mpfeArray[_nCPU - 1]->addOwnedComponents(*gof);
  coutI(Eval) << "RooAbsTestStatistic::initMPMode: started " << _nCPU << " remote server process." << endl;
  //cout << "initMPMode --- done" << endl ;
  return ;
}


////////////////////////////////////////////////////////////////////////////////
/// Activate timing of numerical integral normalization terms in the pdf.
/// This function should be called from the process that evaluates the pdf.
/// Using RooRealMPFE this means it should be called from the serverLoop().

void RooAbsTestStatistic::_setNumIntTimingInPdfs(Bool_t flag) {
  // find all pdf nodes with a normalization integral and set the activate timing flag on them
  // Get list of branch nodes in expression
  RooArgSet blist;
  RooAbsArg* node;

  _func->branchNodeServerList(&blist);

  // Iterator over branch nodes
  RooFIter iter = blist.fwdIterator();
  while((node = iter.next())) {
    RooAbsPdf *pdfNode = dynamic_cast<RooAbsPdf *>(node);
    if (!pdfNode) continue;
    // Skip self-normalized nodes
    if (pdfNode->selfNormalized()) continue;

    // TODO: move everything below to RooAbsPdf::setNumIntTiming(RooArgSet& obsSet, Bool_t flag) and only call that here? Or do we not want to pass around the observables?
    // set attribute on or off
    pdfNode->set_num_int_timing_flag(flag);

    // Retrieve normalization integral object for branch nodes that are pdfs
    RooRealIntegral *normint = const_cast<RooRealIntegral *>(dynamic_cast<const RooRealIntegral *>(pdfNode->getNormIntegral(*(_data->get()))));
    if (!normint) continue;

    normint->activateTimingNumInts();
  }
}

////////////////////////////////////////////////////////////////////////////////
/// Initialize simultaneous p.d.f processing mode. Strip simultaneous
/// p.d.f into individual components, split dataset in subset
/// matching each component and create component test statistics for
/// each of them.

void RooAbsTestStatistic::initSimMode(RooSimultaneous* simpdf, RooAbsData* data,
				      const RooArgSet* projDeps, const char* rangeName, const char* addCoefRangeName)
{

  RooAbsCategoryLValue& simCat = (RooAbsCategoryLValue&) simpdf->indexCat();

  TString simCatName(simCat.GetName());
  TList* dsetList = const_cast<RooAbsData*>(data)->split(simCat,processEmptyDataSets());
  if (!dsetList) {
    coutE(Fitting) << "RooAbsTestStatistic::initSimMode(" << GetName() << ") ERROR: index category of simultaneous pdf is missing in dataset, aborting" << endl;
    throw std::string("RooAbsTestStatistic::initSimMode() ERROR, index category of simultaneous pdf is missing in dataset, aborting");
    //RooErrorHandler::softAbort() ;
  }

  // Count number of used states
  Int_t n = 0;
  _nGof = 0;
  RooCatType* type;
  TIterator* catIter = simCat.typeIterator();
  while ((type = (RooCatType*) catIter->Next())) {
    // Retrieve the PDF for this simCat state
    RooAbsPdf* pdf = simpdf->getPdf(type->GetName());
    RooAbsData* dset = (RooAbsData*) dsetList->FindObject(type->GetName());

    if (pdf && dset && (0. != dset->sumEntries() || processEmptyDataSets())) {
      ++_nGof;
    }
  }

  // Allocate arrays
  _gofArray = new pRooAbsTestStatistic[_nGof];
  _gofSplitMode.resize(_nGof);

  // Create array of regular fit contexts, containing subset of data and single fitCat PDF
  catIter->Reset();
  while ((type = (RooCatType*) catIter->Next())) {
    // Retrieve the PDF for this simCat state
    RooAbsPdf* pdf = simpdf->getPdf(type->GetName());
    RooAbsData* dset = (RooAbsData*) dsetList->FindObject(type->GetName());

    if (pdf && dset && (0. != dset->sumEntries() || processEmptyDataSets())) {
      ccoutI(Fitting) << "RooAbsTestStatistic::initSimMode: creating slave calculator #" << n << " for state " << type->GetName()
		     << " (" << dset->numEntries() << " dataset entries)" << endl;

      
      // *** START HERE
      // WVE HACK determine if we have a RooRealSumPdf and then treat it like a binned likelihood
      RooAbsPdf* binnedPdf = 0 ;
      Bool_t binnedL = kFALSE ;
      if (pdf->getAttribute("BinnedLikelihood") && pdf->IsA()->InheritsFrom(RooRealSumPdf::Class())) {
	// Simplest case: top-level of component is a RRSP
	binnedPdf = pdf ;
	binnedL = kTRUE ;
      } else if (pdf->IsA()->InheritsFrom(RooProdPdf::Class())) {
	// Default case: top-level pdf is a product of RRSP and other pdfs
	RooFIter iter = ((RooProdPdf*)pdf)->pdfList().fwdIterator() ;
	RooAbsArg* component ;
	while ((component = iter.next())) {
	  if (component->getAttribute("BinnedLikelihood") && component->IsA()->InheritsFrom(RooRealSumPdf::Class())) {
	    binnedPdf = (RooAbsPdf*) component ;
	    binnedL = kTRUE ;
	  }
	  if (component->getAttribute("MAIN_MEASUREMENT")) {
	    // not really a binned pdf, but this prevents a (potentially) long list of subsidiary measurements to be passed to the slave calculator
	    binnedPdf = (RooAbsPdf*) component ;
	  }
	}
      }
      // WVE END HACK
      // Below here directly pass binnedPdf instead of PROD(binnedPdf,constraints) as constraints are evaluated elsewhere anyway
      // and omitting them reduces model complexity and associated handling/cloning times
      if (_splitRange && rangeName) {
	_gofArray[n] = create(type->GetName(),type->GetName(),(binnedPdf?*binnedPdf:*pdf),*dset,*projDeps,
			      Form("%s_%s",rangeName,type->GetName()),addCoefRangeName,_nCPU*(_mpinterl?-1:1),_mpinterl,_CPUAffinity,_verbose,_splitRange,binnedL);
      } else {
	_gofArray[n] = create(type->GetName(),type->GetName(),(binnedPdf?*binnedPdf:*pdf),*dset,*projDeps,
			      rangeName,addCoefRangeName,_nCPU,_mpinterl,_CPUAffinity,_verbose,_splitRange,binnedL);
      }
      _gofArray[n]->setSimCount(_nGof);
      // *** END HERE

      // Fill per-component split mode with Bulk Partition for now so that Auto will map to bulk-splitting of all components
      if (_mpinterl==RooFit::Hybrid) {
	if (dset->numEntries()<10) {
	  //cout << "RAT::initSim("<< GetName() << ") MP mode is auto, setting split mode for component "<< n << " to SimComponents"<< endl ;
	  _gofSplitMode[n] = RooFit::SimComponents;
	  _gofArray[n]->_mpinterl = RooFit::SimComponents;
	} else {
	  //cout << "RAT::initSim("<< GetName() << ") MP mode is auto, setting split mode for component "<< n << " to BulkPartition"<< endl ;
	  _gofSplitMode[n] = RooFit::BulkPartition;
	  _gofArray[n]->_mpinterl = RooFit::BulkPartition;
	}
      }

      // Servers may have been redirected between instantiation and (deferred) initialization
      RooArgSet* actualParams = pdf->getParameters(dset);
      RooArgSet* selTargetParams = (RooArgSet*) _paramSet.selectCommon(*actualParams);

      _gofArray[n]->recursiveRedirectServers(*selTargetParams);

      delete selTargetParams;
      delete actualParams;

      ++n;

    } else {
      if ((!dset || (0. != dset->sumEntries() && !processEmptyDataSets())) && pdf) {
	if (_verbose) {
	  ccoutD(Fitting) << "RooAbsTestStatistic::initSimMode: state " << type->GetName()
			 << " has no data entries, no slave calculator created" << endl;
	}
      }
    }
  }
  coutI(Fitting) << "RooAbsTestStatistic::initSimMode: created " << n << " slave calculators." << endl;
  
  dsetList->Delete(); // delete the content.
  delete dsetList;
  delete catIter;
}


////////////////////////////////////////////////////////////////////////////////
/// Change dataset that is used to given one. If cloneData is kTRUE, a clone of
/// in the input dataset is made.  If the test statistic was constructed with
/// a range specification on the data, the cloneData argument is ignore and
/// the data is always cloned.

Bool_t RooAbsTestStatistic::setData(RooAbsData& indata, Bool_t cloneData) 
{ 
  // Trigger refresh of likelihood offsets 
  if (isOffsetting()) {
    enableOffsetting(kFALSE);
    enableOffsetting(kTRUE);
  }

  switch(operMode()) {
  case Slave:
    // Delegate to implementation
    return setDataSlave(indata, cloneData);
  case SimMaster:
    // Forward to slaves
    //     cout << "RATS::setData(" << GetName() << ") SimMaster, calling setDataSlave() on slave nodes" << endl;
    if (indata.canSplitFast()) {
      for (Int_t i = 0; i < _nGof; ++i) {
	RooAbsData* compData = indata.getSimData(_gofArray[i]->GetName());
	_gofArray[i]->setDataSlave(*compData, cloneData);
      }
    } else if (0 == indata.numEntries()) {
      // For an unsplit empty dataset, simply assign empty dataset to each component
      for (Int_t i = 0; i < _nGof; ++i) {
	_gofArray[i]->setDataSlave(indata, cloneData);
      }
    } else {
//       cout << "NONEMPTY DATASET WITHOUT FAST SPLIT SUPPORT! "<< indata.GetName() << endl;
      const RooAbsCategoryLValue* indexCat = & ((RooSimultaneous*)_func)->indexCat();
      TList* dlist = indata.split(*indexCat, kTRUE);
      for (Int_t i = 0; i < _nGof; ++i) {
	RooAbsData* compData = (RooAbsData*) dlist->FindObject(_gofArray[i]->GetName());
	// 	cout << "component data for index " << _gofArray[i]->GetName() << " is " << compData << endl;
	if (compData) {
	  _gofArray[i]->setDataSlave(*compData,kFALSE,kTRUE);
	} else {
	  coutE(DataHandling) << "RooAbsTestStatistic::setData(" << GetName() << ") ERROR: Cannot find component data for state " << _gofArray[i]->GetName() << endl;
	}
      }
    }
    break;
  case MPMaster:
    // Not supported
    coutF(DataHandling) << "RooAbsTestStatistic::setData(" << GetName() << ") FATAL: setData() is not supported in multi-processor mode" << endl;
    throw string("RooAbsTestStatistic::setData is not supported in MPMaster mode");
    break;
  }

  return kTRUE;
}



void RooAbsTestStatistic::enableOffsetting(Bool_t flag) 
{
  // Apply internal value offsetting to control numeric precision
  if (!_init) {
    const_cast<RooAbsTestStatistic*>(this)->initialize() ;
  }
  
  switch(operMode()) {
  case Slave:
    _doOffset = flag ;
    // Clear offset if feature is disabled to that it is recalculated next time it is enabled
    if (!_doOffset) {
      _offset = 0 ;
      _offsetCarry = 0;
    }
    setValueDirty() ;
    break ;
  case SimMaster:
    _doOffset = flag;
    for (Int_t i = 0; i < _nGof; ++i) {
      _gofArray[i]->enableOffsetting(flag);
    }
    break ;
  case MPMaster:    
    _doOffset = flag;
    for (Int_t i = 0; i < _nCPU; ++i) {
      _mpfeArray[i]->enableOffsetting(flag);
    }
    break;
  }
}


Double_t RooAbsTestStatistic::getCarry() const
{ return _evalCarry; }


void RooAbsTestStatistic::_collectNumIntTimings(Bool_t clear_timings) const {
  if (MPMaster == _gofOpMode) {
    std::vector<std::string> member_names = {"wall_s", "name", "ix_cpu", "pid", "ppid"};
    for (Int_t i = 0; i < _nCPU; ++i) {
      auto timings = _mpfeArray[i]->collectTimingsFromServer(clear_timings);
      if (timings.size() > 0) {
        RooJsonListFile timing_json("timings_numInts.json");
        timing_json.set_member_names(member_names.begin(), member_names.end());

        pid_t pid = _mpfeArray[i]->getPIDFromServer();
        for (auto it = timings.begin(); it != timings.end(); ++it) {
          std::string name = it->first;
          double timing_s = it->second;
          timing_json << timing_s << name << i << pid << getpid();
        }
      }
    }
  } else {
    std::vector<std::string> member_names = {"wall_s", "name", "pid"};
    if (RooTrace::objectTiming.size() > 0) {
      RooJsonListFile timing_json("timings_numInts.json");
      timing_json.set_member_names(member_names.begin(), member_names.end());

      pid_t pid = getpid();
      for (auto it = RooTrace::objectTiming.begin(); it != RooTrace::objectTiming.end(); ++it) {
        std::string name = it->first;
        double timing_s = it->second;
        timing_json << timing_s << name << pid;
      }
      if (clear_timings == kTRUE) {
        RooTrace::objectTiming.clear();
      }
    }
  }

}<|MERGE_RESOLUTION|>--- conflicted
+++ resolved
@@ -51,12 +51,9 @@
 #include "TTimeStamp.h"
 #include "RooProdPdf.h"
 #include "RooRealSumPdf.h"
-<<<<<<< HEAD
 #include "RooConstVar.h"
 #include "RooRealIntegral.h"
 
-=======
->>>>>>> 07ea721e
 #include <string>
 #include <fstream>
 #include <sstream>
@@ -764,7 +761,14 @@
   }
   coutI(Fitting) << "RooAbsTestStatistic::initSimMode: created " << n << " slave calculators." << endl;
   
-  dsetList->Delete(); // delete the content.
+  // Delete datasets by hand as TList::Delete() doesn't see our datasets as 'on the heap'...
+  TIterator* iter = dsetList->MakeIterator();
+  TObject* ds;
+  while((ds = iter->Next())) {
+    delete ds;
+  }
+  delete iter;
+
   delete dsetList;
   delete catIter;
 }
