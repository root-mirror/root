--- conflicted
+++ resolved
@@ -55,15 +55,9 @@
 /// rather than a bulk-split pattern.
 
 RooDataWeightedAverage::RooDataWeightedAverage(const char *name, const char *title, RooAbsReal& pdf, RooAbsData& indata, 
-<<<<<<< HEAD
-					       const RooArgSet& projdeps, Int_t nCPU, RooFit::MPSplit interleave, Bool_t CPUAffinity,
-                                               Bool_t showProgress, Bool_t verbose) :
-  RooAbsOptTestStatistic(name,title,pdf,indata,projdeps,0,0,nCPU,interleave,CPUAffinity,verbose,kFALSE),
-=======
                                                const RooArgSet& projdeps, RooAbsTestStatistic::Configuration const& cfg,
                                                bool showProgress) : 
   RooAbsOptTestStatistic(name,title,pdf,indata,projdeps,cfg),
->>>>>>> 2238dbd0
   _showProgress(showProgress)
 {
   if (_showProgress) {
