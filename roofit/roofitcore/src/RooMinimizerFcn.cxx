/*****************************************************************************
 * Project: RooFit                                                           *
 * Package: RooFitCore                                                       *
 * @(#)root/roofitcore:$Id$
 * Authors:                                                                  *
 *   AL, Alfio Lazzaro,   INFN Milan,        alfio.lazzaro@mi.infn.it        *
 *                                                                           *
 *                                                                           *
 * Redistribution and use in source and binary forms,                        *
 * with or without modification, are permitted according to the terms        *
 * listed in LICENSE (http://roofit.sourceforge.net/license.txt)             *
 *****************************************************************************/

#ifndef __ROOFIT_NOROOMINIMIZER

//////////////////////////////////////////////////////////////////////////////
/// \class RooMinimizerFcn
/// RooMinimizerFcn is an interface to the ROOT::Math::IBaseFunctionMultiDim,
/// a function that ROOT's minimisers use to carry out minimisations.
///

#include "RooMinimizerFcn.h"

#include "RooAbsArg.h"
#include "RooAbsPdf.h"
#include "RooArgSet.h"
#include "RooRealVar.h"
#include "RooAbsRealLValue.h"
#include "RooMsgService.h"
#include "RooMinimizer.h"
<<<<<<< HEAD
#include "RooGaussMinimizer.h"
=======
#include "RooNaNPacker.h"

#include "TClass.h"
#include "TMatrixDSym.h"

#include <fstream>
#include <iomanip>
>>>>>>> 2238dbd0

using namespace std;

RooMinimizerFcn::RooMinimizerFcn(RooAbsReal *funct, RooMinimizer* context,
			   bool verbose) :
<<<<<<< HEAD
  RooAbsMinimizerFcn(*funct->getParameters(RooArgSet()), context, verbose), _funct(funct)
{}

=======
  _funct(funct), _context(context),
  // Reset the *largest* negative log-likelihood value we have seen so far
  _maxFCN(-std::numeric_limits<double>::infinity()), _numBadNLL(0),
  _printEvalErrors(10),
  _nDim(0), _logfile(0),
  _verbose(verbose)
{

  // Examine parameter list
  RooArgSet* paramSet = _funct->getParameters(RooArgSet());
  RooArgList paramList(*paramSet);
  delete paramSet;

  _floatParamList = (RooArgList*) paramList.selectByAttrib("Constant",kFALSE);
  if (_floatParamList->getSize()>1) {
    _floatParamList->sort();
  }
  _floatParamList->setName("floatParamList");

  _constParamList = (RooArgList*) paramList.selectByAttrib("Constant",kTRUE);
  if (_constParamList->getSize()>1) {
    _constParamList->sort();
  }
  _constParamList->setName("constParamList");

  // Remove all non-RooRealVar parameters from list (MINUIT cannot handle them)
  for (unsigned int i = 0; i < _floatParamList->size(); ) { // Note: Counting loop, since removing from collection!
    const RooAbsArg* arg = (*_floatParamList).at(i);
    if (!arg->IsA()->InheritsFrom(RooAbsRealLValue::Class())) {
      oocoutW(_context,Minimization) << "RooMinimizerFcn::RooMinimizerFcn: removing parameter "
				     << arg->GetName() << " from list because it is not of type RooRealVar" << endl;
      _floatParamList->remove(*arg);
    } else {
      ++i;
    }
  }

  _nDim = _floatParamList->getSize();

  // Save snapshot of initial lists
  _initFloatParamList = (RooArgList*) _floatParamList->snapshot(kFALSE) ;
  _initConstParamList = (RooArgList*) _constParamList->snapshot(kFALSE) ;
>>>>>>> 2238dbd0


<<<<<<< HEAD
RooMinimizerFcn::RooMinimizerFcn(const RooMinimizerFcn& other) : RooAbsMinimizerFcn(other), ROOT::Math::IBaseFunctionMultiDim(other),
  _funct(other._funct)
{}
=======


RooMinimizerFcn::RooMinimizerFcn(const RooMinimizerFcn& other) : ROOT::Math::IBaseFunctionMultiDim(other),
  _funct(other._funct),
  _context(other._context),
  _maxFCN(other._maxFCN),
  _funcOffset(other._funcOffset),
  _recoverFromNaNStrength(other._recoverFromNaNStrength),
  _numBadNLL(other._numBadNLL),
  _printEvalErrors(other._printEvalErrors),
  _evalCounter(other._evalCounter),
  _nDim(other._nDim),
  _logfile(other._logfile),
  _doEvalErrorWall(other._doEvalErrorWall),
  _verbose(other._verbose)
{
  _floatParamList = new RooArgList(*other._floatParamList) ;
  _constParamList = new RooArgList(*other._constParamList) ;
  _initFloatParamList = (RooArgList*) other._initFloatParamList->snapshot(kFALSE) ;
  _initConstParamList = (RooArgList*) other._initConstParamList->snapshot(kFALSE) ;
}
>>>>>>> 2238dbd0


RooMinimizerFcn::~RooMinimizerFcn()
{}


ROOT::Math::IBaseFunctionMultiDim* RooMinimizerFcn::Clone() const
{
  return new RooMinimizerFcn(*this) ;
}

<<<<<<< HEAD
void RooMinimizerFcn::setOptimizeConst(Int_t flag)
{
   RooAbsReal::setEvalErrorLoggingMode(RooAbsReal::CollectErrors);

   if (_optConst && !flag) {
      if (_context->getPrintLevel() > -1)
         oocoutI(_context, Minimization) << "RooMinimizerFcn::setOptimizeConst: deactivating const optimization" << endl;
      _funct->constOptimizeTestStatistic(RooAbsArg::DeActivate, true);
      _optConst = flag;
   } else if (!_optConst && flag) {
      if (_context->getPrintLevel() > -1)
         oocoutI(_context, Minimization) << "RooMinimizerFcn::setOptimizeConst: activating const optimization" << endl;
      _funct->constOptimizeTestStatistic(RooAbsArg::Activate, flag > 1);
      _optConst = flag;
   } else if (_optConst && flag) {
      if (_context->getPrintLevel() > -1)
         oocoutI(_context, Minimization) << "RooMinimizerFcn::setOptimizeConst: const optimization already active" << endl;
   } else {
      if (_context->getPrintLevel() > -1)
         oocoutI(_context, Minimization) << "RooMinimizerFcn::setOptimizeConst: const optimization wasn't active" << endl;
   }

   RooAbsReal::setEvalErrorLoggingMode(RooAbsReal::PrintErrors);
}

void RooMinimizerFcn::optimizeConstantTerms(bool constStatChange, bool constValChange) {
   if (constStatChange) {

      RooAbsReal::setEvalErrorLoggingMode(RooAbsReal::CollectErrors) ;

      oocoutI(_context,Minimization) << "RooMinimizerFcn::optimizeConstantTerms: set of constant parameters changed, rerunning const optimizer" << endl ;
      _funct->constOptimizeTestStatistic(RooAbsArg::ConfigChange, true) ;
   } else if (constValChange) {
      oocoutI(_context,Minimization) << "RooMinimizerFcn::optimizeConstantTerms: constant parameter values changed, rerunning const optimizer" << endl ;
      _funct->constOptimizeTestStatistic(RooAbsArg::ValueChange, true) ;
   }

   RooAbsReal::setEvalErrorLoggingMode(RooAbsReal::PrintErrors) ;
}


double RooMinimizerFcn::DoEval(const double *x) const 
{
=======

/// Internal function to synchronize TMinimizer with current
/// information in RooAbsReal function parameters
Bool_t RooMinimizerFcn::Synchronize(std::vector<ROOT::Fit::ParameterSettings>& parameters,
				 Bool_t optConst, Bool_t verbose)
{
  Bool_t constValChange(kFALSE) ;
  Bool_t constStatChange(kFALSE) ;

  Int_t index(0) ;

  // Handle eventual migrations from constParamList -> floatParamList
  for(index= 0; index < _constParamList->getSize() ; index++) {

    RooRealVar *par= dynamic_cast<RooRealVar*>(_constParamList->at(index)) ;
    if (!par) continue ;

    RooRealVar *oldpar= dynamic_cast<RooRealVar*>(_initConstParamList->at(index)) ;
    if (!oldpar) continue ;

    // Test if constness changed
    if (!par->isConstant()) {

      // Remove from constList, add to floatList
      _constParamList->remove(*par) ;
      _floatParamList->add(*par) ;
      _initFloatParamList->addClone(*oldpar) ;
      _initConstParamList->remove(*oldpar) ;
      constStatChange=kTRUE ;
      _nDim++ ;

      if (verbose) {
	oocoutI(_context,Minimization) << "RooMinimizerFcn::synchronize: parameter "
				     << par->GetName() << " is now floating." << endl ;
      }
    }

    // Test if value changed
    if (par->getVal()!= oldpar->getVal()) {
      constValChange=kTRUE ;
      if (verbose) {
	oocoutI(_context,Minimization) << "RooMinimizerFcn::synchronize: value of constant parameter "
				       << par->GetName()
				       << " changed from " << oldpar->getVal() << " to "
				       << par->getVal() << endl ;
      }
    }

  }

  // Update reference list
  *_initConstParamList = *_constParamList ;

  // Synchronize MINUIT with function state
  // Handle floatParamList
  for(index= 0; index < _floatParamList->getSize(); index++) {
    RooRealVar *par= dynamic_cast<RooRealVar*>(_floatParamList->at(index)) ;

    if (!par) continue ;

    Double_t pstep(0) ;
    Double_t pmin(0) ;
    Double_t pmax(0) ;

    if(!par->isConstant()) {

      // Verify that floating parameter is indeed of type RooRealVar
      if (!par->IsA()->InheritsFrom(RooRealVar::Class())) {
	oocoutW(_context,Minimization) << "RooMinimizerFcn::fit: Error, non-constant parameter "
				       << par->GetName()
				       << " is not of type RooRealVar, skipping" << endl ;
	_floatParamList->remove(*par);
	index--;
	_nDim--;
	continue ;
      }
      // make sure the parameter are in dirty state to enable
      // a real NLL computation when the minimizer calls the function the first time
      // (see issue #7659)
      par->setValueDirty();

      // Set the limits, if not infinite
      if (par->hasMin() )
	pmin = par->getMin();
      if (par->hasMax() )
	pmax = par->getMax();

      // Calculate step size
      pstep = par->getError();
      if(pstep <= 0) {
	// Floating parameter without error estitimate
	if (par->hasMin() && par->hasMax()) {
	  pstep= 0.1*(pmax-pmin);

	  // Trim default choice of error if within 2 sigma of limit
	  if (pmax - par->getVal() < 2*pstep) {
	    pstep = (pmax - par->getVal())/2 ;
	  } else if (par->getVal() - pmin < 2*pstep) {
	    pstep = (par->getVal() - pmin )/2 ;
	  }

	  // If trimming results in zero error, restore default
	  if (pstep==0) {
	    pstep= 0.1*(pmax-pmin);
	  }

	} else {
	  pstep=1 ;
	}
	if(verbose) {
	  oocoutW(_context,Minimization) << "RooMinimizerFcn::synchronize: WARNING: no initial error estimate available for "
					 << par->GetName() << ": using " << pstep << endl;
	}
      }
    } else {
      pmin = par->getVal() ;
      pmax = par->getVal() ;
    }

    // new parameter
    if (index>=Int_t(parameters.size())) {

      if (par->hasMin() && par->hasMax()) {
	parameters.push_back(ROOT::Fit::ParameterSettings(par->GetName(),
							  par->getVal(),
							  pstep,
							  pmin,pmax));
      }
      else {
	parameters.push_back(ROOT::Fit::ParameterSettings(par->GetName(),
							  par->getVal(),
							  pstep));
        if (par->hasMin() )
           parameters.back().SetLowerLimit(pmin);
        else if (par->hasMax() )
           parameters.back().SetUpperLimit(pmax);
      }

      continue;

    }

    Bool_t oldFixed = parameters[index].IsFixed();
    Double_t oldVar = parameters[index].Value();
    Double_t oldVerr = parameters[index].StepSize();
    Double_t oldVlo = parameters[index].LowerLimit();
    Double_t oldVhi = parameters[index].UpperLimit();

    if (par->isConstant() && !oldFixed) {

      // Parameter changes floating -> constant : update only value if necessary
      if (oldVar!=par->getVal()) {
	parameters[index].SetValue(par->getVal());
	if (verbose) {
	  oocoutI(_context,Minimization) << "RooMinimizerFcn::synchronize: value of parameter "
					 << par->GetName() << " changed from " << oldVar
					 << " to " << par->getVal() << endl ;
	}
      }
      parameters[index].Fix();
      constStatChange=kTRUE ;
      if (verbose) {
	oocoutI(_context,Minimization) << "RooMinimizerFcn::synchronize: parameter "
				       << par->GetName() << " is now fixed." << endl ;
      }

    } else if (par->isConstant() && oldFixed) {

      // Parameter changes constant -> constant : update only value if necessary
      if (oldVar!=par->getVal()) {
	parameters[index].SetValue(par->getVal());
	constValChange=kTRUE ;

	if (verbose) {
	  oocoutI(_context,Minimization) << "RooMinimizerFcn::synchronize: value of fixed parameter "
					 << par->GetName() << " changed from " << oldVar
					 << " to " << par->getVal() << endl ;
	}
      }

    } else {
      // Parameter changes constant -> floating
      if (!par->isConstant() && oldFixed) {
	parameters[index].Release();
	constStatChange=kTRUE ;

	if (verbose) {
	  oocoutI(_context,Minimization) << "RooMinimizerFcn::synchronize: parameter "
					 << par->GetName() << " is now floating." << endl ;
	}
      }

      // Parameter changes constant -> floating : update all if necessary
      if (oldVar!=par->getVal() || oldVlo!=pmin || oldVhi != pmax || oldVerr!=pstep) {
	parameters[index].SetValue(par->getVal());
	parameters[index].SetStepSize(pstep);
        if (par->hasMin() && par->hasMax() )
           parameters[index].SetLimits(pmin,pmax);
        else if (par->hasMin() )
           parameters[index].SetLowerLimit(pmin);
        else if (par->hasMax() )
           parameters[index].SetUpperLimit(pmax);
      }

      // Inform user about changes in verbose mode
      if (verbose) {
	// if ierr<0, par was moved from the const list and a message was already printed

	if (oldVar!=par->getVal()) {
	  oocoutI(_context,Minimization) << "RooMinimizerFcn::synchronize: value of parameter "
					 << par->GetName() << " changed from " << oldVar << " to "
					 << par->getVal() << endl ;
	}
	if (oldVlo!=pmin || oldVhi!=pmax) {
	  oocoutI(_context,Minimization) << "RooMinimizerFcn::synchronize: limits of parameter "
					 << par->GetName() << " changed from [" << oldVlo << "," << oldVhi
					 << "] to [" << pmin << "," << pmax << "]" << endl ;
	}

	// If oldVerr=0, then parameter was previously fixed
	if (oldVerr!=pstep && oldVerr!=0) {
	  oocoutI(_context,Minimization) << "RooMinimizerFcn::synchronize: error/step size of parameter "
					 << par->GetName() << " changed from " << oldVerr << " to " << pstep << endl ;
	}
      }
    }
  }

  if (optConst) {
    if (constStatChange) {

      RooAbsReal::setEvalErrorLoggingMode(RooAbsReal::CollectErrors) ;

      oocoutI(_context,Minimization) << "RooMinimizerFcn::synchronize: set of constant parameters changed, rerunning const optimizer" << endl ;
      _funct->constOptimizeTestStatistic(RooAbsArg::ConfigChange) ;
    } else if (constValChange) {
      oocoutI(_context,Minimization) << "RooMinimizerFcn::synchronize: constant parameter values changed, rerunning const optimizer" << endl ;
      _funct->constOptimizeTestStatistic(RooAbsArg::ValueChange) ;
    }

    RooAbsReal::setEvalErrorLoggingMode(RooAbsReal::PrintErrors) ;

  }

  return 0 ;

}

/// Modify PDF parameter error by ordinal index (needed by MINUIT)
void RooMinimizerFcn::SetPdfParamErr(Int_t index, Double_t value)
{
  static_cast<RooRealVar*>(_floatParamList->at(index))->setError(value);
}

/// Modify PDF parameter error by ordinal index (needed by MINUIT)
void RooMinimizerFcn::ClearPdfParamAsymErr(Int_t index)
{
  static_cast<RooRealVar*>(_floatParamList->at(index))->removeAsymError();
}

/// Modify PDF parameter error by ordinal index (needed by MINUIT)
void RooMinimizerFcn::SetPdfParamErr(Int_t index, Double_t loVal, Double_t hiVal)
{
  static_cast<RooRealVar*>(_floatParamList->at(index))->setAsymError(loVal,hiVal);
}

/// Transfer MINUIT fit results back into RooFit objects.
void RooMinimizerFcn::BackProp(const ROOT::Fit::FitResult &results)
{
  for (Int_t index= 0; index < _nDim; index++) {
    Double_t value = results.Value(index);
    SetPdfParamVal(index, value);

    // Set the parabolic error
    Double_t err = results.Error(index);
    SetPdfParamErr(index, err);

    Double_t eminus = results.LowerError(index);
    Double_t eplus = results.UpperError(index);

    if(eplus > 0 || eminus < 0) {
      // Store the asymmetric error, if it is available
      SetPdfParamErr(index, eminus,eplus);
    } else {
      // Clear the asymmetric error
      ClearPdfParamAsymErr(index) ;
    }
  }
}

/// Change the file name for logging of a RooMinimizer of all MINUIT steppings
/// through the parameter space. If inLogfile is null, the current log file
/// is closed and logging is stopped.
Bool_t RooMinimizerFcn::SetLogFile(const char* inLogfile)
{
  if (_logfile) {
    oocoutI(_context,Minimization) << "RooMinimizerFcn::setLogFile: closing previous log file" << endl ;
    _logfile->close() ;
    delete _logfile ;
    _logfile = 0 ;
  }
  _logfile = new ofstream(inLogfile) ;
  if (!_logfile->good()) {
    oocoutI(_context,Minimization) << "RooMinimizerFcn::setLogFile: cannot open file " << inLogfile << endl ;
    _logfile->close() ;
    delete _logfile ;
    _logfile= 0;
  }

  return kFALSE ;
}

/// Apply results of given external covariance matrix. i.e. propagate its errors
/// to all RRV parameter representations and give this matrix instead of the
/// HESSE matrix at the next save() call
void RooMinimizerFcn::ApplyCovarianceMatrix(TMatrixDSym& V)
{
  for (Int_t i=0 ; i<_nDim ; i++) {
    // Skip fixed parameters
    if (_floatParamList->at(i)->isConstant()) {
      continue ;
    }
    SetPdfParamErr(i, sqrt(V(i,i))) ;
  }

}

/// Set value of parameter i.
Bool_t RooMinimizerFcn::SetPdfParamVal(int index, double value) const
{
  auto par = static_cast<RooRealVar*>(&(*_floatParamList)[index]);

  if (par->getVal()!=value) {
    if (_verbose) cout << par->GetName() << "=" << value << ", " ;

    par->setVal(value);
    return kTRUE;
  }

  return kFALSE;
}


/// Print information about why evaluation failed.
/// Using _printEvalErrors, the number of errors printed can be steered.
/// Negative values disable printing.
void RooMinimizerFcn::printEvalErrors() const {
  if (_printEvalErrors < 0)
    return;

  std::ostringstream msg;
  if (_doEvalErrorWall) {
    msg << "RooMinimizerFcn: Minimized function has error status." << endl
        << "Returning maximum FCN so far (" << _maxFCN
        << ") to force MIGRAD to back out of this region. Error log follows.\n";
  } else {
    msg << "RooMinimizerFcn: Minimized function has error status but is ignored.\n";
  }

  msg << "Parameter values: " ;
  for (const auto par : *_floatParamList) {
    auto var = static_cast<const RooRealVar*>(par);
    msg << "\t" << var->GetName() << "=" << var->getVal() ;
  }
  msg << std::endl;

  RooAbsReal::printEvalErrors(msg, _printEvalErrors);
  ooccoutW(_context,Minimization) << msg.str() << endl;
}


/// Evaluate function given the parameters in `x`.
double RooMinimizerFcn::DoEval(const double *x) const {
>>>>>>> 2238dbd0

  // Set the parameter values for this iteration
  for (unsigned index = 0; index < _nDim; index++) {
    if (_logfile) (*_logfile) << x[index] << " " ;
    SetPdfParamVal(index,x[index]);
  }

  // Calculate the function for these parameters
  RooAbsReal::setHideOffset(kFALSE) ;
  double fvalue = _funct->getVal();
  RooAbsReal::setHideOffset(kTRUE) ;

  if (!std::isfinite(fvalue) || RooAbsReal::numEvalErrors() > 0 || fvalue > 1e30) {
    printEvalErrors();
    RooAbsReal::clearEvalErrorLog() ;
    _numBadNLL++ ;

    if (_doEvalErrorWall) {
      const double badness = RooNaNPacker::unpackNaN(fvalue);
      fvalue = (std::isfinite(_maxFCN) ? _maxFCN : 0.) + _recoverFromNaNStrength * badness;
    }
  } else {
    if (_evalCounter > 0 && _evalCounter == _numBadNLL) {
      // This is the first time we get a valid function value; while before, the
      // function was always invalid. For invalid  cases, we returned values > 0.
      // Now, we offset valid values such that they are < 0.
      _funcOffset = -fvalue;
    }
    fvalue += _funcOffset;
    _maxFCN = std::max(fvalue, _maxFCN);
  }

  // Optional logging
  if (_logfile)
    (*_logfile) << setprecision(15) << fvalue << setprecision(4) << endl;
  if (_verbose) {
    cout << "\nprevFCN" << (_funct->isOffsetting()?"-offset":"") << " = " << setprecision(10)
         << fvalue << setprecision(4) << "  " ;
    cout.flush() ;
  }

  _evalCounter++ ;

  return fvalue;
}

<<<<<<< HEAD
std::string RooMinimizerFcn::getFunctionName() const
{
   return _funct->GetName();
}

std::string RooMinimizerFcn::getFunctionTitle() const
{
   return _funct->GetTitle();
}

#endif
=======
#endif
>>>>>>> 2238dbd0
<|MERGE_RESOLUTION|>--- conflicted
+++ resolved
@@ -28,9 +28,7 @@
 #include "RooAbsRealLValue.h"
 #include "RooMsgService.h"
 #include "RooMinimizer.h"
-<<<<<<< HEAD
 #include "RooGaussMinimizer.h"
-=======
 #include "RooNaNPacker.h"
 
 #include "TClass.h"
@@ -38,89 +36,19 @@
 
 #include <fstream>
 #include <iomanip>
->>>>>>> 2238dbd0
 
 using namespace std;
 
 RooMinimizerFcn::RooMinimizerFcn(RooAbsReal *funct, RooMinimizer* context,
 			   bool verbose) :
-<<<<<<< HEAD
   RooAbsMinimizerFcn(*funct->getParameters(RooArgSet()), context, verbose), _funct(funct)
 {}
 
-=======
-  _funct(funct), _context(context),
-  // Reset the *largest* negative log-likelihood value we have seen so far
-  _maxFCN(-std::numeric_limits<double>::infinity()), _numBadNLL(0),
-  _printEvalErrors(10),
-  _nDim(0), _logfile(0),
-  _verbose(verbose)
-{
-
-  // Examine parameter list
-  RooArgSet* paramSet = _funct->getParameters(RooArgSet());
-  RooArgList paramList(*paramSet);
-  delete paramSet;
-
-  _floatParamList = (RooArgList*) paramList.selectByAttrib("Constant",kFALSE);
-  if (_floatParamList->getSize()>1) {
-    _floatParamList->sort();
-  }
-  _floatParamList->setName("floatParamList");
-
-  _constParamList = (RooArgList*) paramList.selectByAttrib("Constant",kTRUE);
-  if (_constParamList->getSize()>1) {
-    _constParamList->sort();
-  }
-  _constParamList->setName("constParamList");
-
-  // Remove all non-RooRealVar parameters from list (MINUIT cannot handle them)
-  for (unsigned int i = 0; i < _floatParamList->size(); ) { // Note: Counting loop, since removing from collection!
-    const RooAbsArg* arg = (*_floatParamList).at(i);
-    if (!arg->IsA()->InheritsFrom(RooAbsRealLValue::Class())) {
-      oocoutW(_context,Minimization) << "RooMinimizerFcn::RooMinimizerFcn: removing parameter "
-				     << arg->GetName() << " from list because it is not of type RooRealVar" << endl;
-      _floatParamList->remove(*arg);
-    } else {
-      ++i;
-    }
-  }
-
-  _nDim = _floatParamList->getSize();
-
-  // Save snapshot of initial lists
-  _initFloatParamList = (RooArgList*) _floatParamList->snapshot(kFALSE) ;
-  _initConstParamList = (RooArgList*) _constParamList->snapshot(kFALSE) ;
->>>>>>> 2238dbd0
 
 
-<<<<<<< HEAD
 RooMinimizerFcn::RooMinimizerFcn(const RooMinimizerFcn& other) : RooAbsMinimizerFcn(other), ROOT::Math::IBaseFunctionMultiDim(other),
   _funct(other._funct)
 {}
-=======
-
-
-RooMinimizerFcn::RooMinimizerFcn(const RooMinimizerFcn& other) : ROOT::Math::IBaseFunctionMultiDim(other),
-  _funct(other._funct),
-  _context(other._context),
-  _maxFCN(other._maxFCN),
-  _funcOffset(other._funcOffset),
-  _recoverFromNaNStrength(other._recoverFromNaNStrength),
-  _numBadNLL(other._numBadNLL),
-  _printEvalErrors(other._printEvalErrors),
-  _evalCounter(other._evalCounter),
-  _nDim(other._nDim),
-  _logfile(other._logfile),
-  _doEvalErrorWall(other._doEvalErrorWall),
-  _verbose(other._verbose)
-{
-  _floatParamList = new RooArgList(*other._floatParamList) ;
-  _constParamList = new RooArgList(*other._constParamList) ;
-  _initFloatParamList = (RooArgList*) other._initFloatParamList->snapshot(kFALSE) ;
-  _initConstParamList = (RooArgList*) other._initConstParamList->snapshot(kFALSE) ;
-}
->>>>>>> 2238dbd0
 
 
 RooMinimizerFcn::~RooMinimizerFcn()
@@ -132,7 +60,6 @@
   return new RooMinimizerFcn(*this) ;
 }
 
-<<<<<<< HEAD
 void RooMinimizerFcn::setOptimizeConst(Int_t flag)
 {
    RooAbsReal::setEvalErrorLoggingMode(RooAbsReal::CollectErrors);
@@ -174,383 +101,8 @@
 }
 
 
-double RooMinimizerFcn::DoEval(const double *x) const 
-{
-=======
-
-/// Internal function to synchronize TMinimizer with current
-/// information in RooAbsReal function parameters
-Bool_t RooMinimizerFcn::Synchronize(std::vector<ROOT::Fit::ParameterSettings>& parameters,
-				 Bool_t optConst, Bool_t verbose)
-{
-  Bool_t constValChange(kFALSE) ;
-  Bool_t constStatChange(kFALSE) ;
-
-  Int_t index(0) ;
-
-  // Handle eventual migrations from constParamList -> floatParamList
-  for(index= 0; index < _constParamList->getSize() ; index++) {
-
-    RooRealVar *par= dynamic_cast<RooRealVar*>(_constParamList->at(index)) ;
-    if (!par) continue ;
-
-    RooRealVar *oldpar= dynamic_cast<RooRealVar*>(_initConstParamList->at(index)) ;
-    if (!oldpar) continue ;
-
-    // Test if constness changed
-    if (!par->isConstant()) {
-
-      // Remove from constList, add to floatList
-      _constParamList->remove(*par) ;
-      _floatParamList->add(*par) ;
-      _initFloatParamList->addClone(*oldpar) ;
-      _initConstParamList->remove(*oldpar) ;
-      constStatChange=kTRUE ;
-      _nDim++ ;
-
-      if (verbose) {
-	oocoutI(_context,Minimization) << "RooMinimizerFcn::synchronize: parameter "
-				     << par->GetName() << " is now floating." << endl ;
-      }
-    }
-
-    // Test if value changed
-    if (par->getVal()!= oldpar->getVal()) {
-      constValChange=kTRUE ;
-      if (verbose) {
-	oocoutI(_context,Minimization) << "RooMinimizerFcn::synchronize: value of constant parameter "
-				       << par->GetName()
-				       << " changed from " << oldpar->getVal() << " to "
-				       << par->getVal() << endl ;
-      }
-    }
-
-  }
-
-  // Update reference list
-  *_initConstParamList = *_constParamList ;
-
-  // Synchronize MINUIT with function state
-  // Handle floatParamList
-  for(index= 0; index < _floatParamList->getSize(); index++) {
-    RooRealVar *par= dynamic_cast<RooRealVar*>(_floatParamList->at(index)) ;
-
-    if (!par) continue ;
-
-    Double_t pstep(0) ;
-    Double_t pmin(0) ;
-    Double_t pmax(0) ;
-
-    if(!par->isConstant()) {
-
-      // Verify that floating parameter is indeed of type RooRealVar
-      if (!par->IsA()->InheritsFrom(RooRealVar::Class())) {
-	oocoutW(_context,Minimization) << "RooMinimizerFcn::fit: Error, non-constant parameter "
-				       << par->GetName()
-				       << " is not of type RooRealVar, skipping" << endl ;
-	_floatParamList->remove(*par);
-	index--;
-	_nDim--;
-	continue ;
-      }
-      // make sure the parameter are in dirty state to enable
-      // a real NLL computation when the minimizer calls the function the first time
-      // (see issue #7659)
-      par->setValueDirty();
-
-      // Set the limits, if not infinite
-      if (par->hasMin() )
-	pmin = par->getMin();
-      if (par->hasMax() )
-	pmax = par->getMax();
-
-      // Calculate step size
-      pstep = par->getError();
-      if(pstep <= 0) {
-	// Floating parameter without error estitimate
-	if (par->hasMin() && par->hasMax()) {
-	  pstep= 0.1*(pmax-pmin);
-
-	  // Trim default choice of error if within 2 sigma of limit
-	  if (pmax - par->getVal() < 2*pstep) {
-	    pstep = (pmax - par->getVal())/2 ;
-	  } else if (par->getVal() - pmin < 2*pstep) {
-	    pstep = (par->getVal() - pmin )/2 ;
-	  }
-
-	  // If trimming results in zero error, restore default
-	  if (pstep==0) {
-	    pstep= 0.1*(pmax-pmin);
-	  }
-
-	} else {
-	  pstep=1 ;
-	}
-	if(verbose) {
-	  oocoutW(_context,Minimization) << "RooMinimizerFcn::synchronize: WARNING: no initial error estimate available for "
-					 << par->GetName() << ": using " << pstep << endl;
-	}
-      }
-    } else {
-      pmin = par->getVal() ;
-      pmax = par->getVal() ;
-    }
-
-    // new parameter
-    if (index>=Int_t(parameters.size())) {
-
-      if (par->hasMin() && par->hasMax()) {
-	parameters.push_back(ROOT::Fit::ParameterSettings(par->GetName(),
-							  par->getVal(),
-							  pstep,
-							  pmin,pmax));
-      }
-      else {
-	parameters.push_back(ROOT::Fit::ParameterSettings(par->GetName(),
-							  par->getVal(),
-							  pstep));
-        if (par->hasMin() )
-           parameters.back().SetLowerLimit(pmin);
-        else if (par->hasMax() )
-           parameters.back().SetUpperLimit(pmax);
-      }
-
-      continue;
-
-    }
-
-    Bool_t oldFixed = parameters[index].IsFixed();
-    Double_t oldVar = parameters[index].Value();
-    Double_t oldVerr = parameters[index].StepSize();
-    Double_t oldVlo = parameters[index].LowerLimit();
-    Double_t oldVhi = parameters[index].UpperLimit();
-
-    if (par->isConstant() && !oldFixed) {
-
-      // Parameter changes floating -> constant : update only value if necessary
-      if (oldVar!=par->getVal()) {
-	parameters[index].SetValue(par->getVal());
-	if (verbose) {
-	  oocoutI(_context,Minimization) << "RooMinimizerFcn::synchronize: value of parameter "
-					 << par->GetName() << " changed from " << oldVar
-					 << " to " << par->getVal() << endl ;
-	}
-      }
-      parameters[index].Fix();
-      constStatChange=kTRUE ;
-      if (verbose) {
-	oocoutI(_context,Minimization) << "RooMinimizerFcn::synchronize: parameter "
-				       << par->GetName() << " is now fixed." << endl ;
-      }
-
-    } else if (par->isConstant() && oldFixed) {
-
-      // Parameter changes constant -> constant : update only value if necessary
-      if (oldVar!=par->getVal()) {
-	parameters[index].SetValue(par->getVal());
-	constValChange=kTRUE ;
-
-	if (verbose) {
-	  oocoutI(_context,Minimization) << "RooMinimizerFcn::synchronize: value of fixed parameter "
-					 << par->GetName() << " changed from " << oldVar
-					 << " to " << par->getVal() << endl ;
-	}
-      }
-
-    } else {
-      // Parameter changes constant -> floating
-      if (!par->isConstant() && oldFixed) {
-	parameters[index].Release();
-	constStatChange=kTRUE ;
-
-	if (verbose) {
-	  oocoutI(_context,Minimization) << "RooMinimizerFcn::synchronize: parameter "
-					 << par->GetName() << " is now floating." << endl ;
-	}
-      }
-
-      // Parameter changes constant -> floating : update all if necessary
-      if (oldVar!=par->getVal() || oldVlo!=pmin || oldVhi != pmax || oldVerr!=pstep) {
-	parameters[index].SetValue(par->getVal());
-	parameters[index].SetStepSize(pstep);
-        if (par->hasMin() && par->hasMax() )
-           parameters[index].SetLimits(pmin,pmax);
-        else if (par->hasMin() )
-           parameters[index].SetLowerLimit(pmin);
-        else if (par->hasMax() )
-           parameters[index].SetUpperLimit(pmax);
-      }
-
-      // Inform user about changes in verbose mode
-      if (verbose) {
-	// if ierr<0, par was moved from the const list and a message was already printed
-
-	if (oldVar!=par->getVal()) {
-	  oocoutI(_context,Minimization) << "RooMinimizerFcn::synchronize: value of parameter "
-					 << par->GetName() << " changed from " << oldVar << " to "
-					 << par->getVal() << endl ;
-	}
-	if (oldVlo!=pmin || oldVhi!=pmax) {
-	  oocoutI(_context,Minimization) << "RooMinimizerFcn::synchronize: limits of parameter "
-					 << par->GetName() << " changed from [" << oldVlo << "," << oldVhi
-					 << "] to [" << pmin << "," << pmax << "]" << endl ;
-	}
-
-	// If oldVerr=0, then parameter was previously fixed
-	if (oldVerr!=pstep && oldVerr!=0) {
-	  oocoutI(_context,Minimization) << "RooMinimizerFcn::synchronize: error/step size of parameter "
-					 << par->GetName() << " changed from " << oldVerr << " to " << pstep << endl ;
-	}
-      }
-    }
-  }
-
-  if (optConst) {
-    if (constStatChange) {
-
-      RooAbsReal::setEvalErrorLoggingMode(RooAbsReal::CollectErrors) ;
-
-      oocoutI(_context,Minimization) << "RooMinimizerFcn::synchronize: set of constant parameters changed, rerunning const optimizer" << endl ;
-      _funct->constOptimizeTestStatistic(RooAbsArg::ConfigChange) ;
-    } else if (constValChange) {
-      oocoutI(_context,Minimization) << "RooMinimizerFcn::synchronize: constant parameter values changed, rerunning const optimizer" << endl ;
-      _funct->constOptimizeTestStatistic(RooAbsArg::ValueChange) ;
-    }
-
-    RooAbsReal::setEvalErrorLoggingMode(RooAbsReal::PrintErrors) ;
-
-  }
-
-  return 0 ;
-
-}
-
-/// Modify PDF parameter error by ordinal index (needed by MINUIT)
-void RooMinimizerFcn::SetPdfParamErr(Int_t index, Double_t value)
-{
-  static_cast<RooRealVar*>(_floatParamList->at(index))->setError(value);
-}
-
-/// Modify PDF parameter error by ordinal index (needed by MINUIT)
-void RooMinimizerFcn::ClearPdfParamAsymErr(Int_t index)
-{
-  static_cast<RooRealVar*>(_floatParamList->at(index))->removeAsymError();
-}
-
-/// Modify PDF parameter error by ordinal index (needed by MINUIT)
-void RooMinimizerFcn::SetPdfParamErr(Int_t index, Double_t loVal, Double_t hiVal)
-{
-  static_cast<RooRealVar*>(_floatParamList->at(index))->setAsymError(loVal,hiVal);
-}
-
-/// Transfer MINUIT fit results back into RooFit objects.
-void RooMinimizerFcn::BackProp(const ROOT::Fit::FitResult &results)
-{
-  for (Int_t index= 0; index < _nDim; index++) {
-    Double_t value = results.Value(index);
-    SetPdfParamVal(index, value);
-
-    // Set the parabolic error
-    Double_t err = results.Error(index);
-    SetPdfParamErr(index, err);
-
-    Double_t eminus = results.LowerError(index);
-    Double_t eplus = results.UpperError(index);
-
-    if(eplus > 0 || eminus < 0) {
-      // Store the asymmetric error, if it is available
-      SetPdfParamErr(index, eminus,eplus);
-    } else {
-      // Clear the asymmetric error
-      ClearPdfParamAsymErr(index) ;
-    }
-  }
-}
-
-/// Change the file name for logging of a RooMinimizer of all MINUIT steppings
-/// through the parameter space. If inLogfile is null, the current log file
-/// is closed and logging is stopped.
-Bool_t RooMinimizerFcn::SetLogFile(const char* inLogfile)
-{
-  if (_logfile) {
-    oocoutI(_context,Minimization) << "RooMinimizerFcn::setLogFile: closing previous log file" << endl ;
-    _logfile->close() ;
-    delete _logfile ;
-    _logfile = 0 ;
-  }
-  _logfile = new ofstream(inLogfile) ;
-  if (!_logfile->good()) {
-    oocoutI(_context,Minimization) << "RooMinimizerFcn::setLogFile: cannot open file " << inLogfile << endl ;
-    _logfile->close() ;
-    delete _logfile ;
-    _logfile= 0;
-  }
-
-  return kFALSE ;
-}
-
-/// Apply results of given external covariance matrix. i.e. propagate its errors
-/// to all RRV parameter representations and give this matrix instead of the
-/// HESSE matrix at the next save() call
-void RooMinimizerFcn::ApplyCovarianceMatrix(TMatrixDSym& V)
-{
-  for (Int_t i=0 ; i<_nDim ; i++) {
-    // Skip fixed parameters
-    if (_floatParamList->at(i)->isConstant()) {
-      continue ;
-    }
-    SetPdfParamErr(i, sqrt(V(i,i))) ;
-  }
-
-}
-
-/// Set value of parameter i.
-Bool_t RooMinimizerFcn::SetPdfParamVal(int index, double value) const
-{
-  auto par = static_cast<RooRealVar*>(&(*_floatParamList)[index]);
-
-  if (par->getVal()!=value) {
-    if (_verbose) cout << par->GetName() << "=" << value << ", " ;
-
-    par->setVal(value);
-    return kTRUE;
-  }
-
-  return kFALSE;
-}
-
-
-/// Print information about why evaluation failed.
-/// Using _printEvalErrors, the number of errors printed can be steered.
-/// Negative values disable printing.
-void RooMinimizerFcn::printEvalErrors() const {
-  if (_printEvalErrors < 0)
-    return;
-
-  std::ostringstream msg;
-  if (_doEvalErrorWall) {
-    msg << "RooMinimizerFcn: Minimized function has error status." << endl
-        << "Returning maximum FCN so far (" << _maxFCN
-        << ") to force MIGRAD to back out of this region. Error log follows.\n";
-  } else {
-    msg << "RooMinimizerFcn: Minimized function has error status but is ignored.\n";
-  }
-
-  msg << "Parameter values: " ;
-  for (const auto par : *_floatParamList) {
-    auto var = static_cast<const RooRealVar*>(par);
-    msg << "\t" << var->GetName() << "=" << var->getVal() ;
-  }
-  msg << std::endl;
-
-  RooAbsReal::printEvalErrors(msg, _printEvalErrors);
-  ooccoutW(_context,Minimization) << msg.str() << endl;
-}
-
-
 /// Evaluate function given the parameters in `x`.
 double RooMinimizerFcn::DoEval(const double *x) const {
->>>>>>> 2238dbd0
 
   // Set the parameter values for this iteration
   for (unsigned index = 0; index < _nDim; index++) {
@@ -597,7 +149,6 @@
   return fvalue;
 }
 
-<<<<<<< HEAD
 std::string RooMinimizerFcn::getFunctionName() const
 {
    return _funct->GetName();
@@ -608,7 +159,4 @@
    return _funct->GetTitle();
 }
 
-#endif
-=======
-#endif
->>>>>>> 2238dbd0
+#endif