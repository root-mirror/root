--- conflicted
+++ resolved
@@ -38,38 +38,18 @@
 	    const RooCmdArg& arg7=RooCmdArg::none(), const RooCmdArg& arg8=RooCmdArg::none(),const RooCmdArg& arg9=RooCmdArg::none()) ;
 
   RooNLLVar(const char *name, const char *title, RooAbsPdf& pdf, RooAbsData& data,
-<<<<<<< HEAD
-	    Bool_t extended, const char* rangeName=0, const char* addCoefRangeName=0,
-	    Int_t nCPU=1, RooFit::MPSplit interleave=RooFit::BulkPartition, Bool_t CPUAffinity=kTRUE, Bool_t verbose=kTRUE, Bool_t splitRange=kFALSE,
-	    Bool_t cloneData=kTRUE, Bool_t binnedL=kFALSE) ;
-
-  RooNLLVar(const char *name, const char *title, RooAbsPdf& pdf, RooAbsData& data,
-	    const RooArgSet& projDeps, Bool_t extended=kFALSE, const char* rangeName=0,
-	    const char* addCoefRangeName=0, Int_t nCPU=1, RooFit::MPSplit interleave=RooFit::BulkPartition, Bool_t CPUAffinity=kTRUE, Bool_t verbose=kTRUE, Bool_t splitRange=kFALSE,
-	    Bool_t cloneData=kTRUE, Bool_t binnedL=kFALSE) ;
-=======
             RooAbsTestStatistic::Configuration const& cfg, bool extended);
   
   RooNLLVar(const char *name, const char *title, RooAbsPdf& pdf, RooAbsData& data,
             const RooArgSet& projDeps, RooAbsTestStatistic::Configuration const& cfg,
             bool extended = false) ;
->>>>>>> 2238dbd0
 
   RooNLLVar(const RooNLLVar& other, const char* name=0);
   virtual TObject* clone(const char* newname) const { return new RooNLLVar(*this,newname); }
 
   virtual RooAbsTestStatistic* create(const char *name, const char *title, RooAbsReal& pdf, RooAbsData& adata,
-<<<<<<< HEAD
-				      const RooArgSet& projDeps, const char* rangeName, const char* addCoefRangeName=0,
-				      Int_t nCPU=1, RooFit::MPSplit interleave=RooFit::BulkPartition, Bool_t CPUAffinity=kTRUE,
-				      Bool_t verbose=kTRUE, Bool_t splitRange=kFALSE, Bool_t binnedL=kFALSE) {
-    return new RooNLLVar(name,title,(RooAbsPdf&)pdf,adata,projDeps,_extended,rangeName, addCoefRangeName, nCPU, interleave, CPUAffinity, verbose,splitRange,kFALSE,binnedL) ;
-  }
-
-=======
                                       const RooArgSet& projDeps, RooAbsTestStatistic::Configuration const& cfg);
   
->>>>>>> 2238dbd0
   virtual ~RooNLLVar();
 
   void applyWeightSquared(Bool_t flag) ;
@@ -100,16 +80,10 @@
   ROOT::Math::KahanSum<double> _offsetSaveW2{0.0}; //!
 
   mutable std::vector<Double_t> _binw ; //!
-<<<<<<< HEAD
-  mutable RooRealSumPdf* _binnedPdf ; //!
-
-  ClassDef(RooNLLVar,2) // Function representing (extended) -log(L) of p.d.f and dataset
-=======
   mutable RooRealSumPdf* _binnedPdf{nullptr}; //!
   mutable std::unique_ptr<RooBatchCompute::RunContext> _evalData; //! Struct to store function evaluation workspaces.
    
   ClassDef(RooNLLVar,3) // Function representing (extended) -log(L) of p.d.f and dataset
->>>>>>> 2238dbd0
 };
 
 #endif
