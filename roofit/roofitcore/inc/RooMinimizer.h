--- conflicted
+++ resolved
@@ -30,12 +30,8 @@
 #include "TMatrixDSymfwd.h"
 #include "Math/IFunction.h"
 
-<<<<<<< HEAD
 #include "RooArgList.h" // cannot just use forward decl due to default argument in lastMinuitFit
 
-=======
-#include "Fit/Fitter.h"
->>>>>>> 2238dbd0
 #include "RooMinimizerFcn.h"
 #include "RooGradMinimizerFcn.h"
 #include "TestStatistics/RooAbsL.h"
@@ -65,29 +61,11 @@
 public:
    enum class FcnMode { classic, gradient, generic_wrapper };
 
-<<<<<<< HEAD
    RooMinimizer(RooAbsReal &function);
    template <typename MinimizerFcn = RooMinimizerFcn>
    static std::unique_ptr<RooMinimizer> create(RooAbsReal &function);
    template <typename LikelihoodWrapperT = RooFit::TestStatistics::LikelihoodJob, typename LikelihoodGradientWrapperT = RooFit::TestStatistics::LikelihoodGradientJob>
    static std::unique_ptr<RooMinimizer> create(std::shared_ptr<RooFit::TestStatistics::RooAbsL> likelihood);
-=======
-  RooMinimizer(RooAbsReal& function) ;
-  virtual ~RooMinimizer() ;
-
-  enum Strategy { Speed=0, Balance=1, Robustness=2 } ;
-  enum PrintLevel { None=-1, Reduced=0, Normal=1, ExtraForProblem=2, Maximum=3 } ;
-  void setStrategy(Int_t strat) ;
-  void setErrorLevel(Double_t level) ;
-  void setEps(Double_t eps) ;
-  void optimizeConst(Int_t flag) ;
-  void setEvalErrorWall(Bool_t flag) { fitterFcn()->SetEvalErrorWall(flag); }
-  /// \copydoc RooMinimizerFcn::SetRecoverFromNaNStrength()
-  void setRecoverFromNaNStrength(double strength) { fitterFcn()->SetRecoverFromNaNStrength(strength); }
-  void setOffsetting(Bool_t flag) ;
-  void setMaxIterations(Int_t n) ;
-  void setMaxFunctionCalls(Int_t n) ;
->>>>>>> 2238dbd0
 
    virtual ~RooMinimizer();
 
@@ -98,12 +76,14 @@
    void setEps(Double_t eps);
    void optimizeConst(Int_t flag);
    void setEvalErrorWall(Bool_t flag) { fitterFcn()->SetEvalErrorWall(flag); }
+   /// \copydoc RooMinimizerFcn::SetRecoverFromNaNStrength()
+   void setRecoverFromNaNStrength(double strength) { fitterFcn()->SetRecoverFromNaNStrength(strength); }
+   void setOffsetting(Bool_t flag) ;
    void setMaxIterations(Int_t n);
    void setMaxFunctionCalls(Int_t n);
 
    RooFitResult *fit(const char *options);
 
-<<<<<<< HEAD
    Int_t migrad();
    Int_t hesse();
    Int_t minos();
@@ -111,18 +91,13 @@
    Int_t seek();
    Int_t simplex();
    Int_t improve();
-=======
-  RooFitResult* save(const char* name=0, const char* title=0) ;
-  RooPlot* contour(RooRealVar& var1, RooRealVar& var2, 
-		   Double_t n1=1, Double_t n2=2, Double_t n3=0,
-		   Double_t n4=0, Double_t n5=0, Double_t n6=0, unsigned int npoints = 50) ;
->>>>>>> 2238dbd0
 
    Int_t minimize(const char *type, const char *alg = 0);
 
    RooFitResult *save(const char *name = 0, const char *title = 0);
-   RooPlot *contour(RooRealVar &var1, RooRealVar &var2, Double_t n1 = 1, Double_t n2 = 2, Double_t n3 = 0,
-                    Double_t n4 = 0, Double_t n5 = 0, Double_t n6 = 0);
+    RooPlot* contour(RooRealVar& var1, RooRealVar& var2,
+                     Double_t n1=1, Double_t n2=2, Double_t n3=0,
+                     Double_t n4=0, Double_t n5=0, Double_t n6=0, unsigned int npoints = 50) ;
 
    Int_t setPrintLevel(Int_t newLevel);
    void setPrintEvalErrors(Int_t numEvalErrors) { fitterFcn()->SetPrintEvalErrors(numEvalErrors); }
