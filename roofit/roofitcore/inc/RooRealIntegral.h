/*****************************************************************************
 * Project: RooFit                                                           *
 * Package: RooFitCore                                                       *
 *    File: $Id: RooRealIntegral.h,v 1.44 2007/05/11 09:11:30 verkerke Exp $
 * Authors:                                                                  *
 *   WV, Wouter Verkerke, UC Santa Barbara, verkerke@slac.stanford.edu       *
 *   DK, David Kirkby,    UC Irvine,         dkirkby@uci.edu                 *
 *                                                                           *
 * Copyright (c) 2000-2005, Regents of the University of California          *
 *                          and Stanford University. All rights reserved.    *
 *                                                                           *
 * Redistribution and use in source and binary forms,                        *
 * with or without modification, are permitted according to the terms        *
 * listed in LICENSE (http://roofit.sourceforge.net/license.txt)             *
 *****************************************************************************/
#ifndef ROO_REAL_INTEGRAL
#define ROO_REAL_INTEGRAL

#include "RooAbsReal.h"
#include "RooArgSet.h"
#include "RooAbsPdf.h"
#include "RooRealProxy.h"
#include "RooSetProxy.h"
#include "RooListProxy.h"
#include <list>

class RooArgSet ;
class TH1F ;
class RooAbsCategory ;
class RooRealVar ;
class RooAbsIntegrator ;
class RooNumIntConfig ;

class RooRealIntegral : public RooAbsReal {
public:

  // Constructors, assignment etc
  RooRealIntegral() ;
  RooRealIntegral(const char *name, const char *title, const RooAbsReal& function, const RooArgSet& depList,
		  const RooArgSet* funcNormSet=0, const RooNumIntConfig* config=0, const char* rangeName=0) ;
  RooRealIntegral(const RooRealIntegral& other, const char* name=0);
  virtual TObject* clone(const char* newname) const { return new RooRealIntegral(*this,newname); }
  virtual ~RooRealIntegral();

  virtual Double_t getValV(const RooArgSet* set=0) const ;

  Bool_t isValid() const { return _valid; }

  void printMultiline(std::ostream& os, Int_t contents, Bool_t verbose=kFALSE, TString indent="") const ;
  void printMetaArgs(std::ostream& os) const ;

  const RooArgSet& numIntCatVars() const { return _sumList ; }
  const RooArgSet& numIntRealVars() const { return _intList ; }
  const RooArgSet& anaIntVars() const { return _anaList ; }

  RooArgSet intVars() const { RooArgSet tmp(_sumList) ; tmp.add(_intList) ; tmp.add(_anaList) ; tmp.add(_facList) ; return tmp ; }
  const char* intRange() { return _rangeName ? _rangeName->GetName() : 0 ; }
  const RooAbsReal& integrand() const { return _function.arg() ; }

  void setCacheNumeric(Bool_t flag) { 
    // If true, value of this interal is cached if it is (partially numeric)
    _cacheNum = flag ;
  }

  Bool_t getCacheNumeric() { 
    // If true, value of this interal is cached if it is (partially numeric)
    return _cacheNum ;
  }

  static void setCacheAllNumeric(Int_t ndim) ;

  static Int_t getCacheAllNumeric() ;

  virtual std::list<Double_t>* plotSamplingHint(RooAbsRealLValue& obs, Double_t xlo, Double_t xhi) const {
    // Forward plot sampling hint of integrand
    return _function.arg().plotSamplingHint(obs,xlo,xhi) ;
  }

  virtual RooAbsReal* createIntegral(const RooArgSet& iset, const RooArgSet* nset=0, const RooNumIntConfig* cfg=0, const char* rangeName=0) const ;  

  void setAllowComponentSelection(Bool_t allow);
  Bool_t getAllowComponentSelection() const;

protected:

  mutable Bool_t _valid;
  Bool_t _respectCompSelect;

  const RooArgSet& parameters() const ;

  enum IntOperMode { Hybrid, Analytic, PassThrough } ;
  //friend class RooAbsPdf ;

  Bool_t initNumIntegrator() const;
  void autoSelectDirtyMode() ;

  virtual Double_t sum() const ;
  virtual Double_t integrate() const ;
  virtual Double_t jacobianProduct() const ;

  // Evaluation and validation implementation
  Double_t evaluate() const ;
  virtual Bool_t isValidReal(Double_t value, Bool_t printError=kFALSE) const ;
  Bool_t servesExclusively(const RooAbsArg* server,const RooArgSet& exclLVBranches, const RooArgSet& allBranches) const ;


  virtual Bool_t redirectServersHook(const RooAbsCollection& newServerList, 
				     Bool_t mustReplaceAll, Bool_t nameChange, Bool_t isRecursive) ;

  // Function pointer and integrands list
  mutable RooSetProxy _sumList ; // Set of discrete observable over which is summed numerically
  mutable RooSetProxy _intList ; // Set of continuous observables over which is integrated numerically
  mutable RooSetProxy _anaList ; // Set of observables over which is integrated/summed analytically
  mutable RooSetProxy _jacList ; // Set of lvalue observables over which is analytically integration that have a non-unit Jacobian
  mutable RooSetProxy _facList ; // Set of observables on which function does not depends, which are integrated nevertheless

  mutable RooArgSet   _facListOwned ;  // Owned components in _facList
  RooRealProxy       _function ;     // Function being integration
  RooArgSet*      _funcNormSet ;     // Optional normalization set passed to function

  mutable RooArgSet       _saveInt ; //! do not persist
  mutable RooArgSet       _saveSum ; //! do not persist 

  RooNumIntConfig* _iconfig ;

  mutable RooListProxy _sumCat ; //! do not persist  
  
  Int_t _mode ;
  IntOperMode _intOperMode ;   // integration operation mode

  mutable Bool_t _restartNumIntEngine ; //! do not persist
  mutable RooAbsIntegrator* _numIntEngine ;  //! do not persist
  mutable RooAbsFunc *_numIntegrand;         //! do not persist

  TNamed* _rangeName ; 
  
  mutable RooArgSet* _params ; //! cache for set of parameters

  Bool_t _cacheNum ;           // Cache integral if numeric
  static Int_t _cacheAllNDim ; //! Cache all integrals with given numeric dimension

<<<<<<< HEAD

  virtual void operModeHook() ; // cache operation mode

public:
  void setNumIntTiming(Bool_t flag);
  void activateTimingNumInts();
private:
  mutable Bool_t _timeNumInt ; //! do not persist

=======
>>>>>>> 2238dbd0
  ClassDef(RooRealIntegral,3) // Real-valued function representing an integral over a RooAbsReal object
};

#endif<|MERGE_RESOLUTION|>--- conflicted
+++ resolved
@@ -80,7 +80,7 @@
 
   void setAllowComponentSelection(Bool_t allow);
   Bool_t getAllowComponentSelection() const;
-
+  
 protected:
 
   mutable Bool_t _valid;
@@ -139,18 +139,12 @@
   Bool_t _cacheNum ;           // Cache integral if numeric
   static Int_t _cacheAllNDim ; //! Cache all integrals with given numeric dimension
 
-<<<<<<< HEAD
-
-  virtual void operModeHook() ; // cache operation mode
-
 public:
   void setNumIntTiming(Bool_t flag);
   void activateTimingNumInts();
 private:
   mutable Bool_t _timeNumInt ; //! do not persist
 
-=======
->>>>>>> 2238dbd0
   ClassDef(RooRealIntegral,3) // Real-valued function representing an integral over a RooAbsReal object
 };
 
