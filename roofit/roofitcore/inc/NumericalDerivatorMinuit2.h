// @(#)root/mathcore:$Id$
// Authors: L. Moneta, J.T. Offermann, E.G.P. Bos    2013-2017
//
/**********************************************************************
 *                                                                    *
 * Copyright (c) 2013 , LCG ROOT MathLib Team                         *
 * Copyright (c) 2017 Patrick Bos, Netherlands eScience Center        *
 *                                                                    *
 **********************************************************************/
/*
 * NumericalDerivatorMinuit2.h
 *
 *  Original version (NumericalDerivator) created on: Aug 14, 2013
 *      Authors: L. Moneta, J. T. Offermann
 *  Modified version (NumericalDerivatorMinuit2) created on: Sep 27, 2017
 *      Author: E. G. P. Bos
 */

#ifndef RooFit_NumericalDerivatorMinuit2
#define RooFit_NumericalDerivatorMinuit2

#ifndef ROOT_Math_IFunctionfwd
#include <Math/IFunctionfwd.h>
#endif

#include <vector>
#include "Fit/ParameterSettings.h"
#include "Minuit2/SinParameterTransformation.h"
#include "Minuit2/SqrtUpParameterTransformation.h"
#include "Minuit2/SqrtLowParameterTransformation.h"
#include "Minuit2/MnMachinePrecision.h"

#include "Minuit2/FunctionGradient.h"


namespace RooFit {

  class NumericalDerivatorMinuit2 {
  public:

<<<<<<< HEAD
    explicit NumericalDerivatorMinuit2(const ROOT::Math::IBaseFunctionMultiDim &f,
                                       bool always_exactly_mimic_minuit2 = true);
    NumericalDerivatorMinuit2(const NumericalDerivatorMinuit2 &other);
    NumericalDerivatorMinuit2& operator=(const NumericalDerivatorMinuit2 &other);
    NumericalDerivatorMinuit2(const ROOT::Math::IBaseFunctionMultiDim &f,
                              double step_tolerance, double grad_tolerance,
                              unsigned int ncycles, double error_level,
                              bool always_exactly_mimic_minuit2 = true);
=======
    NumericalDerivatorMinuit2(const ROOT::Math::IBaseFunctionMultiDim *f, bool always_exactly_mimic_minuit2);
    NumericalDerivatorMinuit2(const NumericalDerivatorMinuit2 &other);
    NumericalDerivatorMinuit2(const NumericalDerivatorMinuit2 &other, const ROOT::Math::IBaseFunctionMultiDim *f);
//    NumericalDerivatorMinuit2& operator=(const NumericalDerivatorMinuit2 &other);
    NumericalDerivatorMinuit2(const ROOT::Math::IBaseFunctionMultiDim *f, double step_tolerance, double grad_tolerance, unsigned int ncycles, double error_level, bool always_exactly_mimic_minuit2 = true);
>>>>>>> 51a0e8d3
    //   NumericalDerivatorMinuit2(const ROOT::Math::IBaseFunctionMultiDim &f, const ROOT::Fit::Fitter &fitter);
    //   NumericalDerivatorMinuit2(const ROOT::Math::IBaseFunctionMultiDim &f, const ROOT::Fit::Fitter &fitter, const ROOT::Minuit2::MnStrategy &strategy);
    virtual ~NumericalDerivatorMinuit2();

    ROOT::Minuit2::FunctionGradient Differentiate(const double* x, const std::vector<ROOT::Fit::ParameterSettings>& parameters);
    ROOT::Minuit2::FunctionGradient operator() (const double* x, const std::vector<ROOT::Fit::ParameterSettings>& parameters);
    double GetFValue() const {
      return fVal;
    }
    const double * GetG2() {
      return fG.G2().Data();
    }
    void SetStepTolerance(double value);
    void SetGradTolerance(double value);
    void SetNCycles(int value);

    double Int2ext(const ROOT::Fit::ParameterSettings& parameter, double val) const;
    double Ext2int(const ROOT::Fit::ParameterSettings& parameter, double val) const;
    double DInt2Ext(const ROOT::Fit::ParameterSettings& parameter, double val) const;
    double D2Int2Ext(const ROOT::Fit::ParameterSettings& parameter, double val) const;
    double GStepInt2Ext(const ROOT::Fit::ParameterSettings& parameter, double val) const;

    void SetInitialGradient(std::vector<ROOT::Fit::ParameterSettings>& parameters) const;
    void SetParameterHasLimits(std::vector<ROOT::Fit::ParameterSettings>& parameters) const;

    void set_step_tolerance(double step_tolerance);
    void set_grad_tolerance(double grad_tolerance);
    void set_ncycles(unsigned int ncycles);
    void set_error_level(double error_level);

  private:

    // 26 July 2018: I DON'T THINK THE BELOW TEXT IS STILL TRUE, CHECK AND REMOVE

    // CAUTION: we only use fFunction to check whether the same function is used on every call.
    // We do not use it directly as a callable function, as this would require us to:
    // 1. either pass it at construction time, which would introduce a circular dependency from
    //    classes that use this class as a derivative implementation, like RooGradMinimizerFcn
    //    and RooGradientFunction,
    // 2. or let the user initialize it manually before use, which is error prone, as the user
    //    may forget to do so and at some future point new functions may omit to check for it.
    // Our current implementation still requires the user to manually set the fFunction before
    // use (otherwise the asserts in Differentiate and SetInitialGradient will fail), but
    const ROOT::Math::IBaseFunctionMultiDim* fFunction;

    double fStepTolerance = 0.5;
    double fGradTolerance = 0.1;
    unsigned int fNCycles = 2;
    double Up = 1;
    double fVal = 0;
    unsigned int fN;

    // these are mutable because SetInitialGradient must be const because it's called
    // from InitGradient which is const because DoDerivative must be const because the
    // ROOT::Math::IMultiGradFunction interface requires this
    mutable ROOT::Minuit2::FunctionGradient fG;
    // same story for SetParameterHasLimits
    mutable std::vector <bool> _parameter_has_limits;

    // MODIFIED: Minuit2 determines machine precision in a slightly different way than
    // std::numeric_limits<double>::epsilon()). We go with the Minuit2 one.
    ROOT::Minuit2::MnMachinePrecision precision;

    ROOT::Minuit2::SinParameterTransformation fDoubleLimTrafo;
    ROOT::Minuit2::SqrtUpParameterTransformation fUpperLimTrafo;
    ROOT::Minuit2::SqrtLowParameterTransformation fLowerLimTrafo;

  private:
    bool _always_exactly_mimic_minuit2;
  public:
    bool always_exactly_mimic_minuit2() const;
    void set_always_exactly_mimic_minuit2(bool flag);
  };

} // namespace RooFit

#endif /* NumericalDerivatorMinuit2_H_ */<|MERGE_RESOLUTION|>--- conflicted
+++ resolved
@@ -38,22 +38,15 @@
   class NumericalDerivatorMinuit2 {
   public:
 
-<<<<<<< HEAD
-    explicit NumericalDerivatorMinuit2(const ROOT::Math::IBaseFunctionMultiDim &f,
+    explicit NumericalDerivatorMinuit2(const ROOT::Math::IBaseFunctionMultiDim *f,
                                        bool always_exactly_mimic_minuit2 = true);
     NumericalDerivatorMinuit2(const NumericalDerivatorMinuit2 &other);
-    NumericalDerivatorMinuit2& operator=(const NumericalDerivatorMinuit2 &other);
-    NumericalDerivatorMinuit2(const ROOT::Math::IBaseFunctionMultiDim &f,
+    NumericalDerivatorMinuit2(const NumericalDerivatorMinuit2 &other, const ROOT::Math::IBaseFunctionMultiDim *f);
+//    NumericalDerivatorMinuit2& operator=(const NumericalDerivatorMinuit2 &other);
+    NumericalDerivatorMinuit2(const ROOT::Math::IBaseFunctionMultiDim *f,
                               double step_tolerance, double grad_tolerance,
                               unsigned int ncycles, double error_level,
                               bool always_exactly_mimic_minuit2 = true);
-=======
-    NumericalDerivatorMinuit2(const ROOT::Math::IBaseFunctionMultiDim *f, bool always_exactly_mimic_minuit2);
-    NumericalDerivatorMinuit2(const NumericalDerivatorMinuit2 &other);
-    NumericalDerivatorMinuit2(const NumericalDerivatorMinuit2 &other, const ROOT::Math::IBaseFunctionMultiDim *f);
-//    NumericalDerivatorMinuit2& operator=(const NumericalDerivatorMinuit2 &other);
-    NumericalDerivatorMinuit2(const ROOT::Math::IBaseFunctionMultiDim *f, double step_tolerance, double grad_tolerance, unsigned int ncycles, double error_level, bool always_exactly_mimic_minuit2 = true);
->>>>>>> 51a0e8d3
     //   NumericalDerivatorMinuit2(const ROOT::Math::IBaseFunctionMultiDim &f, const ROOT::Fit::Fitter &fitter);
     //   NumericalDerivatorMinuit2(const ROOT::Math::IBaseFunctionMultiDim &f, const ROOT::Fit::Fitter &fitter, const ROOT::Minuit2::MnStrategy &strategy);
     virtual ~NumericalDerivatorMinuit2();
