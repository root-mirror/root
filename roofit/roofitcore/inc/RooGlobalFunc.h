/*****************************************************************************
 * Project: RooFit                                                           *
 * Package: RooFitCore                                                       *
 *    File: $Id: RooGlobalFunc.h,v 1.14 2007/07/16 21:04:28 wouter Exp $
 * Authors:                                                                  *
 *   WV, Wouter Verkerke, UC Santa Barbara, verkerke@slac.stanford.edu       *
 *   DK, David Kirkby,    UC Irvine,         dkirkby@uci.edu                 *
 *                                                                           *
 * Copyright (c) 2000-2005, Regents of the University of California          *
 *                          and Stanford University. All rights reserved.    *
 *                                                                           *
 * Redistribution and use in source and binary forms,                        *
 * with or without modification, are permitted according to the terms        *
 * listed in LICENSE (http://roofit.sourceforge.net/license.txt)             *
 *****************************************************************************/
#ifndef ROO_GLOBAL_FUNC
#define ROO_GLOBAL_FUNC

#include "RooCmdArg.h"
#include <map>
#include <string>
//#include "RooDataHist.h"
//#include "RooAbsPdf.h"
//#include "RooRealConstant.h"
//#include "RooMsgService.h"

class RooDataHist ;
class RooDataSet ;
class RooFitResult ;
class RooAbsPdf ;
class RooAbsRealLValue ;
class RooRealConstant ;
class RooMsgService ;
class RooFormulaVar ;
class RooAbsData ;
class RooArgSet ;
class RooCategory ;
class RooAbsReal ;
class RooAbsBinning ;
class RooAbsCollection ;
class RooAbsPdf ;
class RooConstVar ;
class RooRealVar ;
class RooAbsCategory ;
class RooNumIntConfig ;
class RooArgList ;
class RooAbsCollection ;
class TH1 ;
class TF1 ;
class TF2 ;
class TF3 ;
class TTree ;

/*! \namespace RooFit
The namespace RooFit contains mostly switches that change the behaviour of functions of PDFs
(or other types of arguments).

These switches are documented with the relevant functions, e.g. RooAbsPdf::fitTo().
For an introduction to RooFit (not the namespace), check the [user's guides](https://root.cern.ch/root-user-guides-and-manuals),
[courses](https://root.cern.ch/courses) or [the RooFit chapter of the Manual](https://root.cern/manual/roofit/).
*/
namespace RooFit {

/// Verbosity level for RooMsgService::StreamConfig in RooMsgService
enum MsgLevel { DEBUG=0, INFO=1, PROGRESS=2, WARNING=3, ERROR=4, FATAL=5 } ;
<<<<<<< HEAD
enum MsgTopic { Generation=1, Minimization=2, Plotting=4, Fitting=8, Integration=16, LinkStateMgmt=32, 
	 Eval=64, Caching=128, Optimization=256, ObjectHandling=512, InputArguments=1024, Tracing=2048, 
	 Contents=4096, DataHandling=8192, NumIntegration=16384, Benchmarking1=NumIntegration*2,
	 Benchmarking2=Benchmarking1*2, Benchmarking3=Benchmarking2*2, Benchmarking4=Benchmarking3*2 } ;
=======
/// Topics for a RooMsgService::StreamConfig in RooMsgService
enum MsgTopic { Generation=1, Minimization=2, Plotting=4, Fitting=8, Integration=16, LinkStateMgmt=32,
	 Eval=64, Caching=128, Optimization=256, ObjectHandling=512, InputArguments=1024, Tracing=2048,
	 Contents=4096, DataHandling=8192, NumIntegration=16384, FastEvaluations=1<<15, HistFactory=1<<16 };
>>>>>>> 2238dbd0
enum MPSplit { BulkPartition=0, Interleave=1, SimComponents=2, Hybrid=3 } ;

/**
 * \defgroup CmdArgs RooFit command arguments
 * These arguments can be passed to functions of RooFit objects.
 * \ingroup Roofitmain
 * @{
 */

/**
 * \defgroup Plotting Arguments for plotOn functions
 * @{
 */
RooCmdArg DrawOption(const char* opt) ;
RooCmdArg Normalization(Double_t scaleFactor) ;
RooCmdArg Slice(const RooArgSet& sliceSet) ;
RooCmdArg Slice(RooCategory& cat, const char* label) ;
RooCmdArg Project(const RooArgSet& projSet) ;
RooCmdArg ProjWData(const RooAbsData& projData, Bool_t binData=kFALSE) ;
RooCmdArg ProjWData(const RooArgSet& projSet, const RooAbsData& projData, Bool_t binData=kFALSE) ;
RooCmdArg Asymmetry(const RooCategory& cat) ;
RooCmdArg Precision(Double_t prec) ;
RooCmdArg ShiftToZero() ;
RooCmdArg Range(const char* rangeName, Bool_t adjustNorm=kTRUE) ;
RooCmdArg Range(Double_t lo, Double_t hi, Bool_t adjustNorm=kTRUE) ;
RooCmdArg NormRange(const char* rangeNameList) ;
RooCmdArg VLines() ;
RooCmdArg LineColor(Color_t color) ;
RooCmdArg LineStyle(Style_t style) ;
RooCmdArg LineWidth(Width_t width) ;
RooCmdArg FillColor(Color_t color) ;
RooCmdArg FillStyle(Style_t style) ;
RooCmdArg ProjectionRange(const char* rangeName) ;
RooCmdArg Name(const char* name) ;
RooCmdArg Invisible(bool inv=true) ;
RooCmdArg AddTo(const char* name, double wgtSel=1.0, double wgtOther=1.0) ;
RooCmdArg EvalErrorValue(Double_t value) ;
RooCmdArg MoveToBack()  ;
RooCmdArg VisualizeError(const RooDataSet& paramData, Double_t Z=1) ;
RooCmdArg VisualizeError(const RooFitResult& fitres, Double_t Z=1, Bool_t linearMethod=kTRUE) ;
RooCmdArg VisualizeError(const RooFitResult& fitres, const RooArgSet& param, Double_t Z=1, Bool_t linearMethod=kTRUE) ;
RooCmdArg ShowProgress() ;

// RooAbsPdf::plotOn arguments
RooCmdArg Normalization(Double_t scaleFactor, Int_t scaleType) ;
RooCmdArg Components(const RooArgSet& compSet) ;
RooCmdArg Components(const char* compSpec) ;

// RooAbsData::plotOn arguments
RooCmdArg Cut(const char* cutSpec) ;
RooCmdArg Cut(const RooFormulaVar& cutVar) ;
RooCmdArg Binning(const RooAbsBinning& binning) ;
RooCmdArg Binning(const char* binningName) ;
RooCmdArg Binning(Int_t nBins, Double_t xlo=0., Double_t xhi=0.) ;
RooCmdArg MarkerStyle(Style_t style) ;
RooCmdArg MarkerSize(Size_t size) ;
RooCmdArg MarkerColor(Color_t color) ;
RooCmdArg CutRange(const char* rangeName) ;
RooCmdArg XErrorSize(Double_t width) ;
RooCmdArg RefreshNorm() ;
RooCmdArg Efficiency(const RooCategory& cat) ;
RooCmdArg Rescale(Double_t factor) ;

/** @} */

/**
 * \defgroup ConstructorArgs Arguments for various constructors
 * @{
 */
// RooDataHist::ctor arguments
RooCmdArg Weight(Double_t wgt) ;
RooCmdArg Index(RooCategory& icat) ;
RooCmdArg Import(const char* state, TH1& histo) ;
RooCmdArg Import(const std::map<std::string,TH1*>&) ;
RooCmdArg Import(const char* state, RooDataHist& dhist) ;
RooCmdArg Import(const std::map<std::string,RooDataHist*>&) ;
RooCmdArg Import(TH1& histo, Bool_t importDensity=kFALSE) ;

// RooDataSet::ctor arguments
RooCmdArg WeightVar(const char* name, Bool_t reinterpretAsWeight=kFALSE) ;
RooCmdArg WeightVar(const RooRealVar& arg, Bool_t reinterpretAsWeight=kFALSE) ;
RooCmdArg Import(const char* state, RooDataSet& data) ;
RooCmdArg Import(const std::map<std::string,RooDataSet*>& ) ;
RooCmdArg Link(const char* state, RooAbsData& data) ;
RooCmdArg Link(const std::map<std::string,RooAbsData*>&) ;
RooCmdArg Import(RooDataSet& data) ;
RooCmdArg Import(TTree& tree) ;
RooCmdArg ImportFromFile(const char* fname, const char* tname) ;
RooCmdArg StoreError(const RooArgSet& aset) ;
RooCmdArg StoreAsymError(const RooArgSet& aset) ;
RooCmdArg OwnLinked() ;

<<<<<<< HEAD
// RooChi2Var::ctor arguments
RooCmdArg Extended(Bool_t flag=kTRUE) ;
RooCmdArg DataError(Int_t) ;
RooCmdArg NumCPU(Int_t nCPU, Int_t interleave=0) ;
RooCmdArg CPUAffinity(Bool_t flag=kTRUE);
=======
/** @} */
>>>>>>> 2238dbd0

// RooAbsPdf::printLatex arguments
RooCmdArg Columns(Int_t ncol) ;
RooCmdArg OutputFile(const char* fileName) ;
RooCmdArg Format(const char* format, Int_t sigDigit) ;
RooCmdArg Format(const char* what, const RooCmdArg& arg1=RooCmdArg::none(), const RooCmdArg& arg2=RooCmdArg::none(),
                 const RooCmdArg& arg3=RooCmdArg::none(),const RooCmdArg& arg4=RooCmdArg::none(),
                 const RooCmdArg& arg5=RooCmdArg::none(),const RooCmdArg& arg6=RooCmdArg::none(),
                 const RooCmdArg& arg7=RooCmdArg::none(),const RooCmdArg& arg8=RooCmdArg::none()) ;
RooCmdArg Sibling(const RooAbsCollection& sibling) ;

// RooAbsRealLValue::frame arguments
RooCmdArg Title(const char* name) ;
RooCmdArg Bins(Int_t nbin) ;
RooCmdArg AutoSymRange(const RooAbsData& data, Double_t marginFactor=0.1) ;
RooCmdArg AutoRange(const RooAbsData& data, Double_t marginFactor=0.1) ;

// RooAbsData::createHistogram arguments
RooCmdArg AutoSymBinning(Int_t nbins=100, Double_t marginFactor=0.1) ;
RooCmdArg AutoBinning(Int_t nbins=100, Double_t marginFactor=0.1) ;

// RooAbsReal::fillHistogram arguments
RooCmdArg IntegratedObservables(const RooArgSet& intObs) ;

// RooAbsData::reduce arguments
RooCmdArg SelectVars(const RooArgSet& vars) ;
RooCmdArg EventRange(Int_t nStart, Int_t nStop) ;


/**
 * \defgroup Fitting Arguments for fitting
 * @{
 */
// RooChi2Var::ctor / RooNLLVar arguments
RooCmdArg Extended(Bool_t flag=kTRUE) ;
RooCmdArg DataError(Int_t) ;
RooCmdArg NumCPU(Int_t nCPU, Int_t interleave=0) ;
RooCmdArg BatchMode(bool flag=true);
RooCmdArg IntegrateBins(double precision);

// RooAbsPdf::fitTo arguments
RooCmdArg PrefitDataFraction(Double_t data_ratio = 0.0) ;
RooCmdArg FitOptions(const char* opts) ;
RooCmdArg Optimize(Int_t flag=2) ;
RooCmdArg ProjectedObservables(const RooArgSet& set) ; // obsolete, for backward compatibility
RooCmdArg ConditionalObservables(const RooArgSet& set) ;
RooCmdArg Verbose(Bool_t flag=kTRUE) ;
RooCmdArg Save(Bool_t flag=kTRUE) ;
RooCmdArg Timer(Bool_t flag=kTRUE) ;
RooCmdArg PrintLevel(Int_t code) ;
RooCmdArg Warnings(Bool_t flag=kTRUE) ;
RooCmdArg Strategy(Int_t code) ;
RooCmdArg InitialHesse(Bool_t flag=kTRUE) ;
RooCmdArg Hesse(Bool_t flag=kTRUE) ;
RooCmdArg Minos(Bool_t flag=kTRUE) ;
RooCmdArg Minos(const RooArgSet& minosArgs) ;
RooCmdArg SplitRange(Bool_t flag=kTRUE) ;
RooCmdArg SumCoefRange(const char* rangeName) ;
RooCmdArg Constrain(const RooArgSet& params) ;
RooCmdArg GlobalObservables(const RooArgSet& globs) ;
RooCmdArg GlobalObservablesTag(const char* tagName) ;
//RooCmdArg Constrained() ;
RooCmdArg ExternalConstraints(const RooArgSet& constraintPdfs) ;
RooCmdArg PrintEvalErrors(Int_t numErrors) ;
RooCmdArg EvalErrorWall(Bool_t flag) ;
RooCmdArg SumW2Error(Bool_t flag) ;
RooCmdArg AsymptoticError(Bool_t flag) ;
RooCmdArg CloneData(Bool_t flag) ;
RooCmdArg Integrate(Bool_t flag) ;
RooCmdArg Minimizer(const char* type, const char* alg=0) ;
RooCmdArg Offset(Bool_t flag=kTRUE) ;
RooCmdArg RecoverFromUndefinedRegions(double strength);
/** @} */

// RooAbsPdf::paramOn arguments
RooCmdArg Label(const char* str) ;
RooCmdArg Layout(Double_t xmin, Double_t xmax=0.99, Double_t ymin=0.95) ;
RooCmdArg Parameters(const RooArgSet& params) ;
RooCmdArg ShowConstants(Bool_t flag=kTRUE) ;

// RooTreeData::statOn arguments
RooCmdArg What(const char* str) ;

// RooProdPdf::ctor arguments
RooCmdArg Conditional(const RooArgSet& pdfSet, const RooArgSet& depSet, Bool_t depsAreCond=kFALSE) ;

/**
 * \defgroup Generating Arguments for generating data
 * @{
 */
// RooAbsPdf::generate arguments
RooCmdArg ProtoData(const RooDataSet& protoData, Bool_t randomizeOrder=kFALSE, Bool_t resample=kFALSE) ;
RooCmdArg NumEvents(Int_t numEvents) ;
RooCmdArg NumEvents(Double_t numEvents) ;
RooCmdArg AutoBinned(Bool_t flag=kTRUE) ;
RooCmdArg GenBinned(const char* tag) ;
RooCmdArg AllBinned() ;
RooCmdArg ExpectedData(Bool_t flag=kTRUE) ;
RooCmdArg Asimov(Bool_t flag=kTRUE) ;

/** @} */

// RooAbsRealLValue::createHistogram arguments
RooCmdArg YVar(const RooAbsRealLValue& var, const RooCmdArg& arg=RooCmdArg::none()) ;
RooCmdArg ZVar(const RooAbsRealLValue& var, const RooCmdArg& arg=RooCmdArg::none()) ;
RooCmdArg AxisLabel(const char* name) ;
RooCmdArg Scaling(Bool_t flag) ;


// RooAbsReal::createHistogram arguments
RooCmdArg IntrinsicBinning(Bool_t flag=kTRUE) ;

// RooAbsReal::createIntegral arguments
RooCmdArg NormSet(const RooArgSet& nset) ;
RooCmdArg NumIntConfig(const RooNumIntConfig& cfg) ;

// RooMCStudy::ctor arguments
RooCmdArg Silence(Bool_t flag=kTRUE) ;
RooCmdArg FitModel(RooAbsPdf& pdf) ;
RooCmdArg FitOptions(const RooCmdArg& arg1                ,const RooCmdArg& arg2=RooCmdArg::none(),
                     const RooCmdArg& arg3=RooCmdArg::none(),const RooCmdArg& arg4=RooCmdArg::none(),
                     const RooCmdArg& arg5=RooCmdArg::none(),const RooCmdArg& arg6=RooCmdArg::none()) ;
RooCmdArg Binned(Bool_t flag=kTRUE) ;

// RooMCStudy::plot* arguments
RooCmdArg Frame(const RooCmdArg& arg1                ,const RooCmdArg& arg2=RooCmdArg::none(),
                const RooCmdArg& arg3=RooCmdArg::none(),const RooCmdArg& arg4=RooCmdArg::none(),
                const RooCmdArg& arg5=RooCmdArg::none(),const RooCmdArg& arg6=RooCmdArg::none()) ;
RooCmdArg FrameBins(Int_t nbins) ;
RooCmdArg FrameRange(Double_t xlo, Double_t xhi) ;
RooCmdArg FitGauss(Bool_t flag=kTRUE) ;

// RooRealVar::format arguments
RooCmdArg AutoPrecision(Int_t ndigit=2) ;
RooCmdArg FixedPrecision(Int_t ndigit=2) ;
RooCmdArg TLatexStyle(Bool_t flag=kTRUE) ;
RooCmdArg LatexStyle(Bool_t flag=kTRUE) ;
RooCmdArg LatexTableStyle(Bool_t flag=kTRUE) ;
RooCmdArg VerbatimName(Bool_t flag=kTRUE) ;

// RooMsgService::addReportingStream arguments
RooCmdArg Topic(Int_t topic) ;
RooCmdArg ObjectName(const char* name) ;
RooCmdArg ClassName(const char* name) ;
RooCmdArg BaseClassName(const char* name) ;
RooCmdArg TagName(const char* name) ;
RooCmdArg OutputStream(std::ostream& os) ;
RooCmdArg Prefix(Bool_t flag) ;
RooCmdArg Color(Color_t color) ;

// RooWorkspace::import() arguments
RooCmdArg RenameConflictNodes(const char* suffix, Bool_t renameOrigNodes=kFALSE) ;
RooCmdArg RenameAllNodes(const char* suffix) ;
RooCmdArg RenameAllVariables(const char* suffix) ;
RooCmdArg RenameAllVariablesExcept(const char* suffix,const char* exceptionList) ;
RooCmdArg RenameVariable(const char* inputName, const char* outputName) ;
RooCmdArg Rename(const char* suffix) ;
RooCmdArg RecycleConflictNodes(Bool_t flag=kTRUE) ;
RooCmdArg Embedded(Bool_t flag=kTRUE) ;
RooCmdArg NoRecursion(Bool_t flag=kTRUE) ;

// RooSimCloneTool::build() arguments
RooCmdArg SplitParam(const char* varname, const char* catname) ;
RooCmdArg SplitParam(const RooRealVar& var, const RooAbsCategory& cat) ;
RooCmdArg SplitParamConstrained(const char* varname, const char* catname, const char* rsname) ;
RooCmdArg SplitParamConstrained(const RooRealVar& var, const RooAbsCategory& cat, const char* rsname) ;
RooCmdArg Restrict(const char* catName, const char* stateNameList) ;

// RooAbsPdf::createCdf() arguments
RooCmdArg SupNormSet(const RooArgSet& nset) ;
RooCmdArg ScanParameters(Int_t nbins,Int_t intOrder) ;
RooCmdArg ScanNumCdf() ;
RooCmdArg ScanAllCdf() ;
RooCmdArg ScanNoCdf() ;

// Generic container arguments (to be able to supply more command line arguments)
RooCmdArg MultiArg(const RooCmdArg& arg1, const RooCmdArg& arg2,
		   const RooCmdArg& arg3=RooCmdArg::none(),const RooCmdArg& arg4=RooCmdArg::none(),
		   const RooCmdArg& arg5=RooCmdArg::none(),const RooCmdArg& arg6=RooCmdArg::none(),
		   const RooCmdArg& arg7=RooCmdArg::none(),const RooCmdArg& arg8=RooCmdArg::none()) ;

RooConstVar& RooConst(Double_t val) ;

// End group CmdArgs:
/**
 * @}
 */
}

namespace RooFitShortHand {

RooArgSet S(const RooAbsArg& v1) ;
RooArgSet S(const RooAbsArg& v1, const RooAbsArg& v2) ;
RooArgSet S(const RooAbsArg& v1, const RooAbsArg& v2, const RooAbsArg& v3) ;
RooArgSet S(const RooAbsArg& v1, const RooAbsArg& v2, const RooAbsArg& v3, const RooAbsArg& v4) ;
RooArgSet S(const RooAbsArg& v1, const RooAbsArg& v2, const RooAbsArg& v3, const RooAbsArg& v4, const RooAbsArg& v5) ;
RooArgSet S(const RooAbsArg& v1, const RooAbsArg& v2, const RooAbsArg& v3, const RooAbsArg& v4, const RooAbsArg& v5,
            const RooAbsArg& v6) ;
RooArgSet S(const RooAbsArg& v1, const RooAbsArg& v2, const RooAbsArg& v3, const RooAbsArg& v4, const RooAbsArg& v5,
            const RooAbsArg& v6, const RooAbsArg& v7) ;
RooArgSet S(const RooAbsArg& v1, const RooAbsArg& v2, const RooAbsArg& v3, const RooAbsArg& v4, const RooAbsArg& v5,
            const RooAbsArg& v6, const RooAbsArg& v7, const RooAbsArg& v8) ;
RooArgSet S(const RooAbsArg& v1, const RooAbsArg& v2, const RooAbsArg& v3, const RooAbsArg& v4, const RooAbsArg& v5,
            const RooAbsArg& v6, const RooAbsArg& v7, const RooAbsArg& v8, const RooAbsArg& v9) ;

RooArgList L(const RooAbsArg& v1) ;
RooArgList L(const RooAbsArg& v1, const RooAbsArg& v2) ;
RooArgList L(const RooAbsArg& v1, const RooAbsArg& v2, const RooAbsArg& v3) ;
RooArgList L(const RooAbsArg& v1, const RooAbsArg& v2, const RooAbsArg& v3, const RooAbsArg& v4) ;
RooArgList L(const RooAbsArg& v1, const RooAbsArg& v2, const RooAbsArg& v3, const RooAbsArg& v4, const RooAbsArg& v5) ;
RooArgList L(const RooAbsArg& v1, const RooAbsArg& v2, const RooAbsArg& v3, const RooAbsArg& v4, const RooAbsArg& v5,
             const RooAbsArg& v6) ;
RooArgList L(const RooAbsArg& v1, const RooAbsArg& v2, const RooAbsArg& v3, const RooAbsArg& v4, const RooAbsArg& v5,
             const RooAbsArg& v6, const RooAbsArg& v7) ;
RooArgList L(const RooAbsArg& v1, const RooAbsArg& v2, const RooAbsArg& v3, const RooAbsArg& v4, const RooAbsArg& v5,
             const RooAbsArg& v6, const RooAbsArg& v7, const RooAbsArg& v8) ;
RooArgList L(const RooAbsArg& v1, const RooAbsArg& v2, const RooAbsArg& v3, const RooAbsArg& v4, const RooAbsArg& v5,
             const RooAbsArg& v6, const RooAbsArg& v7, const RooAbsArg& v8, const RooAbsArg& v9) ;

RooConstVar& C(Double_t value) ;

} // End namespace ShortHand

class RooGlobalFunc {};

#endif<|MERGE_RESOLUTION|>--- conflicted
+++ resolved
@@ -63,17 +63,10 @@
 
 /// Verbosity level for RooMsgService::StreamConfig in RooMsgService
 enum MsgLevel { DEBUG=0, INFO=1, PROGRESS=2, WARNING=3, ERROR=4, FATAL=5 } ;
-<<<<<<< HEAD
-enum MsgTopic { Generation=1, Minimization=2, Plotting=4, Fitting=8, Integration=16, LinkStateMgmt=32, 
-	 Eval=64, Caching=128, Optimization=256, ObjectHandling=512, InputArguments=1024, Tracing=2048, 
-	 Contents=4096, DataHandling=8192, NumIntegration=16384, Benchmarking1=NumIntegration*2,
-	 Benchmarking2=Benchmarking1*2, Benchmarking3=Benchmarking2*2, Benchmarking4=Benchmarking3*2 } ;
-=======
 /// Topics for a RooMsgService::StreamConfig in RooMsgService
 enum MsgTopic { Generation=1, Minimization=2, Plotting=4, Fitting=8, Integration=16, LinkStateMgmt=32,
 	 Eval=64, Caching=128, Optimization=256, ObjectHandling=512, InputArguments=1024, Tracing=2048,
 	 Contents=4096, DataHandling=8192, NumIntegration=16384, FastEvaluations=1<<15, HistFactory=1<<16 };
->>>>>>> 2238dbd0
 enum MPSplit { BulkPartition=0, Interleave=1, SimComponents=2, Hybrid=3 } ;
 
 /**
@@ -166,15 +159,7 @@
 RooCmdArg StoreAsymError(const RooArgSet& aset) ;
 RooCmdArg OwnLinked() ;
 
-<<<<<<< HEAD
-// RooChi2Var::ctor arguments
-RooCmdArg Extended(Bool_t flag=kTRUE) ;
-RooCmdArg DataError(Int_t) ;
-RooCmdArg NumCPU(Int_t nCPU, Int_t interleave=0) ;
-RooCmdArg CPUAffinity(Bool_t flag=kTRUE);
-=======
 /** @} */
->>>>>>> 2238dbd0
 
 // RooAbsPdf::printLatex arguments
 RooCmdArg Columns(Int_t ncol) ;
@@ -212,6 +197,7 @@
 RooCmdArg Extended(Bool_t flag=kTRUE) ;
 RooCmdArg DataError(Int_t) ;
 RooCmdArg NumCPU(Int_t nCPU, Int_t interleave=0) ;
+RooCmdArg CPUAffinity(Bool_t flag=kTRUE);
 RooCmdArg BatchMode(bool flag=true);
 RooCmdArg IntegrateBins(double precision);
 
